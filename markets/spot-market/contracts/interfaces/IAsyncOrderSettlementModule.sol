--- conflicted
+++ resolved
@@ -66,28 +66,7 @@
     function settleOrder(
         uint128 marketId,
         uint128 asyncOrderId
-<<<<<<< HEAD
-    ) external returns (uint256 finalOrderAmount, OrderFees.Data memory fees);
-
-    /**
-     * @notice Callback function for chainlink settlement strategy
-     * @dev This is the selector specified as callback when settlement strategy type is chainlinkoffchain.
-     * @dev The data returned from the offchain lookup should be sent as "result"
-     * @dev The extraData is the same as the one sent during the offchain lookup revert error. It is used to retrieve the commitment claim.
-     * @param result result returned from the offchain lookup.
-     * @param extraData extra data sent during the offchain lookup revert error.
-     * @return finalOrderAmount amount returned to trader after fees.
-     * @return totalFees total fees for the transaction.
-     * @return collectedFees fees collected by the configured fee collector.
-     */
-    // Note: not implemented yet
-    // function settleChainlinkOrder(
-    //     bytes calldata result,
-    //     bytes calldata extraData
-    // ) external returns (uint256 finalOrderAmount, int256 totalFees, uint256 collectedFees);
-=======
     ) external returns (uint finalOrderAmount, OrderFees.Data memory);
->>>>>>> 648a8097
 
     /**
      * @notice Callback function for Pyth settlement strategy
@@ -104,9 +83,5 @@
     function settlePythOrder(
         bytes calldata result,
         bytes calldata extraData
-<<<<<<< HEAD
     ) external payable returns (uint256 finalOrderAmount, OrderFees.Data memory fees);
-=======
-    ) external payable returns (uint finalOrderAmount, OrderFees.Data memory);
->>>>>>> 648a8097
 }