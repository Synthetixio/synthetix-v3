--- conflicted
+++ resolved
@@ -77,10 +77,7 @@
         uint128 synthMarketId,
         uint sellAmount,
         uint minAmountReceived
-<<<<<<< HEAD
     ) external returns (uint, int);
-=======
-    ) external returns (uint);
 
     function quoteSell(
         uint128 marketId,
@@ -90,5 +87,4 @@
     function sellExactOut(uint128 marketId, uint usdAmount) external returns (uint);
 
     function sellExactIn(uint128 marketId, uint synthAmount) external returns (uint);
->>>>>>> d780f2ec
 }