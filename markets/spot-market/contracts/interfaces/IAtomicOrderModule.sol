--- conflicted
+++ resolved
@@ -66,14 +66,9 @@
     function buy(
         uint128 synthMarketId,
         uint amountUsd,
-<<<<<<< HEAD
         uint minAmountReceived,
         address referrer
-    ) external returns (uint);
-=======
-        uint minAmountReceived
     ) external returns (uint, int);
->>>>>>> 3e817c76
 
     /**
      * @notice Initiates a sell trade returning snxUSD for the specified amount of synth, sellAmount.
@@ -88,14 +83,9 @@
     function sell(
         uint128 synthMarketId,
         uint sellAmount,
-<<<<<<< HEAD
         uint minAmountReceived,
         address referrer
-    ) external returns (uint);
-=======
-        uint minAmountReceived
     ) external returns (uint, int);
->>>>>>> 3e817c76
 
     function quoteSell(
         uint128 marketId,
