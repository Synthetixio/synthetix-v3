//SPDX-License-Identifier: MIT
pragma solidity >=0.8.11 <0.9.0;

import {OrderFees} from "../storage/OrderFees.sol";

/**
 * @title Module for atomic buy and sell orders for traders.
 */
interface IAtomicOrderModule {
    /**
     * @notice Thrown when trade is charging more USD than the max amount specified by the trader.
     * @dev Used in buyExactOut
     */
    error ExceedsMaxUsdAmount(uint256 maxUsdAmount, uint256 usdAmountCharged);
    /**
     * @notice Thrown when trade is charging more synth than the max amount specified by the trader.
     * @dev Used in sellExactOut
     */
    error ExceedsMaxSynthAmount(uint256 maxSynthAmount, uint256 synthAmountCharged);
    /**
     * @notice Thrown when a trade doesn't meet minimum expected return amount.
     */
    error InsufficientAmountReceived(uint256 expected, uint256 current);

    /**
     * @notice Gets fired when buy trade is complete
     * @param synthMarketId Id of the market used for the trade.
     * @param synthReturned Synth received on the trade based on amount provided by trader.
     * @param fees breakdown of all fees incurred for transaction.
     * @param collectedFees Fees collected by the configured FeeCollector for the market (rest of the fees are deposited to market manager).
     * @param referrer Optional address of the referrer, for fee share
     */
    event SynthBought(
        uint256 indexed synthMarketId,
        uint256 synthReturned,
        OrderFees.Data fees,
        uint256 collectedFees,
        address referrer
    );

    /**
     * @notice Gets fired when buy trade is complete
     * @param synthMarketId Id of the market used for the trade.
     * @param amountReturned Amount of snxUSD returned to user based on synth provided by trader.
     * @param fees breakdown of all fees incurred for transaction.
     * @param collectedFees Fees collected by the configured FeeCollector for the market (rest of the fees are deposited to market manager).
     * @param referrer Optional address of the referrer, for fee share
     */
    event SynthSold(
        uint256 indexed synthMarketId,
        uint256 amountReturned,
        OrderFees.Data fees,
        uint256 collectedFees,
        address referrer
    );

    /**
     * @notice Initiates a buy trade returning synth for the specified amountUsd.
     * @dev Transfers the specified amountUsd, collects fees through configured fee collector, returns synth to the trader.
     * @dev Leftover fees not collected get deposited into the market manager to improve market PnL.
     * @dev Uses the buyFeedId configured for the market.
     * @param synthMarketId Id of the market used for the trade.
     * @param amountUsd Amount of snxUSD trader is providing allownace to for the trade.
     * @param minAmountReceived Min Amount of synth is expected the trader to receive otherwise the transaction will revert.
     * @param referrer Optional address of the referrer, for fee share
     * @return synthAmount Synth received on the trade based on amount provided by trader.
     * @return fees breakdown of all the fees incurred for the transaction.
     */
    function buyExactIn(
        uint128 synthMarketId,
        uint256 amountUsd,
        uint256 minAmountReceived,
        address referrer
<<<<<<< HEAD
    ) external returns (uint256, OrderFees.Data memory);
=======
    ) external returns (uint synthAmount, OrderFees.Data memory fees);
>>>>>>> 648a8097

    /**
     * @notice  alias for buyExactIn
     * @param   marketId  (see buyExactIn)
     * @param   usdAmount  (see buyExactIn)
     * @param   minAmountReceived  (see buyExactIn)
     * @param   referrer  (see buyExactIn)
     * @return  synthAmount  (see buyExactIn)
     * @return  fees  (see buyExactIn)
     */
    function buy(
        uint128 marketId,
        uint256 usdAmount,
        uint256 minAmountReceived,
        address referrer
    ) external returns (uint256 synthAmount, OrderFees.Data memory fees);

    /**
     * @notice  user provides the synth amount they'd like to buy, and the function charges the USD amount which includes fees
     * @dev     the inverse of buyExactIn
     * @param   synthMarketId  market id value
     * @param   synthAmount  the amount of synth the trader wants to buy
     * @param   maxUsdAmount  max amount the trader is willing to pay for the specified synth
     * @param   referrer  optional address of the referrer, for fee share
<<<<<<< HEAD
     * @return  uint256  amount of USD charged for the trade
     * @return  OrderFees.Data  breakdown of all the fees incurred for the transaction
=======
     * @return  usdAmountCharged  amount of USD charged for the trade
     * @return  fees  breakdown of all the fees incurred for the transaction
>>>>>>> 648a8097
     */
    function buyExactOut(
        uint128 synthMarketId,
        uint256 synthAmount,
        uint256 maxUsdAmount,
        address referrer
<<<<<<< HEAD
    ) external returns (uint256, OrderFees.Data memory);
=======
    ) external returns (uint usdAmountCharged, OrderFees.Data memory fees);
>>>>>>> 648a8097

    /**
     * @notice  quote for buyExactIn.  same parameters and return values as buyExactIn
     * @param   synthMarketId  market id value
     * @param   usdAmount  amount of USD to use for the trade
     * @return  synthAmount  return amount of synth given the USD amount - fees
     * @return  fees  breakdown of all the quoted fees for the buy txn
     */
    function quoteBuyExactIn(
        uint128 synthMarketId,
<<<<<<< HEAD
        uint256 usdAmount
    ) external view returns (uint256 synthAmount, OrderFees.Data memory);
=======
        uint usdAmount
    ) external view returns (uint256 synthAmount, OrderFees.Data memory fees);
>>>>>>> 648a8097

    /**
     * @notice  quote for buyExactOut.  same parameters and return values as buyExactOut
     * @param   synthMarketId  market id value
     * @param   synthAmount  amount of synth requested
     * @return  usdAmountCharged  USD amount charged for the synth requested - fees
     * @return  fees  breakdown of all the quoted fees for the buy txn
     */
    function quoteBuyExactOut(
        uint128 synthMarketId,
        uint256 synthAmount
    ) external view returns (uint256 usdAmountCharged, OrderFees.Data memory);

    /**
     * @notice Initiates a sell trade returning snxUSD for the specified amount of synth (sellAmount)
     * @dev Transfers the specified synth, collects fees through configured fee collector, returns snxUSD to the trader.
     * @dev Leftover fees not collected get deposited into the market manager to improve market PnL.
     * @param synthMarketId Id of the market used for the trade.
     * @param sellAmount Amount of synth provided by trader for trade into snxUSD.
     * @param minAmountReceived Min Amount of snxUSD trader expects to receive for the trade
     * @param referrer Optional address of the referrer, for fee share
     * @return returnAmount Amount of snxUSD returned to user
     * @return fees breakdown of all the fees incurred for the transaction.
     */
    function sellExactIn(
        uint128 synthMarketId,
        uint256 sellAmount,
        uint256 minAmountReceived,
        address referrer
<<<<<<< HEAD
    ) external returns (uint256, OrderFees.Data memory);
=======
    ) external returns (uint returnAmount, OrderFees.Data memory fees);
>>>>>>> 648a8097

    /**
     * @notice  initiates a trade where trader specifies USD amount they'd like to receive
     * @dev     the inverse of sellExactIn
     * @param   marketId  synth market id
     * @param   usdAmount  amount of USD trader wants to receive
     * @param   maxSynthAmount  max amount of synth trader is willing to use to receive the specified USD amount
     * @param   referrer  optional address of the referrer, for fee share
     * @return  synthToBurn amount of synth charged for the specified usd amount
     * @return  fees breakdown of all the fees incurred for the transaction
     */
    function sellExactOut(
        uint128 marketId,
        uint256 usdAmount,
        uint256 maxSynthAmount,
        address referrer
<<<<<<< HEAD
    ) external returns (uint256 synthAmount, OrderFees.Data memory);
=======
    ) external returns (uint synthToBurn, OrderFees.Data memory fees);
>>>>>>> 648a8097

    /**
     * @notice  alias for sellExactIn
     * @param   marketId  (see sellExactIn)
     * @param   synthAmount  (see sellExactIn)
     * @param   minUsdAmount  (see sellExactIn)
     * @param   referrer  (see sellExactIn)
     * @return  usdAmountReceived  (see sellExactIn)
     * @return  fees  (see sellExactIn)
     */
    function sell(
        uint128 marketId,
        uint256 synthAmount,
        uint256 minUsdAmount,
        address referrer
    ) external returns (uint256 usdAmountReceived, OrderFees.Data memory fees);

    /**
     * @notice  quote for sellExactIn
     * @dev     returns expected USD amount trader would receive for the specified synth amount
     * @param   marketId  synth market id
     * @param   synthAmount  synth amount trader is providing for the trade
     * @return  returnAmount  amount of USD expected back
     * @return  fees  breakdown of all the quoted fees for the txn
     */
    function quoteSellExactIn(
        uint128 marketId,
<<<<<<< HEAD
        uint256 synthAmount
    ) external view returns (uint256 returnAmount, OrderFees.Data memory);
=======
        uint synthAmount
    ) external view returns (uint256 returnAmount, OrderFees.Data memory fees);
>>>>>>> 648a8097

    /**
     * @notice  quote for sellExactOut
     * @dev     returns expected synth amount expected from trader for the requested USD amount
     * @param   marketId  synth market id
     * @param   usdAmount  USD amount trader wants to receive
     * @return  synthToBurn  amount of synth expected from trader
     * @return  fees  breakdown of all the quoted fees for the txn
     */
    function quoteSellExactOut(
        uint128 marketId,
<<<<<<< HEAD
        uint256 usdAmount
    ) external view returns (uint256 synthAmount, OrderFees.Data memory);
=======
        uint usdAmount
    ) external view returns (uint256 synthToBurn, OrderFees.Data memory fees);
>>>>>>> 648a8097
}<|MERGE_RESOLUTION|>--- conflicted
+++ resolved
@@ -71,11 +71,7 @@
         uint256 amountUsd,
         uint256 minAmountReceived,
         address referrer
-<<<<<<< HEAD
-    ) external returns (uint256, OrderFees.Data memory);
-=======
-    ) external returns (uint synthAmount, OrderFees.Data memory fees);
->>>>>>> 648a8097
+    ) external returns (uint256 synthAmount, OrderFees.Data memory fees);
 
     /**
      * @notice  alias for buyExactIn
@@ -100,24 +96,15 @@
      * @param   synthAmount  the amount of synth the trader wants to buy
      * @param   maxUsdAmount  max amount the trader is willing to pay for the specified synth
      * @param   referrer  optional address of the referrer, for fee share
-<<<<<<< HEAD
-     * @return  uint256  amount of USD charged for the trade
-     * @return  OrderFees.Data  breakdown of all the fees incurred for the transaction
-=======
      * @return  usdAmountCharged  amount of USD charged for the trade
      * @return  fees  breakdown of all the fees incurred for the transaction
->>>>>>> 648a8097
      */
     function buyExactOut(
         uint128 synthMarketId,
         uint256 synthAmount,
         uint256 maxUsdAmount,
         address referrer
-<<<<<<< HEAD
-    ) external returns (uint256, OrderFees.Data memory);
-=======
-    ) external returns (uint usdAmountCharged, OrderFees.Data memory fees);
->>>>>>> 648a8097
+    ) external returns (uint256 usdAmountCharged, OrderFees.Data memory fees);
 
     /**
      * @notice  quote for buyExactIn.  same parameters and return values as buyExactIn
@@ -128,13 +115,8 @@
      */
     function quoteBuyExactIn(
         uint128 synthMarketId,
-<<<<<<< HEAD
         uint256 usdAmount
-    ) external view returns (uint256 synthAmount, OrderFees.Data memory);
-=======
-        uint usdAmount
     ) external view returns (uint256 synthAmount, OrderFees.Data memory fees);
->>>>>>> 648a8097
 
     /**
      * @notice  quote for buyExactOut.  same parameters and return values as buyExactOut
@@ -164,11 +146,7 @@
         uint256 sellAmount,
         uint256 minAmountReceived,
         address referrer
-<<<<<<< HEAD
-    ) external returns (uint256, OrderFees.Data memory);
-=======
-    ) external returns (uint returnAmount, OrderFees.Data memory fees);
->>>>>>> 648a8097
+    ) external returns (uint256 returnAmount, OrderFees.Data memory fees);
 
     /**
      * @notice  initiates a trade where trader specifies USD amount they'd like to receive
@@ -185,11 +163,7 @@
         uint256 usdAmount,
         uint256 maxSynthAmount,
         address referrer
-<<<<<<< HEAD
-    ) external returns (uint256 synthAmount, OrderFees.Data memory);
-=======
-    ) external returns (uint synthToBurn, OrderFees.Data memory fees);
->>>>>>> 648a8097
+    ) external returns (uint256 synthToBurn, OrderFees.Data memory fees);
 
     /**
      * @notice  alias for sellExactIn
@@ -217,13 +191,8 @@
      */
     function quoteSellExactIn(
         uint128 marketId,
-<<<<<<< HEAD
         uint256 synthAmount
-    ) external view returns (uint256 returnAmount, OrderFees.Data memory);
-=======
-        uint synthAmount
     ) external view returns (uint256 returnAmount, OrderFees.Data memory fees);
->>>>>>> 648a8097
 
     /**
      * @notice  quote for sellExactOut
@@ -235,11 +204,6 @@
      */
     function quoteSellExactOut(
         uint128 marketId,
-<<<<<<< HEAD
         uint256 usdAmount
-    ) external view returns (uint256 synthAmount, OrderFees.Data memory);
-=======
-        uint usdAmount
     ) external view returns (uint256 synthToBurn, OrderFees.Data memory fees);
->>>>>>> 648a8097
 }