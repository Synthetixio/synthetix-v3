--- conflicted
+++ resolved
@@ -22,11 +22,7 @@
 
     error InvalidSettlementStrategy(uint256 settlementStrategyId);
 
-<<<<<<< HEAD
     function validateSettlementStrategy(
-=======
-    function loadSettlementStrategy(
->>>>>>> ba772ab2
         Data storage self,
         uint256 settlementStrategyId
     ) internal view returns (SettlementStrategy.Data storage strategy) {
