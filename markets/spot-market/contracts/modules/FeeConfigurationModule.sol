--- conflicted
+++ resolved
@@ -41,7 +41,6 @@
         emit MarketUtilizationFeesSet(synthMarketId, utilizationFeeRate);
     }
 
-<<<<<<< HEAD
     function setInterestRate(uint128 marketId, uint256 interestRate) public {
         SpotMarketFactory.load().onlyMarketOwner(marketId);
 
@@ -53,14 +52,6 @@
         emit InterestRateSet(marketId, interestRate);
     }
 
-    function setCustomTransactorFees() external override {
-        // TODO
-        /*
-        Direct integrations:
-            fixed fee override
-            buy and sell feed node id override
-        */
-=======
     function setCustomTransactorFees(
         uint128 synthMarketId,
         address transactor,
@@ -68,6 +59,5 @@
     ) external override {
         SpotMarketFactory.load().onlyMarketOwner(synthMarketId);
         Fee.setAtomicFixedFeeOverride(synthMarketId, transactor, fixedFeeAmount);
->>>>>>> d35c52a8
     }
 }