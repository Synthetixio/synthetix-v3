//SPDX-License-Identifier: MIT
pragma solidity >=0.8.11 <0.9.0;

import {AssociatedSystemsModule, AssociatedSystem} from "@synthetixio/core-modules/contracts/modules/AssociatedSystemsModule.sol";
import {AddressError} from "@synthetixio/core-contracts/contracts/errors/AddressError.sol";
import {OwnableStorage} from "@synthetixio/core-contracts/contracts/ownership/OwnableStorage.sol";
import {ITokenModule} from "@synthetixio/core-modules/contracts/interfaces/ITokenModule.sol";
import {IMarket} from "@synthetixio/main/contracts/interfaces/external/IMarket.sol";
import {IERC165} from "@synthetixio/core-contracts/contracts/interfaces/IERC165.sol";
import {ISynthetixSystem} from "../interfaces/external/ISynthetixSystem.sol";
import {DecimalMath} from "@synthetixio/core-contracts/contracts/utils/DecimalMath.sol";
import {FeatureFlag} from "@synthetixio/core-modules/contracts/storage/FeatureFlag.sol";
import {SynthUtil} from "../utils/SynthUtil.sol";
import {SpotMarketFactory} from "../storage/SpotMarketFactory.sol";
import {Price} from "../storage/Price.sol";
import {MarketConfiguration} from "../storage/MarketConfiguration.sol";
import {ISpotMarketFactoryModule} from "../interfaces/ISpotMarketFactoryModule.sol";
import {Transaction} from "../utils/TransactionUtil.sol";
import {AccessError} from "@synthetixio/core-contracts/contracts/errors/AccessError.sol";

/**
 * @title Module for registering synths.  The factory tracks all synths in the system and consolidates implementation for all synths.
 * @dev See ISpotMarketFactoryModule.
 */
contract SpotMarketFactoryModule is ISpotMarketFactoryModule, AssociatedSystemsModule {
    using SpotMarketFactory for SpotMarketFactory.Data;
    using AssociatedSystem for AssociatedSystem.Data;
    using Price for Price.Data;
    using AssociatedSystem for AssociatedSystem.Data;
    using DecimalMath for uint256;

    bytes32 private constant _CREATE_SYNTH_FEATURE_FLAG = "createSynth";
    uint8 private constant _SYNTH_IMPLEMENTATION_DECIMALS = 18;

    /**
     * @inheritdoc ISpotMarketFactoryModule
     */
    function setSynthetix(ISynthetixSystem synthetix) external override {
        OwnableStorage.onlyOwner();
        SpotMarketFactory.Data storage store = SpotMarketFactory.load();

        store.synthetix = synthetix;
        (address usdTokenAddress, ) = synthetix.getAssociatedSystem("USDToken");
        store.usdToken = ITokenModule(usdTokenAddress);
        store.oracle = synthetix.getOracleManager();
    }

    /**
     * @inheritdoc ISpotMarketFactoryModule
     */
    function setSynthImplementation(address synthImplementation) external override {
        OwnableStorage.onlyOwner();
        SpotMarketFactory.load().synthImplementation = synthImplementation;
    }

    /**
     * @inheritdoc ISpotMarketFactoryModule
     */
    function createSynth(
        string memory tokenName,
        string memory tokenSymbol,
        address synthOwner
    ) external override returns (uint128 synthMarketId) {
        FeatureFlag.ensureAccessToFeature(_CREATE_SYNTH_FEATURE_FLAG);

        if (synthOwner == address(0)) {
            revert InvalidMarketOwner();
        }

        SpotMarketFactory.Data storage spotMarketFactory = SpotMarketFactory.load();
        spotMarketFactory.checkSynthImplemention();

        synthMarketId = spotMarketFactory.synthetix.registerMarket(address(this));

        _initOrUpgradeToken(
            SynthUtil.getSystemId(synthMarketId),
            tokenName,
            tokenSymbol,
            _SYNTH_IMPLEMENTATION_DECIMALS,
            spotMarketFactory.synthImplementation
        );

        spotMarketFactory.marketOwners[synthMarketId] = synthOwner;
        // default collateral leverage to 1
        MarketConfiguration.load(synthMarketId).collateralLeverage = DecimalMath.UNIT;

        emit SynthRegistered(synthMarketId);
    }

    function name(uint128 marketId) external view returns (string memory marketName) {
        string memory tokenName = SynthUtil.getToken(marketId).name();
        return string.concat(tokenName, " Spot Market");
    }

    function reportedDebt(
        uint128 marketId
    ) external view override returns (uint256 reportedDebtAmount) {
        uint256 price = Price.getCurrentPrice(marketId, Transaction.Type.SELL);

        return SynthUtil.getToken(marketId).totalSupply().mulDecimal(price);
    }

    /**
     * @dev locked amount is calculating by dividing total supply by the market configured collateral leverage
     * @dev collateral leverage is defaulted to 1 on registration of a new market
     */
    function locked(uint128 marketId) external view returns (uint256 lockedAmount) {
        uint256 totalBalance = SynthUtil.getToken(marketId).totalSupply();
        uint256 collateralLeverage = MarketConfiguration.load(marketId).collateralLeverage;

        return
            collateralLeverage == 0
                ? 0
                : totalBalance
                    .mulDecimal(Price.getCurrentPrice(marketId, Transaction.Type.BUY))
                    .divDecimal(collateralLeverage);
    }

    /**
     * @inheritdoc ISpotMarketFactoryModule
     */
    function getSynth(uint128 marketId) external view override returns (address synthAddress) {
        return address(SynthUtil.getToken(marketId));
    }

    /**
     * @inheritdoc ISpotMarketFactoryModule
     */
    function getSynthImpl(uint128 marketId) external view returns (address implAddress) {
        return AssociatedSystem.load(SynthUtil.getSystemId(marketId)).impl;
    }

    /**
     * @inheritdoc ISpotMarketFactoryModule
     */
    function upgradeSynthImpl(uint128 marketId) external override {
        address newImpl = SpotMarketFactory.load().synthImplementation;
        bytes32 synthId = SynthUtil.getSystemId(marketId);
<<<<<<< HEAD
        _upgradeToken(synthId, newImpl);

        emit SynthImplementationUpgraded(marketId, address(SynthUtil.getToken(marketId)), newImpl);
    }

    function setDecayRate(uint128 marketId, uint256 rate) external override {
        SpotMarketFactory.load().onlyMarketOwner(marketId);
        SynthUtil.getToken(marketId).setDecayRate(rate);
=======
        AssociatedSystem.Data storage associatedSystem = _upgradeToken(synthId, synthImpl);

        emit SynthImplementationUpgraded(marketId, address(associatedSystem.asToken()), synthImpl);
>>>>>>> a94bbed9
    }

    /**
     * @inheritdoc ISpotMarketFactoryModule
     */
    function updatePriceData(
        uint128 synthMarketId,
        bytes32 buyFeedId,
        bytes32 sellFeedId
    ) external override {
        SpotMarketFactory.load().onlyMarketOwner(synthMarketId);

        Price.load(synthMarketId).update(buyFeedId, sellFeedId);

        emit SynthPriceDataUpdated(synthMarketId, buyFeedId, sellFeedId);
    }

    /**
     * @inheritdoc ISpotMarketFactoryModule
     */
    function nominateMarketOwner(uint128 synthMarketId, address newNominatedOwner) public override {
        SpotMarketFactory.load().onlyMarketOwner(synthMarketId);

        if (newNominatedOwner == address(0)) {
            revert AddressError.ZeroAddress();
        }

        SpotMarketFactory.load().nominatedMarketOwners[synthMarketId] = newNominatedOwner;
        emit MarketOwnerNominated(synthMarketId, newNominatedOwner);
    }

    /**
     * @inheritdoc ISpotMarketFactoryModule
     */
    function renounceMarketNomination(uint128 synthMarketId) external override {
        SpotMarketFactory.Data storage spotMarketFactory = SpotMarketFactory.load();
        address nominee = spotMarketFactory.nominatedMarketOwners[synthMarketId];

        if (nominee != msg.sender) {
            revert AccessError.Unauthorized(msg.sender);
        }

        spotMarketFactory.nominatedMarketOwners[synthMarketId] = address(0);

        emit MarketNominationRenounced(synthMarketId, msg.sender);
    }

    /**
     * @inheritdoc ISpotMarketFactoryModule
     */
    function acceptMarketOwnership(uint128 synthMarketId) public override {
        SpotMarketFactory.Data storage spotMarketFactory = SpotMarketFactory.load();
        address currentNominatedOwner = spotMarketFactory.nominatedMarketOwners[synthMarketId];
        if (msg.sender != currentNominatedOwner) {
            revert NotNominated(msg.sender);
        }

        emit MarketOwnerChanged(
            synthMarketId,
            spotMarketFactory.marketOwners[synthMarketId],
            currentNominatedOwner
        );

        spotMarketFactory.marketOwners[synthMarketId] = currentNominatedOwner;
        spotMarketFactory.nominatedMarketOwners[synthMarketId] = address(0);
    }

    /**
     * @inheritdoc ISpotMarketFactoryModule
     */
    function getMarketOwner(
        uint128 synthMarketId
    ) public view override returns (address marketOwner) {
        SpotMarketFactory.Data storage spotMarketFactory = SpotMarketFactory.load();
        return spotMarketFactory.marketOwners[synthMarketId];
    }

    /**
     * @dev See {IERC165-supportsInterface}.
     */
    function supportsInterface(
        bytes4 interfaceId
    ) public view virtual override(IERC165) returns (bool isSupported) {
        return
            interfaceId == type(IMarket).interfaceId ||
            interfaceId == this.supportsInterface.selector;
    }
}<|MERGE_RESOLUTION|>--- conflicted
+++ resolved
@@ -136,20 +136,15 @@
     function upgradeSynthImpl(uint128 marketId) external override {
         address newImpl = SpotMarketFactory.load().synthImplementation;
         bytes32 synthId = SynthUtil.getSystemId(marketId);
-<<<<<<< HEAD
-        _upgradeToken(synthId, newImpl);
-
-        emit SynthImplementationUpgraded(marketId, address(SynthUtil.getToken(marketId)), newImpl);
+
+        AssociatedSystem.Data storage associatedSystem = _upgradeToken(synthId, newImpl);
+
+        emit SynthImplementationUpgraded(marketId, address(associatedSystem.asToken()), newImpl);
     }
 
     function setDecayRate(uint128 marketId, uint256 rate) external override {
         SpotMarketFactory.load().onlyMarketOwner(marketId);
         SynthUtil.getToken(marketId).setDecayRate(rate);
-=======
-        AssociatedSystem.Data storage associatedSystem = _upgradeToken(synthId, synthImpl);
-
-        emit SynthImplementationUpgraded(marketId, address(associatedSystem.asToken()), synthImpl);
->>>>>>> a94bbed9
     }
 
     /**
