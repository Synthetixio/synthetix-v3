//SPDX-License-Identifier: MIT
pragma solidity >=0.8.11 <0.9.0;

import "../interfaces/IAsyncOrderConfigurationModule.sol";
import "../storage/AsyncOrderConfiguration.sol";
import "../storage/SettlementStrategy.sol";
import "../storage/SpotMarketFactory.sol";

contract AsyncOrderConfigurationModule is IAsyncOrderConfigurationModule {
    using SpotMarketFactory for SpotMarketFactory.Data;

    function addSettlementStrategy(
        uint128 marketId,
        SettlementStrategy.Data memory strategy
    ) external override returns (uint256 strategyId) {
        SpotMarketFactory.load().onlyMarketOwner(marketId);

        strategy.settlementDelay = strategy.settlementDelay == 0 ? 1 : strategy.settlementDelay;

        AsyncOrderConfiguration.Data storage config = AsyncOrderConfiguration.load(marketId);
        strategyId = config.settlementStrategies.length;

        config.settlementStrategies.push(strategy);

        emit SettlementStrategyAdded(marketId, strategyId);
    }

<<<<<<< HEAD
    function toggleSettlementStrategy(
=======
    function setSettlementStrategyEnabled(
>>>>>>> dfc4f105
        uint128 marketId,
        uint256 strategyId,
        bool enabled
    ) external override {
        SpotMarketFactory.load().onlyMarketOwner(marketId);
        AsyncOrderConfiguration.load(marketId).settlementStrategies[strategyId].disabled = !enabled;

        emit SettlementStrategyUpdated(marketId, strategyId, enabled);
    }

    function getSettlementStrategy(
        uint128 marketId,
        uint256 strategyId
    ) external view override returns (SettlementStrategy.Data memory) {
        return AsyncOrderConfiguration.load(marketId).settlementStrategies[strategyId];
    }
}<|MERGE_RESOLUTION|>--- conflicted
+++ resolved
@@ -25,11 +25,7 @@
         emit SettlementStrategyAdded(marketId, strategyId);
     }
 
-<<<<<<< HEAD
-    function toggleSettlementStrategy(
-=======
     function setSettlementStrategyEnabled(
->>>>>>> dfc4f105
         uint128 marketId,
         uint256 strategyId,
         bool enabled
