--- conflicted
+++ resolved
@@ -41,11 +41,7 @@
     function settleOrder(
         uint128 marketId,
         uint128 asyncOrderId
-<<<<<<< HEAD
-    ) external override returns (uint256, OrderFees.Data memory) {
-=======
-    ) external override returns (uint finalOrderAmount, OrderFees.Data memory) {
->>>>>>> 648a8097
+    ) external override returns (uint256 finalOrderAmount, OrderFees.Data memory fees) {
         (
             AsyncOrderClaim.Data storage asyncOrderClaim,
             SettlementStrategy.Data storage settlementStrategy
@@ -71,11 +67,7 @@
     function settlePythOrder(
         bytes calldata result,
         bytes calldata extraData
-<<<<<<< HEAD
-    ) external payable returns (uint256, OrderFees.Data memory) {
-=======
-    ) external payable returns (uint finalOrderAmount, OrderFees.Data memory) {
->>>>>>> 648a8097
+    ) external payable returns (uint256 finalOrderAmount, OrderFees.Data memory fees) {
         (uint128 marketId, uint128 asyncOrderId) = abi.decode(extraData, (uint128, uint128));
         (
             AsyncOrderClaim.Data storage asyncOrderClaim,
@@ -273,11 +265,7 @@
         uint128 asyncOrderId,
         AsyncOrderClaim.Data storage asyncOrderClaim,
         SettlementStrategy.Data storage settlementStrategy
-<<<<<<< HEAD
-    ) private view returns (uint256, OrderFees.Data memory) {
-=======
-    ) private view returns (uint finalOrderAmount, OrderFees.Data memory) {
->>>>>>> 648a8097
+    ) private view returns (uint256 finalOrderAmount, OrderFees.Data memory fees) {
         string[] memory urls = new string[](1);
         urls[0] = settlementStrategy.url;
 
