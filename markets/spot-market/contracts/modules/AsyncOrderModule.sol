--- conflicted
+++ resolved
@@ -38,13 +38,7 @@
         AsyncOrderConfiguration.Data storage asyncOrderConfiguration = AsyncOrderConfiguration.load(
             marketId
         );
-<<<<<<< HEAD
         asyncOrderConfiguration.validateSettlementStrategy(settlementStrategyId);
-=======
-        SettlementStrategy.Data storage strategy = asyncOrderConfiguration.loadSettlementStrategy(
-            settlementStrategyId
-        );
->>>>>>> ba772ab2
 
         uint amountEscrowed;
         // setup data to create async order based on transaction type
