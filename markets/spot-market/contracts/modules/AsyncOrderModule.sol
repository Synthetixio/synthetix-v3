--- conflicted
+++ resolved
@@ -1,6 +1,3 @@
-<<<<<<< HEAD
-contract AsyncOrderModule {}
-=======
 //SPDX-License-Identifier: MIT
 pragma solidity ^0.8.0;
 
@@ -398,5 +395,4 @@
         // Burn quoted fees of synths
         SynthUtil.burnFromEscrow(marketId, asyncOrderClaim.feesQuoted);
     }
-}
->>>>>>> d35c52a8
+}