--- conflicted
+++ resolved
@@ -77,11 +77,6 @@
 
         // Adjust async order data
         AsyncOrder.Data storage asyncOrderData = AsyncOrder.load(marketId);
-<<<<<<< HEAD
-        asyncOrderId = ++asyncOrderData.totalClaims;
-=======
-        asyncOrderData.totalCommittedUsdAmount += committedAmountUsd;
->>>>>>> 3e817c76
 
         uint settlementDelay = AsyncOrderConfiguration
             .load(marketId)
@@ -100,11 +95,7 @@
         );
 
         // Emit event
-<<<<<<< HEAD
-        emit OrderCommitted(marketId, orderType, amountProvided, asyncOrderId, msg.sender, referrer);
-=======
-        emit OrderCommitted(marketId, orderType, amountProvided, asyncOrderClaim.id, msg.sender);
->>>>>>> 3e817c76
+        emit OrderCommitted(marketId, orderType, amountProvided, asyncOrderClaim.id, msg.sender, referrer);
     }
 
     /**
