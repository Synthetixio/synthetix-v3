// SPDX-License-Identifier: UNLICENSED
pragma solidity ^0.8.0;

// @custom:artifact @synthetixio/core-contracts/contracts/ownership/OwnableStorage.sol:OwnableStorage
library OwnableStorage {
    bytes32 private constant _SLOT_OWNABLE_STORAGE = keccak256(abi.encode("io.synthetix.core-contracts.Ownable"));
    struct Data {
        bool initialized;
        address owner;
        address nominatedOwner;
    }
    function load() internal pure returns (Data storage store) {
        bytes32 s = _SLOT_OWNABLE_STORAGE;
        assembly {
            store.slot := s
        }
    }
}

// @custom:artifact @synthetixio/core-contracts/contracts/proxy/ProxyStorage.sol:ProxyStorage
contract ProxyStorage {
    bytes32 private constant _SLOT_PROXY_STORAGE = keccak256(abi.encode("io.synthetix.core-contracts.Proxy"));
    struct ProxyStore {
        address implementation;
        bool simulatingUpgrade;
    }
    function _proxyStore() internal pure returns (ProxyStore storage store) {
        bytes32 s = _SLOT_PROXY_STORAGE;
        assembly {
            store.slot := s
        }
    }
}

// @custom:artifact @synthetixio/core-contracts/contracts/token/ERC20Storage.sol:ERC20Storage
library ERC20Storage {
    bytes32 private constant _SLOT_ERC20_STORAGE = keccak256(abi.encode("io.synthetix.core-contracts.ERC20"));
    struct Data {
        string name;
        string symbol;
        uint8 decimals;
        mapping(address => uint256) balanceOf;
        mapping(address => mapping(address => uint256)) allowance;
        uint256 totalSupply;
    }
    function load() internal pure returns (Data storage store) {
        bytes32 s = _SLOT_ERC20_STORAGE;
        assembly {
            store.slot := s
        }
    }
}

// @custom:artifact @synthetixio/core-contracts/contracts/token/ERC721EnumerableStorage.sol:ERC721EnumerableStorage
library ERC721EnumerableStorage {
    bytes32 private constant _SLOT_ERC721_ENUMERABLE_STORAGE = keccak256(abi.encode("io.synthetix.core-contracts.ERC721Enumerable"));
    struct Data {
        mapping(uint256 => uint256) ownedTokensIndex;
        mapping(uint256 => uint256) allTokensIndex;
        mapping(address => mapping(uint256 => uint256)) ownedTokens;
        uint256[] allTokens;
    }
    function load() internal pure returns (Data storage store) {
        bytes32 s = _SLOT_ERC721_ENUMERABLE_STORAGE;
        assembly {
            store.slot := s
        }
    }
}

// @custom:artifact @synthetixio/core-contracts/contracts/token/ERC721Storage.sol:ERC721Storage
library ERC721Storage {
    bytes32 private constant _SLOT_ERC721_STORAGE = keccak256(abi.encode("io.synthetix.core-contracts.ERC721"));
    struct Data {
        string name;
        string symbol;
        string baseTokenURI;
        mapping(uint256 => address) ownerOf;
        mapping(address => uint256) balanceOf;
        mapping(uint256 => address) tokenApprovals;
        mapping(address => mapping(address => bool)) operatorApprovals;
    }
    function load() internal pure returns (Data storage store) {
        bytes32 s = _SLOT_ERC721_STORAGE;
        assembly {
            store.slot := s
        }
    }
}

// @custom:artifact @synthetixio/core-contracts/contracts/utils/DecimalMath.sol:DecimalMath
library DecimalMath {
    uint256 public constant UNIT = 1e18;
    int256 public constant UNIT_INT = int256(UNIT);
    uint128 public constant UNIT_UINT128 = uint128(UNIT);
    int128 public constant UNIT_INT128 = int128(UNIT_INT);
    uint256 public constant UNIT_PRECISE = 1e27;
    int256 public constant UNIT_PRECISE_INT = int256(UNIT_PRECISE);
    int128 public constant UNIT_PRECISE_INT128 = int128(UNIT_PRECISE_INT);
    uint256 public constant PRECISION_FACTOR = 9;
}

// @custom:artifact @synthetixio/core-modules/contracts/modules/NftModule.sol:NftModule
contract NftModule {
    bytes32 internal constant _INITIALIZED_NAME = "NftModule";
}

// @custom:artifact @synthetixio/core-modules/contracts/storage/AssociatedSystem.sol:AssociatedSystem
library AssociatedSystem {
    bytes32 public constant KIND_ERC20 = "erc20";
    bytes32 public constant KIND_ERC721 = "erc721";
    bytes32 public constant KIND_UNMANAGED = "unmanaged";
    struct Data {
        address proxy;
        address impl;
        bytes32 kind;
    }
    function load(bytes32 id) internal pure returns (Data storage store) {
        bytes32 s = keccak256(abi.encode("io.synthetix.core-modules.AssociatedSystem", id));
<<<<<<< HEAD
        assembly {
            store.slot := s
        }
    }
}

// @custom:artifact @synthetixio/core-modules/contracts/storage/DecayToken.sol:DecayToken
library DecayToken {
    bytes32 private constant _SLOT_DECAY_TOKEN_STORAGE = keccak256(abi.encode("io.synthetix.core-contracts.DecayToken"));
    struct Data {
        uint256 interestRate;
        uint256 epochStart;
        uint256 totalSupplyAtEpochStart;
    }
    function load() internal pure returns (Data storage store) {
        bytes32 s = _SLOT_DECAY_TOKEN_STORAGE;
=======
>>>>>>> 6bd0bb37
        assembly {
            store.slot := s
        }
    }
}

// @custom:artifact @synthetixio/core-modules/contracts/storage/Initialized.sol:Initialized
library Initialized {
    struct Data {
        bool initialized;
    }
    function load(bytes32 id) internal pure returns (Data storage store) {
        bytes32 s = keccak256(abi.encode("io.synthetix.code-modules.Initialized", id));
        assembly {
            store.slot := s
        }
    }
}

// @custom:artifact @synthetixio/oracle-manager/contracts/storage/Node.sol:Node
library Node {
    struct Data {
        int256 price;
        uint timestamp;
        uint volatilityScore;
        uint liquidityScore;
    }
}

// @custom:artifact @synthetixio/oracle-manager/contracts/storage/NodeDefinition.sol:NodeDefinition
library NodeDefinition {
    enum NodeType {
        NONE,
        REDUCER,
        EXTERNAL,
        CHAINLINK,
        PYTH,
        PriceDeviationCircuitBreaker,
<<<<<<< HEAD
        UNISWAP
=======
        UNISWAP,
        StalenessFallbackReducer
>>>>>>> 6bd0bb37
    }
    struct Data {
        bytes32[] parents;
        NodeType nodeType;
        bytes parameters;
    }
    function load(bytes32 id) internal pure returns (Data storage data) {
        bytes32 s = keccak256(abi.encode("io.synthetix.oracle-manager.Node", id));
        assembly {
            data.slot := s
        }
    }
}

// @custom:artifact contracts/storage/AsyncOrder.sol:AsyncOrder
library AsyncOrder {
    struct Data {
        mapping(uint256 => AsyncOrderClaim.Data) asyncOrderClaims;
        uint256 minimumOrderAge;
        uint256 settlementWindowDuration;
        uint256 livePriceSettlementWindowDuration;
        mapping(address => uint256) escrowedSynthShares;
        uint256 totalEscrowedSynthShares;
    }
    function load(uint128 marketId) internal pure returns (Data storage store) {
        bytes32 s = keccak256(abi.encode("io.synthetix.spot-market.AsyncOrder", marketId));
        assembly {
            store.slot := s
        }
    }
}

// @custom:artifact contracts/storage/AsyncOrderClaim.sol:AsyncOrderClaim
library AsyncOrderClaim {
    struct Data {
        SpotMarketFactory.TransactionType orderType;
        uint256 synthAmountEscrowed;
        uint256 usdAmountEscrowed;
        uint256 blockNumber;
        uint256 timestamp;
    }
}

// @custom:artifact contracts/storage/Fee.sol:Fee
library Fee {
    struct Data {
        mapping(address => uint) atomicFixedFeeOverrides;
        uint atomicFixedFee;
        uint asyncFixedFee;
        uint utilizationFeeRate;
<<<<<<< HEAD
        uint wrapFee;
        uint unwrapFee;
=======
        int wrapFixedFee;
        int unwrapFixedFee;
        uint skewScale;
>>>>>>> 6bd0bb37
    }
    function load(uint128 marketId) internal pure returns (Data storage store) {
        bytes32 s = keccak256(abi.encode("io.synthetix.spot-market.Fee", marketId));
        assembly {
            store.slot := s
        }
    }
}

// @custom:artifact contracts/storage/Price.sol:Price
library Price {
    struct Data {
        bytes32 buyFeedId;
        bytes32 sellFeedId;
        uint skewScale;
    }
    function load(uint128 marketId) internal pure returns (Data storage store) {
        bytes32 s = keccak256(abi.encode("io.synthetix.spot-market.Price", marketId));
        assembly {
            store.slot := s
        }
    }
}

// @custom:artifact contracts/storage/SpotMarketFactory.sol:SpotMarketFactory
library SpotMarketFactory {
    bytes32 private constant _SLOT_SPOT_MARKET_FACTORY = keccak256(abi.encode("io.synthetix.spot-market.SpotMarketFactory"));
<<<<<<< HEAD
=======
    enum TransactionType {
        BUY,
        SELL,
        ASYNC_BUY,
        ASYNC_SELL,
        WRAP,
        UNWRAP
    }
>>>>>>> 6bd0bb37
    struct Data {
        address usdToken;
        address oracle;
        address synthetix;
        address initialSynthImplementation;
        mapping(uint128 => address) synthOwners;
<<<<<<< HEAD
        mapping(uint128 => int256) synthFeesCollected;
=======
>>>>>>> 6bd0bb37
    }
    function load() internal pure returns (Data storage store) {
        bytes32 s = _SLOT_SPOT_MARKET_FACTORY;
        assembly {
            store.slot := s
        }
    }
}

// @custom:artifact contracts/storage/Wrapper.sol:Wrapper
library Wrapper {
    struct Data {
        address collateralType;
        bool wrappingEnabled;
    }
    function load(uint128 marketId) internal pure returns (Data storage store) {
        bytes32 s = keccak256(abi.encode("io.synthetix.spot-market.Wrapper", marketId));
        assembly {
            store.slot := s
        }
    }
}<|MERGE_RESOLUTION|>--- conflicted
+++ resolved
@@ -117,25 +117,6 @@
     }
     function load(bytes32 id) internal pure returns (Data storage store) {
         bytes32 s = keccak256(abi.encode("io.synthetix.core-modules.AssociatedSystem", id));
-<<<<<<< HEAD
-        assembly {
-            store.slot := s
-        }
-    }
-}
-
-// @custom:artifact @synthetixio/core-modules/contracts/storage/DecayToken.sol:DecayToken
-library DecayToken {
-    bytes32 private constant _SLOT_DECAY_TOKEN_STORAGE = keccak256(abi.encode("io.synthetix.core-contracts.DecayToken"));
-    struct Data {
-        uint256 interestRate;
-        uint256 epochStart;
-        uint256 totalSupplyAtEpochStart;
-    }
-    function load() internal pure returns (Data storage store) {
-        bytes32 s = _SLOT_DECAY_TOKEN_STORAGE;
-=======
->>>>>>> 6bd0bb37
         assembly {
             store.slot := s
         }
@@ -174,12 +155,8 @@
         CHAINLINK,
         PYTH,
         PriceDeviationCircuitBreaker,
-<<<<<<< HEAD
-        UNISWAP
-=======
         UNISWAP,
         StalenessFallbackReducer
->>>>>>> 6bd0bb37
     }
     struct Data {
         bytes32[] parents;
@@ -230,14 +207,9 @@
         uint atomicFixedFee;
         uint asyncFixedFee;
         uint utilizationFeeRate;
-<<<<<<< HEAD
-        uint wrapFee;
-        uint unwrapFee;
-=======
         int wrapFixedFee;
         int unwrapFixedFee;
         uint skewScale;
->>>>>>> 6bd0bb37
     }
     function load(uint128 marketId) internal pure returns (Data storage store) {
         bytes32 s = keccak256(abi.encode("io.synthetix.spot-market.Fee", marketId));
@@ -265,8 +237,6 @@
 // @custom:artifact contracts/storage/SpotMarketFactory.sol:SpotMarketFactory
 library SpotMarketFactory {
     bytes32 private constant _SLOT_SPOT_MARKET_FACTORY = keccak256(abi.encode("io.synthetix.spot-market.SpotMarketFactory"));
-<<<<<<< HEAD
-=======
     enum TransactionType {
         BUY,
         SELL,
@@ -275,17 +245,12 @@
         WRAP,
         UNWRAP
     }
->>>>>>> 6bd0bb37
     struct Data {
         address usdToken;
         address oracle;
         address synthetix;
         address initialSynthImplementation;
         mapping(uint128 => address) synthOwners;
-<<<<<<< HEAD
-        mapping(uint128 => int256) synthFeesCollected;
-=======
->>>>>>> 6bd0bb37
     }
     function load() internal pure returns (Data storage store) {
         bytes32 s = _SLOT_SPOT_MARKET_FACTORY;
