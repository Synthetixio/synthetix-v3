import { findSingleEvent } from '@synthetixio/core-utils/utils/ethers/events';
import { snapshotCheckpoint } from '@synthetixio/core-utils/utils/mocha/snapshot';
import NodeTypes from '@synthetixio/oracle-manager/test/integration/mixins/Node.types';
import { coreBootstrap } from '@synthetixio/router/utils/tests';
import { wei } from '@synthetixio/wei';
import { BigNumber, ethers } from 'ethers';
import hre from 'hardhat';
import { SpotMarketProxy, synthetix, SynthRouter } from './generated/typechain';
import { AggregatorV3Mock, FeeCollectorMock, OracleVerifierMock } from '../typechain-types/index';
import { CollateralMock } from '../../../protocol/synthetix/typechain-types/index';

type Proxies = {
  ['synthetix.CoreProxy']: synthetix.CoreProxy;
  ['synthetix.USDProxy']: synthetix.USDProxy;
  ['synthetix.CollateralMock']: CollateralMock;
  ['synthetix.oracle_manager.Proxy']: synthetix.oracleManager.Proxy;
  SpotMarketProxy: SpotMarketProxy;
  SynthRouter: SynthRouter;
  FeeCollectorMock: FeeCollectorMock;
  OracleVerifierMock: OracleVerifierMock;
  ['synthetix.USDRouter']: SynthetixUSDProxy;
};

export type Systems = {
  SpotMarket: SpotMarketProxy;
<<<<<<< HEAD
  Core: synthetix.CoreProxy;
  USD: synthetix.USDProxy;
  CollateralMock: CollateralMock;
  OracleManager: synthetix.oracleManager.Proxy;
=======
  Core: SynthetixCoreProxy;
  USD: SynthetixUSDProxy;
  USDRouter: SynthetixUSDProxy;
  CollateralMock: SynthetixCollateralMock;
  OracleManager: SynthetixOracle_managerProxy;
>>>>>>> 7f1ec775
  OracleVerifierMock: OracleVerifierMock;
  FeeCollectorMock: FeeCollectorMock;
  Synth: (address: string) => SynthRouter;
};

const params = { cannonfile: 'cannonfile.test.toml' };

// TODO: find an alternative way for custom config on fork tests. Probably having
//       another bootstrap.ts on the test-fork/ folder would be best.
// hre.network.name === 'cannon'
//   ? { cannonfile: 'cannonfile.test.toml' }
//   : {
//       dryRun: true,
//       impersonate: '0xf39fd6e51aad88f6f4ce6ab8827279cfffb92266',
//       cannonfile: 'cannonfile.test.toml',
//     };

const { getProvider, getSigners, getContract, createSnapshot } = coreBootstrap<Proxies>(params);

const restoreSnapshot = createSnapshot();

let contracts: Systems;
before('load contracts', () => {
  contracts = {
    Core: getContract('synthetix.CoreProxy'),
    USD: getContract('synthetix.USDProxy'),
    USDRouter: getContract('synthetix.USDRouter'),
    SpotMarket: getContract('SpotMarketProxy'),
    OracleManager: getContract('synthetix.oracle_manager.Proxy'),
    CollateralMock: getContract('synthetix.CollateralMock'),
    FeeCollectorMock: getContract('FeeCollectorMock'),
    OracleVerifierMock: getContract('OracleVerifierMock'),
    Synth: (address: string) => getContract('SynthRouter', address),
  };
});

export function bootstrap() {
  before(restoreSnapshot);
  const signers: ethers.Wallet[] = [];

  before('set up accounts', async () => {
    const provider = getProvider();
    for (let i = getSigners().length; i < 8; i++) {
      const signer = ethers.Wallet.fromMnemonic(
        'test test test test test test test test test test test junk',
        `m/44'/60'/0'/0/${i}`
      ).connect(provider);
      signers.push(signer);
      await provider.send('hardhat_setBalance', [
        await signer.getAddress(),
        `0x${(1e22).toString(16)}`,
      ]);
    }
  });

  before('give owner permission to create pools', async () => {
    const [owner] = getSigners();
    await contracts.Core.addToFeatureFlagAllowlist(
      ethers.utils.formatBytes32String('createPool'),
      await owner.getAddress()
    );
  });

  return {
    provider: () => getProvider(),
    signers: () => [...getSigners(), ...signers],
    owner: () => getSigners()[0],
    systems: () => contracts,
  };
}

const depositAmount = ethers.utils.parseEther('1000');
/*
  same as protocol/synthetix/test/integration/bootstrap.ts#L70
  because of the way the contracts are loaded, seems like reusability is outside the scope
*/
export function bootstrapWithStakedPool() {
  const r = bootstrap();

  let aggregator: ethers.Contract;

  let oracleNodeId: string;
  const accountId = 1;
  const poolId = 1;
  let collateralAddress: string;
  const depositAmount = ethers.utils.parseEther('1000');

  before('setup oracle manager node', async () => {
    const results = await createOracleNode(
      r.signers()[0],
      ethers.utils.parseEther('1000'),
      r.systems().OracleManager
    );

    oracleNodeId = results.oracleNodeId;
    aggregator = results.aggregator;
  });

  before('configure collateral', async () => {
    const [owner] = r.signers();

    // add collateral
    await (
      await r.systems().Core.connect(owner).configureCollateral({
        tokenAddress: r.systems().CollateralMock.address,
        oracleNodeId,
        issuanceRatioD18: '5000000000000000000',
        liquidationRatioD18: '1500000000000000000',
        liquidationRewardD18: '20000000000000000000',
        minDelegationD18: '20000000000000000000',
        depositingEnabled: true,
      })
    ).wait();
  });

  before('create pool', async () => {
    const [owner] = r.signers();
    // create pool
    await r
      .systems()
      .Core.connect(owner)
      .createPool(poolId, await owner.getAddress());
  });

  before('stake', async function () {
    const [, staker] = r.signers();
    await stake(r.systems, poolId, accountId, staker, depositAmount.div(10));
  });

  const restore = snapshotCheckpoint(r.provider);

  const generateExternalNode = async (price: number) => {
    const factory = await hre.ethers.getContractFactory('MockExternalNode');
    const externalNode = await factory.deploy(price, 200); // used to have .connect(owner)

    // Register the mock
    const NodeParameters = ethers.utils.defaultAbiCoder.encode(['address'], [externalNode.address]);
    const tx = await r.systems().OracleManager.registerNode(NodeTypes.EXTERNAL, NodeParameters, []);
    const receipt = await tx.wait();
    const event = findSingleEvent({
      receipt,
      eventName: 'NodeRegistered',
    });
    return event.args.nodeId;
  };

  return {
    ...r,
    aggregator: () => aggregator,
    accountId,
    poolId,
    collateralContract: () => r.systems().CollateralMock,
    collateralAddress: () => collateralAddress,
    depositAmount,
    restore,
    oracleNodeId: () => oracleNodeId,
    generateExternalNode,
  };
}

export function bootstrapWithSynth(name: string, token: string) {
  const r = bootstrapWithStakedPool();
  let coreOwner: ethers.Signer, marketOwner: ethers.Signer;
  let marketId: BigNumber;
  let aggregator: AggregatorV3Mock;

  before('identify market owner', async () => {
    [coreOwner, , marketOwner] = r.signers();
  });

  before('register synth', async () => {
    marketId = await r
      .systems()
      .SpotMarket.callStatic.createSynth(name, token, await marketOwner.getAddress());
    await r.systems().SpotMarket.createSynth(name, token, await marketOwner.getAddress());
  });

  before('configure market collateral supply cap', async () => {
    await r
      .systems()
      .Core.connect(coreOwner)
      .configureMaximumMarketCollateral(
        marketId,
        r.systems().CollateralMock.address,
        ethers.constants.MaxUint256
      );
  });

  before('setup buy and sell feeds', async () => {
    const result = await createOracleNode(
      r.signers()[0],
      ethers.utils.parseEther('900'),
      r.systems().OracleManager
    );
    aggregator = result.aggregator;
    await r
      .systems()
      .SpotMarket.connect(marketOwner)
      .updatePriceData(marketId, r.oracleNodeId(), result.oracleNodeId);
  });

  // add weight to market from pool

  before('delegate pool collateral to market', async () => {
    await r
      .systems()
      .Core.connect(coreOwner)
      .setPoolConfiguration(r.poolId, [
        {
          marketId,
          weightD18: ethers.utils.parseEther('1'),
          maxDebtShareValueD18: ethers.utils.parseEther('1'),
        },
      ]);
  });

  const restore = snapshotCheckpoint(r.provider);

  return {
    ...r,
    marketId: () => marketId,
    marketOwner: () => marketOwner,
    aggregator: () => aggregator,
    restore,
  };
}

/*
  1. creates a new pool
  2. mints collateral for new users
  3. delegates collateral to pool
  4. mint max USD
  5. traders now have USD to trade with
*/
export function bootstrapTraders(r: ReturnType<typeof bootstrapWithSynth>) {
  const { signers, systems, provider } = r;

  // separate pool so doesn't mess with existing pool accounting
  before('create separate pool', async () => {
    const [owner] = signers();
    await systems()
      .Core.connect(owner)
      .createPool(2, await owner.getAddress());
  });

  before('create traders', async () => {
    const [, , , trader1, trader2] = signers();
    await stake(systems, 2, 1000, trader1);
    await stake(systems, 2, 1001, trader2);
  });

  before('mint usd', async () => {
    const [, , , trader1, trader2] = signers();
    const collateralAddress = systems().CollateralMock.address;
    await systems()
      .Core.connect(trader1)
      .mintUsd(1000, 2, collateralAddress, depositAmount.mul(200));
    await systems()
      .Core.connect(trader2)
      .mintUsd(1001, 2, collateralAddress, depositAmount.mul(200));
  });

  const restore = snapshotCheckpoint(provider);

  return {
    ...r,
    restore,
  };
}

const stake = async (
  systems: () => Systems,
  poolId: number,
  accountId: number,
  user: ethers.Signer,
  delegateAmount: ethers.BigNumber = depositAmount
) => {
  await systems().CollateralMock.mint(await user.getAddress(), depositAmount.mul(1000));

  // create user account
  await systems().Core.connect(user).createAccount(accountId);

  // approve
  await systems()
    .CollateralMock.connect(user)
    .approve(systems().Core.address, depositAmount.mul(10));

  // stake collateral
  await systems()
    .Core.connect(user)
    .deposit(accountId, systems().CollateralMock.address, depositAmount.mul(10));

  // invest in the pool
  await systems()
    .Core.connect(user)
    .delegateCollateral(
      accountId,
      poolId,
      systems().CollateralMock.address,
      delegateAmount,
      ethers.utils.parseEther('1')
    );
};

const createOracleNode = async (
  owner: ethers.Signer,
  price: ethers.BigNumber,
  OracleManager: synthetix.oracleManager.Proxy
) => {
  const abi = ethers.utils.defaultAbiCoder;
  const factory = await hre.ethers.getContractFactory('AggregatorV3Mock');
  const aggregator = await factory.connect(owner).deploy();

  await aggregator.mockSetCurrentPrice(price);

  const params1 = abi.encode(['address', 'uint256', 'uint8'], [aggregator.address, 0, 18]);
  await OracleManager.connect(owner).registerNode(NodeTypes.CHAINLINK, params1, []);
  const oracleNodeId = await OracleManager.connect(owner).getNodeId(
    NodeTypes.CHAINLINK,
    params1,
    []
  );

  return {
    oracleNodeId,
    aggregator,
  };
};

export const bn = (n: number) => wei(n).toBN();<|MERGE_RESOLUTION|>--- conflicted
+++ resolved
@@ -5,36 +5,35 @@
 import { wei } from '@synthetixio/wei';
 import { BigNumber, ethers } from 'ethers';
 import hre from 'hardhat';
-import { SpotMarketProxy, synthetix, SynthRouter } from './generated/typechain';
+import { SpotMarketProxy, SynthRouter } from './generated/typechain';
 import { AggregatorV3Mock, FeeCollectorMock, OracleVerifierMock } from '../typechain-types/index';
-import { CollateralMock } from '../../../protocol/synthetix/typechain-types/index';
+import {
+  USDProxy,
+  CollateralMock,
+  USDRouter,
+  CoreProxy,
+} from '@synthetixio/main/test/generated/typechain';
+import { OracleManagerModule } from '@synthetixio/oracle-manager/test/generated/typechain';
 
 type Proxies = {
-  ['synthetix.CoreProxy']: synthetix.CoreProxy;
-  ['synthetix.USDProxy']: synthetix.USDProxy;
+  ['synthetix.CoreProxy']: CoreProxy;
+  ['synthetix.USDProxy']: USDProxy;
   ['synthetix.CollateralMock']: CollateralMock;
-  ['synthetix.oracle_manager.Proxy']: synthetix.oracleManager.Proxy;
+  ['synthetix.oracle_manager.Proxy']: OracleManagerModule;
   SpotMarketProxy: SpotMarketProxy;
   SynthRouter: SynthRouter;
   FeeCollectorMock: FeeCollectorMock;
   OracleVerifierMock: OracleVerifierMock;
-  ['synthetix.USDRouter']: SynthetixUSDProxy;
+  ['synthetix.USDRouter']: USDRouter;
 };
 
 export type Systems = {
   SpotMarket: SpotMarketProxy;
-<<<<<<< HEAD
-  Core: synthetix.CoreProxy;
-  USD: synthetix.USDProxy;
+  Core: CoreProxy;
+  USD: USDProxy;
+  USDRouter: USDRouter;
   CollateralMock: CollateralMock;
-  OracleManager: synthetix.oracleManager.Proxy;
-=======
-  Core: SynthetixCoreProxy;
-  USD: SynthetixUSDProxy;
-  USDRouter: SynthetixUSDProxy;
-  CollateralMock: SynthetixCollateralMock;
-  OracleManager: SynthetixOracle_managerProxy;
->>>>>>> 7f1ec775
+  OracleManager: OracleManagerModule;
   OracleVerifierMock: OracleVerifierMock;
   FeeCollectorMock: FeeCollectorMock;
   Synth: (address: string) => SynthRouter;
