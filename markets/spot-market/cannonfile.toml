--- conflicted
+++ resolved
@@ -26,16 +26,11 @@
 [contract.AtomicOrderModule]
 artifact = "AtomicOrderModule"
 
-<<<<<<< HEAD
 [contract.AsyncOrderModule]
 artifact = "AsyncOrderModule"
 
-[contract.WrapOrderModule]
-artifact = "WrapOrderModule"
-=======
 [contract.WrapperModule]
 artifact = "WrapperModule"
->>>>>>> 6bd0bb37
 
 [contract.SynthTokenModule]
 artifact = "SynthTokenModule"
@@ -69,12 +64,8 @@
     CoreModule: contracts.CoreModule,
     SpotMarketFactoryModule: contracts.SpotMarketFactoryModule,
     AtomicOrderModule: contracts.AtomicOrderModule,
-<<<<<<< HEAD
     AsyncOrderModule: contracts.AsyncOrderModule,
-    WrapOrderModule: contracts.WrapOrderModule,
-=======
     WrapperModule: contracts.WrapperModule,
->>>>>>> 6bd0bb37
   }) %>'''
 ]
 modified = ["contracts"]
@@ -82,12 +73,8 @@
   "contract.CoreModule",
   "contract.SpotMarketFactoryModule",
   "contract.AtomicOrderModule",
-<<<<<<< HEAD
   "contract.AsyncOrderModule",
-  "contract.WrapOrderModule"
-=======
   "contract.WrapperModule"
->>>>>>> 6bd0bb37
 ]
 
 [contract.Router]
@@ -96,12 +83,8 @@
   "CoreModule",
   "SpotMarketFactoryModule",
   "AtomicOrderModule",
-<<<<<<< HEAD
   "AsyncOrderModule",
-  "WrapOrderModule"
-=======
   "WrapperModule"
->>>>>>> 6bd0bb37
 ]
 depends = ["run.generate_router"]
 
