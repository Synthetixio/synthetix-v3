{
  "name": "@synthetixio/spot-market",
  "version": "0.0.3-alpha",
  "description": "Spot Market implementation",
  "private": true,
  "scripts": {
    "build": "hardhat storage:verify && hardhat cannon:build",
    "start": "npm run build && npm run cannon",
    "cannon": "npx cannon spot-market:0.0.3-alpha",
    "test": "hardhat test",
<<<<<<< HEAD
    "test:fork": "hardhat test --network optimistic-goerli test-fork/AsyncOrdersModule.e2e.test.ts",
    "coverage": "hardhat coverage --network hardhat",
=======
    "coverage": "npm run build && hardhat coverage --network hardhat",
>>>>>>> d76dc183
    "compile-contracts": "hardhat compile",
    "size-contracts": "hardhat compile && hardhat size-contracts"
  },
  "keywords": [],
  "author": "Synthetix",
  "license": "MIT",
  "devDependencies": {
    "@synthetixio/common-config": "*",
    "@synthetixio/core-contracts": "*",
    "@synthetixio/core-modules": "*",
    "@synthetixio/router": "*",
    "node-fetch": "2.6.9",
    "solidity-docgen": "0.6.0-beta.22",
    "ts-node": "10.9.1",
    "typechain": "8.1.1",
    "typescript": "4.7.4"
  }
}<|MERGE_RESOLUTION|>--- conflicted
+++ resolved
@@ -8,12 +8,7 @@
     "start": "npm run build && npm run cannon",
     "cannon": "npx cannon spot-market:0.0.3-alpha",
     "test": "hardhat test",
-<<<<<<< HEAD
-    "test:fork": "hardhat test --network optimistic-goerli test-fork/AsyncOrdersModule.e2e.test.ts",
-    "coverage": "hardhat coverage --network hardhat",
-=======
     "coverage": "npm run build && hardhat coverage --network hardhat",
->>>>>>> d76dc183
     "compile-contracts": "hardhat compile",
     "size-contracts": "hardhat compile && hardhat size-contracts"
   },
