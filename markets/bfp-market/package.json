{
  "name": "@synthetixio/bfp-market",
  "version": "3.6.0",
  "description": "L1 perp market implementation",
  "scripts": {
    "build": "yarn build:contracts",
<<<<<<< HEAD
    "build:contracts": "hardhat compile --force && hardhat storage:dump && CANNON_REGISTRY_PRIORITY=local hardhat cannon:build",
=======
    "storage:verify": "hardhat compile --force && hardhat storage:verify",
    "build:contracts": "hardhat compile --force && CANNON_REGISTRY_PRIORITY=local hardhat cannon:build",
    "SKIP.generate-testable": "rm -rf contracts/generated && hardhat generate-testable",
>>>>>>> a4ddc4a7
    "build-testable": "CANNON_REGISTRY_PRIORITY=local hardhat cannon:build cannonfile.test.toml",
    "check:storage": "git diff --exit-code storage.dump.json",
    "start": "yarn build && yarn cannon-build",
    "clean": "hardhat clean && rm -rf contracts/generated",
    "cannon-build": "hardhat cannon:build",
    "test": "CANNON_REGISTRY_PRIORITY=local hardhat test",
    "test:stable": "sh ./scripts/stable_test.sh",
    "coverage": "hardhat test",
    "coverage1": "hardhat coverage --network hardhat",
    "compile-contracts": "hardhat compile",
    "publish-contracts": "cannon publish synthetix-bfp-market:$(node -p 'require(`./package.json`).version') --chain-id 13370 --quiet --tags $(node -p '/^\\d+\\.\\d+\\.\\d+$/.test(require(`./package.json`).version) ? `latest` : `dev`')",
    "deploy": "yarn build && yarn publish-contracts",
    "size-contracts": "hardhat compile && hardhat size-contracts",
    "docgen": "hardhat docgen"
  },
  "author": "Synthetix",
  "license": "MIT",
  "devDependencies": {
    "@openzeppelin/contracts": "4.9.3",
    "@synthetixio/common-config": "workspace:*",
    "@synthetixio/core-utils": "workspace:*",
    "@synthetixio/docgen": "workspace:*",
    "@synthetixio/main": "workspace:*",
    "@synthetixio/oracle-manager": "workspace:*",
    "@synthetixio/wei": "^2.74.4",
    "@types/lodash": "^4.14.199",
    "@types/mocha-each": "^2.0.1",
    "@usecannon/cli": "2.17.0",
    "ethers": "^5.7.2",
    "hardhat": "^2.19.5",
    "lodash": "^4.17.21",
    "mocha-each": "^2.0.1",
    "solidity-docgen": "^0.6.0-beta.36",
    "typescript": "^5.5.4"
  },
  "depcheck": {
    "ignoreMatches": [
      "@openzeppelin/contracts"
    ]
  }
}<|MERGE_RESOLUTION|>--- conflicted
+++ resolved
@@ -4,13 +4,9 @@
   "description": "L1 perp market implementation",
   "scripts": {
     "build": "yarn build:contracts",
-<<<<<<< HEAD
     "build:contracts": "hardhat compile --force && hardhat storage:dump && CANNON_REGISTRY_PRIORITY=local hardhat cannon:build",
-=======
     "storage:verify": "hardhat compile --force && hardhat storage:verify",
-    "build:contracts": "hardhat compile --force && CANNON_REGISTRY_PRIORITY=local hardhat cannon:build",
     "SKIP.generate-testable": "rm -rf contracts/generated && hardhat generate-testable",
->>>>>>> a4ddc4a7
     "build-testable": "CANNON_REGISTRY_PRIORITY=local hardhat cannon:build cannonfile.test.toml",
     "check:storage": "git diff --exit-code storage.dump.json",
     "start": "yarn build && yarn cannon-build",
