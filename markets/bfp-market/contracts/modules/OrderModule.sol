--- conflicted
+++ resolved
@@ -224,11 +224,7 @@
 
         validateOrderHooks(hooks);
 
-<<<<<<< HEAD
-        uint256 oraclePrice = market.getOraclePrice(ORACLE_MANAGER);
-=======
         runtime.oraclePrice = market.getOraclePrice();
->>>>>>> de136033
 
         PerpMarketConfiguration.Data storage marketConfig = PerpMarketConfiguration.load(marketId);
 
@@ -253,24 +249,9 @@
         runtime.trade = Position.validateTrade(
             accountId,
             market,
-<<<<<<< HEAD
-            Position.TradeParams(
-                sizeDelta,
-                oraclePrice, // Pyth oracle price (but is also CL oracle price on commitment).
-                oraclePrice, // CL oracle price.
-                Order.getFillPrice(market.skew, marketConfig.skewScale, sizeDelta, oraclePrice),
-                marketConfig.makerFee,
-                marketConfig.takerFee,
-                limitPrice,
-                keeperFeeBufferUsd
-            ),
+            runtime.tradeParams,
             SYNTHETIX_SUSD,
             ORACLE_MANAGER
-=======
-            marketConfig,
-            PerpMarketConfiguration.load(),
-            runtime.tradeParams
->>>>>>> de136033
         );
 
         market.orders[accountId].update(
@@ -342,15 +323,9 @@
         runtime.trade = Position.validateTrade(
             accountId,
             market,
-<<<<<<< HEAD
-            runtime.params,
+            runtime.tradeParams,
             SYNTHETIX_SUSD,
             ORACLE_MANAGER
-=======
-            marketConfig,
-            globalConfig,
-            runtime.tradeParams
->>>>>>> de136033
         );
 
         runtime.updatedMarketSize = (market.size.to256() +
