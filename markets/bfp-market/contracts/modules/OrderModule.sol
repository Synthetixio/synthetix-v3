--- conflicted
+++ resolved
@@ -300,17 +300,7 @@
 
         runtime.trade = Position.validateTrade(accountId, market, runtime.params);
 
-<<<<<<< HEAD
-        // We call `getHeathData` here to fetch accrued utilization before utilization recomputation.
-=======
-        Margin.MarginValues memory marginValues = Margin.getMarginUsd(
-            accountId,
-            market,
-            runtime.fillPrice
-        );
-
         // We call `getHeathData` here to fetch _current_ accrued utilization before utilization recomputation.
->>>>>>> 2b557752
         Position.HealthData memory healthData = Position.getHealthData(
             market,
             position.size,
