//SPDX-License-Identifier: MIT
pragma solidity >=0.8.11 <0.9.0;

import {OwnableStorage} from "@synthetixio/core-contracts/contracts/ownership/OwnableStorage.sol";
import {IMarketConfigurationModule} from "../interfaces/IMarketConfigurationModule.sol";
import {PerpMarket} from "../storage/PerpMarket.sol";
import {PerpMarketConfiguration} from "../storage/PerpMarketConfiguration.sol";
import {ERC2771Context} from "@synthetixio/core-contracts/contracts/utils/ERC2771Context.sol";

contract MarketConfigurationModule is IMarketConfigurationModule {
    /// @inheritdoc IMarketConfigurationModule
    function setMarketConfiguration(
        IMarketConfigurationModule.GlobalMarketConfigureParameters memory data
    ) external {
        OwnableStorage.onlyOwner();

        PerpMarketConfiguration.GlobalData storage config = PerpMarketConfiguration.load();

        config.pythPublishTimeMin = data.pythPublishTimeMin;
        config.pythPublishTimeMax = data.pythPublishTimeMax;
        config.minOrderAge = data.minOrderAge;
        config.maxOrderAge = data.maxOrderAge;
        config.minKeeperFeeUsd = data.minKeeperFeeUsd;
        config.maxKeeperFeeUsd = data.maxKeeperFeeUsd;
        config.keeperProfitMarginPercent = data.keeperProfitMarginPercent;
        config.keeperProfitMarginUsd = data.keeperProfitMarginUsd;
        config.keeperSettlementGasUnits = data.keeperSettlementGasUnits;
        config.keeperLiquidationGasUnits = data.keeperLiquidationGasUnits;
        config.keeperFlagGasUnits = data.keeperFlagGasUnits;
        config.keeperLiquidateMarginGasUnits = data.keeperLiquidateMarginGasUnits;
        config.keeperLiquidationFeeUsd = data.keeperLiquidationFeeUsd;
        config.keeperLiquidationEndorsed = data.keeperLiquidationEndorsed;
        config.collateralDiscountScalar = data.collateralDiscountScalar;
        config.minCollateralDiscount = data.minCollateralDiscount;
        config.maxCollateralDiscount = data.maxCollateralDiscount;
        config.sellExactInMaxSlippagePercent = data.sellExactInMaxSlippagePercent;
        config.utilizationBreakpointPercent = data.utilizationBreakpointPercent;
        config.lowUtilizationSlopePercent = data.lowUtilizationSlopePercent;
        config.highUtilizationSlopePercent = data.highUtilizationSlopePercent;

<<<<<<< HEAD
        emit GlobalMarketConfigured(msg.sender);
=======
        emit ConfigurationUpdated(ERC2771Context._msgSender());
>>>>>>> c293f2c9
    }

    /// @inheritdoc IMarketConfigurationModule
    function setMarketConfigurationById(
        uint128 marketId,
        IMarketConfigurationModule.ConfigureByMarketParameters memory data
    ) external {
        OwnableStorage.onlyOwner();

        PerpMarketConfiguration.Data storage config = PerpMarketConfiguration.load(marketId);

        // Only allow an existing per market to be configurable. Ensure it's first created then configure.
        PerpMarket.exists(marketId);

        config.oracleNodeId = data.oracleNodeId;
        config.pythPriceFeedId = data.pythPriceFeedId;
        config.makerFee = data.makerFee;
        config.takerFee = data.takerFee;
        config.maxMarketSize = data.maxMarketSize;
        config.maxFundingVelocity = data.maxFundingVelocity;
        config.skewScale = data.skewScale;
        config.fundingVelocityClamp = data.fundingVelocityClamp;
        config.minCreditPercent = data.minCreditPercent;
        config.minMarginUsd = data.minMarginUsd;
        config.minMarginRatio = data.minMarginRatio;
        config.incrementalMarginScalar = data.incrementalMarginScalar;
        config.maintenanceMarginScalar = data.maintenanceMarginScalar;
        config.maxInitialMarginRatio = data.maxInitialMarginRatio;
        config.liquidationRewardPercent = data.liquidationRewardPercent;
        config.liquidationLimitScalar = data.liquidationLimitScalar;
        config.liquidationWindowDuration = data.liquidationWindowDuration;
        config.liquidationMaxPd = data.liquidationMaxPd;

<<<<<<< HEAD
        emit MarketConfigured(marketId, msg.sender);
=======
        emit MarketConfigurationUpdated(marketId, ERC2771Context._msgSender());
>>>>>>> c293f2c9
    }

    // --- Views --- //

    /// @inheritdoc IMarketConfigurationModule
    function getMarketConfiguration()
        external
        pure
        returns (PerpMarketConfiguration.GlobalData memory)
    {
        return PerpMarketConfiguration.load();
    }

    /// @inheritdoc IMarketConfigurationModule
    function getMarketConfigurationById(
        uint128 marketId
    ) external pure returns (PerpMarketConfiguration.Data memory) {
        return PerpMarketConfiguration.load(marketId);
    }
}<|MERGE_RESOLUTION|>--- conflicted
+++ resolved
@@ -2,10 +2,10 @@
 pragma solidity >=0.8.11 <0.9.0;
 
 import {OwnableStorage} from "@synthetixio/core-contracts/contracts/ownership/OwnableStorage.sol";
+import {ERC2771Context} from "@synthetixio/core-contracts/contracts/utils/ERC2771Context.sol";
 import {IMarketConfigurationModule} from "../interfaces/IMarketConfigurationModule.sol";
 import {PerpMarket} from "../storage/PerpMarket.sol";
 import {PerpMarketConfiguration} from "../storage/PerpMarketConfiguration.sol";
-import {ERC2771Context} from "@synthetixio/core-contracts/contracts/utils/ERC2771Context.sol";
 
 contract MarketConfigurationModule is IMarketConfigurationModule {
     /// @inheritdoc IMarketConfigurationModule
@@ -38,11 +38,7 @@
         config.lowUtilizationSlopePercent = data.lowUtilizationSlopePercent;
         config.highUtilizationSlopePercent = data.highUtilizationSlopePercent;
 
-<<<<<<< HEAD
-        emit GlobalMarketConfigured(msg.sender);
-=======
-        emit ConfigurationUpdated(ERC2771Context._msgSender());
->>>>>>> c293f2c9
+        emit GlobalMarketConfigured(ERC2771Context._msgSender());
     }
 
     /// @inheritdoc IMarketConfigurationModule
@@ -76,11 +72,7 @@
         config.liquidationWindowDuration = data.liquidationWindowDuration;
         config.liquidationMaxPd = data.liquidationMaxPd;
 
-<<<<<<< HEAD
-        emit MarketConfigured(marketId, msg.sender);
-=======
-        emit MarketConfigurationUpdated(marketId, ERC2771Context._msgSender());
->>>>>>> c293f2c9
+        emit MarketConfigured(marketId, ERC2771Context._msgSender());
     }
 
     // --- Views --- //
