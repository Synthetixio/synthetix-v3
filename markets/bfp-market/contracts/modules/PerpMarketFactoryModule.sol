--- conflicted
+++ resolved
@@ -141,16 +141,9 @@
         PerpMarket.Data storage market = PerpMarket.exists(marketId);
 
         return
-<<<<<<< HEAD
-            market.getMinimumCredit(
-                PerpMarketConfiguration.load(marketId),
-                market.getOraclePrice()
-            );
-=======
             market.size.mulDecimal(market.getOraclePrice()).mulDecimal(
                 marketConfig.minCreditPercent
             ) + market.depositedCollateral[SYNTHETIX_USD_MARKET_ID];
->>>>>>> b1abda29
     }
 
     /// @inheritdoc IERC165
