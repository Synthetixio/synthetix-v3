--- conflicted
+++ resolved
@@ -204,20 +204,8 @@
             return 0;
         }
 
-<<<<<<< HEAD
-        // This is our market's `creditCapacity + all deposited collateral`.
-        uint256 withdrawableUsd = ISynthetixSystem(synthetixCoreAddress).getWithdrawableMarketUsd(
-            self.id
-        );
-
-        // If we remove collateral deposited from traders we get the delegatedCollateral value.
-        //
-        // NOTE: When < 0 then from the market's POV we're _above_ full utilization and LPs can be liquidated.
-        int256 delegatedCollateralValueUsd = withdrawableUsd.toInt() -
-            getTotalCollateralValueUsd(self, sUsdAddress, oracleManagerAddress).toInt();
-=======
         int256 delegatedCollateralValueUsd = getDelegatedCollateralValueUsd(self, globalConfig);
->>>>>>> de136033
+
         if (delegatedCollateralValueUsd <= 0) {
             return DecimalMath.UNIT.to128();
         }
