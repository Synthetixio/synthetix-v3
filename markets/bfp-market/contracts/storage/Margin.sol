//SPDX-License-Identifier: MIT
pragma solidity >=0.8.11 <0.9.0;

import {DecimalMath} from "@synthetixio/core-contracts/contracts/utils/DecimalMath.sol";
import {ITokenModule} from "@synthetixio/core-modules/contracts/interfaces/ITokenModule.sol";
import {SafeCastI256, SafeCastU256, SafeCastU128} from "@synthetixio/core-contracts/contracts/utils/SafeCast.sol";
import {INodeModule} from "@synthetixio/oracle-manager/contracts/interfaces/INodeModule.sol";
import {PerpMarketConfiguration} from "./PerpMarketConfiguration.sol";
import {PerpMarket} from "./PerpMarket.sol";
import {Position} from "./Position.sol";
import {AddressRegistry} from "./AddressRegistry.sol";
import {MathUtil} from "../utils/MathUtil.sol";
import {ErrorUtil} from "../utils/ErrorUtil.sol";

library Margin {
    using DecimalMath for uint256;
    using DecimalMath for int256;
    using DecimalMath for uint128;
    using SafeCastI256 for int256;
    using SafeCastU256 for uint256;
    using SafeCastU128 for uint128;
    using PerpMarket for PerpMarket.Data;
    using Position for Position.Data;

    // --- Structs --- //

    struct CollateralType {
        /// Underlying sell oracle used by this spot collateral bytes32(0) if sUSD.
        bytes32 oracleNodeId;
        /// Maximum allowable deposited amount for this collateral type.
        uint128 maxAllowable;
        /// skewScale to use when caluclating collateral discount.
        uint128 skewScale;
        /// Address of the associated reward distributor.
        address rewardDistributor;
        /// Adding exists so we can differentiate maxAllowable from 0 and unset in the supported mapping below.
        bool exists;
    }

    struct MarginValues {
        /// USD value of deposited collaterals (adjusted collateral price) -fees, -funding, -utilization, +PnL.
        uint128 discountedMarginUsd;
        /// USD value of deposited collaterals (unadjusted collateral price) -fees, -funding, -utilization, +PnL.
        uint128 marginUsd;
        /// USD value of deposited collaterals (adjusted collateral price)
        uint128 discountedCollateralUsd;
        /// USD value of deposited collaterals  (unadjusted collateral price)
        uint128 collateralUsd;
    }

<<<<<<< HEAD
    // --- Runtime structs --- //

    struct Runtime_getCollateralUsd {
        address collateralAddress;
        uint128 available;
        uint128 collateralPrice;
    }

=======
>>>>>>> 233a744d
    // --- Storage --- //

    struct GlobalData {
        /// {collateralAddress: CollateralType}.
        mapping(address => CollateralType) supported;
        /// Array of useable as collateral for margin (use supported mapping)
        address[] supportedCollaterals;
    }

    struct Data {
        /// Debt in USD for this account.
        uint128 debtUsd;
        /// {collateralAddress: collateralAmount} (amount of collateral deposited into this account).
        mapping(address => uint128) collaterals;
    }

    function load() internal pure returns (Margin.GlobalData storage d) {
        bytes32 s = keccak256(abi.encode("io.synthetix.bfp-market.GlobalMargin"));
        assembly {
            d.slot := s
        }
    }

    function load(
        uint128 accountId,
        uint128 marketId
    ) internal pure returns (Margin.Data storage d) {
        bytes32 s = keccak256(abi.encode("io.synthetix.bfp-market.Margin", accountId, marketId));
        assembly {
            d.slot := s
        }
    }

    // --- Mutations --- //

    /**
     * @dev Re-evaluates the debt and collateral for `accountMargin` with `amountDeltaUsd`. When amount is negative,
     * a portion of their sUSD collateral is deducted. If positive, an equivalent amount of sUSD is credited to the
     * account margin.
     *
     * NOTE: `amountDeltaUsd` _must_ consider margin and incorporate `debtUsd`. This also performs a global change
     * in debt and collateral for the supplied `market`.
     */
    function realizeAccountPnlAndUpdate(
        Margin.Data storage accountMargin,
        PerpMarket.Data storage market,
        int256 amountDeltaUsd,
        AddressRegistry.Data memory addresses
    ) internal {
        // Nothing to update, this is a no-op.
        if (amountDeltaUsd == 0) {
            return;
        }

        uint128 availableUsdCollateral = accountMargin.collaterals[addresses.sUsd];
        uint128 previousDebt = accountMargin.debtUsd;

        if (amountDeltaUsd >= 0) {
            // >0 means profitable position, including the outstanding debt.
            accountMargin.debtUsd = 0;
            accountMargin.collaterals[addresses.sUsd] += MathUtil.abs(amountDeltaUsd).to128();
        } else {
            // <0 means losing position (trade might have been profitable, but previous debt was larger).
            int256 usdCollateralAfterDebtPayment = availableUsdCollateral.toInt() + amountDeltaUsd;
            if (usdCollateralAfterDebtPayment >= 0) {
                accountMargin.collaterals[addresses.sUsd] = usdCollateralAfterDebtPayment
                    .toUint()
                    .to128();
                accountMargin.debtUsd = 0;
            } else {
                if (availableUsdCollateral > 0) {
                    accountMargin.collaterals[addresses.sUsd] = 0;
                }
                // Wipe `debtUsd` because we assume the passed `amountDeltaUsd` already attributes debtUsd before
                // passing the delta as `amountDeltaUsd`.
                accountMargin.debtUsd = MathUtil.abs(usdCollateralAfterDebtPayment).to128();
            }
        }

        int128 debtAmountDeltaUsd = accountMargin.debtUsd.toInt() - previousDebt.toInt();
        int128 usdCollateralDelta = accountMargin.collaterals[addresses.sUsd].toInt() -
            availableUsdCollateral.toInt();
        market.updateDebtAndCollateral(debtAmountDeltaUsd, usdCollateralDelta, addresses.sUsd);
    }

    // --- Views --- //

    /// @dev Returns the "raw" margin in USD before fees, `sum(p.collaterals.map(c => c.amount * c.price))`.
    function getCollateralUsd(
        Margin.Data storage accountMargin,
        PerpMarketConfiguration.GlobalData storage globalConfig,
        AddressRegistry.Data memory addresses
<<<<<<< HEAD
    ) internal view returns (uint128 collateralUsd, uint128 discountedCollateralUsd) {
        Runtime_getCollateralUsd memory runtime;
        Margin.GlobalData storage globalMarginConfig = Margin.load();

        for (uint256 i = 0; i < globalMarginConfig.supportedCollaterals.length; ) {
            runtime.collateralAddress = globalMarginConfig.supportedCollaterals[i];
            runtime.available = accountMargin.collaterals[runtime.collateralAddress];
=======
    ) internal view returns (uint256 collateralUsd, uint256 discountedCollateralUsd) {
        Margin.GlobalData storage globalMarginConfig = Margin.load();

        address collateralAddress;
        uint256 available;
        uint256 collateralPrice;

        for (uint256 i = 0; i < globalMarginConfig.supportedCollaterals.length; ) {
            collateralAddress = globalMarginConfig.supportedCollaterals[i];
            available = accountMargin.collaterals[collateralAddress];
>>>>>>> 233a744d

            // `getCollateralPrice()` is an expensive op, skip if we can.
            if (available > 0) {
                collateralPrice = getCollateralPrice(
                    globalMarginConfig,
                    collateralAddress,
                    addresses
                );

<<<<<<< HEAD
                collateralUsd += runtime.available.mulDecimalUint128(runtime.collateralPrice);
                discountedCollateralUsd += runtime.available.mulDecimalUint128(
=======
                collateralUsd += available.mulDecimal(collateralPrice);
                discountedCollateralUsd += available.mulDecimal(
>>>>>>> 233a744d
                    getDiscountedCollateralPrice(
                        available,
                        collateralPrice,
                        collateralAddress,
                        globalConfig,
                        globalMarginConfig,
                        addresses
                    )
                );
            }
            unchecked {
                ++i;
            }
        }
    }

    /**
     * @dev Returns the debt, price PnL, funding, util, and fee adjusted PnL.
     *
     * @notice Accepts two prices. First is a raw oracle price used to calculate funding and utilization. The second,
     * `pricePnLPrice`, is a price used to calculate the profit or losses incurred just on price PnL; passing `pricePnLPrice`
     * to `getPricePnl`. You may want to pass `fillPrice` as this argument if you want to calculate the true price PnL
     * immediately after settlement.
     */
    function getPnlAdjustmentUsd(
        uint128 accountId,
        PerpMarket.Data storage market,
        uint128 oraclePrice,
        uint128 pricePnlPrice
    ) internal view returns (int128) {
        Position.Data storage position = market.positions[accountId];
        Margin.Data storage accountMargin = Margin.load(accountId, market.id);

        // Zero size means there are no running sums to adjust margin by.
        return
            position.size == 0
                ? -(accountMargin.debtUsd.toInt())
                : position.getPricePnl(pricePnlPrice) +
                    position.getAccruedFunding(market, oraclePrice) -
                    position.getAccruedUtilization(market, oraclePrice).toInt() -
                    accountMargin.debtUsd.toInt();
    }

    /**
     * @dev Returns the margin value in usd given the account, market, and market price.
     *
     * Margin is effectively the discounted value of the deposited collateral, accounting for the funding accrued,
     * fees paid and any unrealized profit/loss on the position.
     *
     * In short, `collateralUsd  + position.funding + position.pnl - position.feesPaid`.
     */
    function getMarginUsd(
        uint128 accountId,
        PerpMarket.Data storage market,
        uint128 price,
        AddressRegistry.Data memory addresses
    ) internal view returns (MarginValues memory marginValues) {
        (uint128 collateralUsd, uint128 discountedCollateralUsd) = getCollateralUsd(
            Margin.load(accountId, market.id),
            PerpMarketConfiguration.load(),
            addresses
        );
        int128 adjustment = getPnlAdjustmentUsd(accountId, market, price, price);

        marginValues.discountedMarginUsd = MathUtil
            .max(discountedCollateralUsd.toInt() + adjustment, 0)
            .toUint()
            .to128();
        marginValues.marginUsd = MathUtil
            .max(collateralUsd.toInt() + adjustment, 0)
            .toUint()
            .to128();
        marginValues.discountedCollateralUsd = discountedCollateralUsd;
        marginValues.collateralUsd = collateralUsd;
    }

    /// @dev Returns a boolean indicating whether the account has any collateral deposited.
    function hasCollateralDeposited(
        uint128 accountId,
        uint128 marketId
    ) internal view returns (bool) {
        Margin.Data storage accountMargin = Margin.load(accountId, marketId);
        Margin.GlobalData storage globalMarginConfig = Margin.load();

        uint256 length = globalMarginConfig.supportedCollaterals.length;
        address collateralAddress;
        uint128 available;

        for (uint256 i = 0; i < length; ) {
            collateralAddress = globalMarginConfig.supportedCollaterals[i];
            available = accountMargin.collaterals[collateralAddress];

            if (available > 0) {
                return true;
            }
            unchecked {
                ++i;
            }
        }

        return false;
    }

    /**
     * @dev Returns the same collateralUsd as `getMarginUsd` without discount collateral.
     *
     * Why? It's expensive to fetch spotMarketSkewScale from another contract and although most times
     * you need both discounted and non-discounted values, sometimes you only need non-discounted.
     */
    function getCollateralUsdWithoutDiscount(
        Margin.Data storage accountMargin,
        Margin.GlobalData storage globalMarginConfig,
        AddressRegistry.Data memory addresses
    ) internal view returns (uint128) {
        uint256 length = globalMarginConfig.supportedCollaterals.length;
        address collateralAddress;
        uint128 available;
        uint128 collateralPrice;
        uint128 collateralUsd;

        for (uint256 i = 0; i < length; ) {
            collateralAddress = globalMarginConfig.supportedCollaterals[i];
            available = accountMargin.collaterals[collateralAddress];

            if (available > 0) {
                collateralPrice = getCollateralPrice(
                    globalMarginConfig,
                    collateralAddress,
                    addresses
                );
                collateralUsd += available.mulDecimalUint128(collateralPrice);
            }
            unchecked {
                ++i;
            }
        }
        return collateralUsd;
    }

    /// @dev Returns the NAV given the `accountId` and `market` where NAV is size * price + PnL.
    function getNetAssetValue(
        uint128 accountId,
        PerpMarket.Data storage market,
        uint128 price,
        AddressRegistry.Data memory addresses
    ) internal view returns (uint128) {
        uint128 collateralUsdWithoutDiscount = getCollateralUsdWithoutDiscount(
            Margin.load(accountId, market.id),
            Margin.load(),
            addresses
        );
        int128 pnlAdjustmentUsd = getPnlAdjustmentUsd(accountId, market, price, price);
        return
            MathUtil
                .max(collateralUsdWithoutDiscount.toInt() + pnlAdjustmentUsd, 0)
                .toUint()
                .to128();
    }

    // --- Member (views) --- //

    /// @dev Helper to call oracleManager.process for `collateralAddress`. Can revert if `collateralAddress` not found.
    function getOracleCollateralPrice(
        Margin.GlobalData storage self,
        address collateralAddress,
        AddressRegistry.Data memory addresses
    ) internal view returns (uint128) {
        return
            INodeModule(addresses.oracleManager)
                .process(self.supported[collateralAddress].oracleNodeId)
                .price
                .toUint()
                .to128();
    }

    /// @dev Returns the unadjusted raw oracle collateral price.
    function getCollateralPrice(
        Margin.GlobalData storage self,
        address collateralAddress,
        AddressRegistry.Data memory addresses
    ) internal view returns (uint128) {
        return
            collateralAddress == addresses.sUsd
                ? DecimalMath.UNIT.to128()
                : getOracleCollateralPrice(self, collateralAddress, addresses);
    }

    /**
     * @dev Returns the discounted price of a specified collateral.
     *
     * Discount is calculated based on the `spotMarket.skewScale` and is dependent on `amountAvailable`,
     * which may be different position to position. The larger `amountAvailable`, the larger the discount
     * however, capped between a min/max.
     */
    function getDiscountedCollateralPrice(
        uint128 amountAvailable,
        uint128 collateralPrice,
        address collateralAddress,
        PerpMarketConfiguration.GlobalData storage globalConfig,
        Margin.GlobalData storage globalMarginConfig,
        AddressRegistry.Data memory addresses
    ) internal view returns (uint128) {
        if (collateralAddress == addresses.sUsd) {
            return DecimalMath.UNIT.to128();
        }

        // Calculate discount on collateral if this collateral were to be instantly sold on spot.
        uint256 skewScale = globalMarginConfig.supported[collateralAddress].skewScale;

        // skewScale _may_ be zero. In this event, do _not_ apply a discount.
        uint256 discount = skewScale == 0
            ? 0
            : MathUtil.min(
                MathUtil.max(
                    amountAvailable.mulDecimal(globalConfig.collateralDiscountScalar).divDecimal(
                        skewScale
                    ),
                    globalConfig.minCollateralDiscount
                ),
                globalConfig.maxCollateralDiscount
            );

        // Apply discount on `collateralPrice` by the capped discount.
        return collateralPrice.mulDecimal(DecimalMath.UNIT - discount).to128();
    }

    /// @dev Returns the reward for liquidating margin.
    function getMarginLiquidationOnlyReward(
        uint128 collateralValueUsd,
        PerpMarketConfiguration.Data storage marketConfig,
        PerpMarketConfiguration.GlobalData storage globalConfig,
        AddressRegistry.Data memory addresses
    ) internal view returns (uint128) {
        uint256 ethPrice = INodeModule(addresses.oracleManager)
            .process(globalConfig.ethOracleNodeId)
            .price
            .toUint();

        uint256 liqExecutionCostInUsd = ethPrice.mulDecimal(
            block.basefee * globalConfig.keeperLiquidateMarginGasUnits
        );
        uint256 liqFeeInUsd = MathUtil.max(
            liqExecutionCostInUsd.mulDecimal(
                DecimalMath.UNIT + globalConfig.keeperProfitMarginPercent
            ),
            liqExecutionCostInUsd + globalConfig.keeperProfitMarginUsd
        );
        uint256 liqFeeWithRewardInUsd = liqFeeInUsd +
            collateralValueUsd.mulDecimal(marketConfig.liquidationRewardPercent);

        return MathUtil.min(liqFeeWithRewardInUsd, globalConfig.maxKeeperFeeUsd).to128();
    }

    /// @dev Returns whether an account in a specific market's margin can be liquidated.
    function isMarginLiquidatable(
        uint128 accountId,
        PerpMarket.Data storage market,
        Margin.MarginValues memory marginValues,
        AddressRegistry.Data memory addresses
    ) internal view returns (bool) {
        // Cannot liquidate margin when there is an open position.
        if (market.positions[accountId].size != 0) {
            return false;
        }

        uint128 liqReward = getMarginLiquidationOnlyReward(
            marginValues.collateralUsd,
            PerpMarketConfiguration.load(market.id),
            PerpMarketConfiguration.load(),
            addresses
        );
        return marginValues.discountedMarginUsd.toInt() - liqReward.toInt() <= 0;
    }
}<|MERGE_RESOLUTION|>--- conflicted
+++ resolved
@@ -48,17 +48,6 @@
         uint128 collateralUsd;
     }
 
-<<<<<<< HEAD
-    // --- Runtime structs --- //
-
-    struct Runtime_getCollateralUsd {
-        address collateralAddress;
-        uint128 available;
-        uint128 collateralPrice;
-    }
-
-=======
->>>>>>> 233a744d
     // --- Storage --- //
 
     struct GlobalData {
@@ -151,26 +140,16 @@
         Margin.Data storage accountMargin,
         PerpMarketConfiguration.GlobalData storage globalConfig,
         AddressRegistry.Data memory addresses
-<<<<<<< HEAD
     ) internal view returns (uint128 collateralUsd, uint128 discountedCollateralUsd) {
-        Runtime_getCollateralUsd memory runtime;
         Margin.GlobalData storage globalMarginConfig = Margin.load();
 
-        for (uint256 i = 0; i < globalMarginConfig.supportedCollaterals.length; ) {
-            runtime.collateralAddress = globalMarginConfig.supportedCollaterals[i];
-            runtime.available = accountMargin.collaterals[runtime.collateralAddress];
-=======
-    ) internal view returns (uint256 collateralUsd, uint256 discountedCollateralUsd) {
-        Margin.GlobalData storage globalMarginConfig = Margin.load();
-
         address collateralAddress;
-        uint256 available;
-        uint256 collateralPrice;
+        uint128 available;
+        uint128 collateralPrice;
 
         for (uint256 i = 0; i < globalMarginConfig.supportedCollaterals.length; ) {
             collateralAddress = globalMarginConfig.supportedCollaterals[i];
             available = accountMargin.collaterals[collateralAddress];
->>>>>>> 233a744d
 
             // `getCollateralPrice()` is an expensive op, skip if we can.
             if (available > 0) {
@@ -180,13 +159,8 @@
                     addresses
                 );
 
-<<<<<<< HEAD
-                collateralUsd += runtime.available.mulDecimalUint128(runtime.collateralPrice);
-                discountedCollateralUsd += runtime.available.mulDecimalUint128(
-=======
-                collateralUsd += available.mulDecimal(collateralPrice);
-                discountedCollateralUsd += available.mulDecimal(
->>>>>>> 233a744d
+                collateralUsd += available.mulDecimalUint128(collateralPrice);
+                discountedCollateralUsd += available.mulDecimalUint128(
                     getDiscountedCollateralPrice(
                         available,
                         collateralPrice,
