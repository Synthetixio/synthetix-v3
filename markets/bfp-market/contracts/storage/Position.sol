--- conflicted
+++ resolved
@@ -69,13 +69,7 @@
         uint256 discountedNextMarginUsd;
         uint256 im;
         uint256 mm;
-<<<<<<< HEAD
-        Position.Data newPosition;
-        Margin.MarginValues marginValuesForLiqValidation;
         uint128 ethPrice;
-=======
-        uint256 ethPrice;
->>>>>>> 233a744d
     }
 
     // --- Storage --- //
@@ -264,16 +258,10 @@
             params.keeperFeeBufferUsd,
             runtime.ethPrice
         );
-<<<<<<< HEAD
-
-        runtime.newPosition = Position.Data({
+
+        Position.Data memory newPosition = Position.Data({
             size: currentPosition.size + params.sizeDelta,
             entryFundingAccrued: market.currentFundingAccruedComputed,
-=======
-        Position.Data memory newPosition = Position.Data(
-            currentPosition.size + params.sizeDelta,
-            market.currentFundingAccruedComputed,
->>>>>>> 233a744d
             // Since utilization wont be recomputed here we need to manually add the unrecorded utilization.
             entryUtilizationAccrued: market.currentUtilizationAccruedComputed +
                 market.getUnrecordedUtilization(),
