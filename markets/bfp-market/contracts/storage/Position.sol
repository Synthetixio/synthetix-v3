//SPDX-License-Identifier: MIT
pragma solidity >=0.8.11 <0.9.0;

import {DecimalMath} from "@synthetixio/core-contracts/contracts/utils/DecimalMath.sol";
import {SafeCastI256, SafeCastU256, SafeCastU128, SafeCastI128} from "@synthetixio/core-contracts/contracts/utils/SafeCast.sol";
import {ERC2771Context} from "@synthetixio/core-contracts/contracts/utils/ERC2771Context.sol";
import {Order} from "./Order.sol";
import {PerpMarket} from "./PerpMarket.sol";
import {PerpMarketConfiguration} from "./PerpMarketConfiguration.sol";
import {Margin} from "./Margin.sol";
import {MathUtil} from "../utils/MathUtil.sol";
import {ErrorUtil} from "../utils/ErrorUtil.sol";

library Position {
    using DecimalMath for uint256;
    using DecimalMath for int256;
    using DecimalMath for int128;
    using DecimalMath for uint128;
    using SafeCastU128 for uint128;
    using SafeCastI128 for int128;
    using SafeCastI256 for int256;
    using SafeCastU256 for uint256;
    using PerpMarket for PerpMarket.Data;

    // --- Structs --- //

    struct TradeParams {
        int128 sizeDelta;
        uint256 oraclePrice;
        uint256 fillPrice;
        uint128 makerFee;
        uint128 takerFee;
        uint256 limitPrice;
        uint256 keeperFeeBufferUsd;
    }

    struct ValidatedTrade {
        Position.Data newPosition;
        uint256 orderFee;
        uint256 keeperFee;
        uint256 newMarginUsd;
        uint256 collateralUsd;
    }

    struct HealthData {
        uint256 healthFactor;
        int256 accruedFunding;
        uint256 accruedUtilization;
        int256 pnl;
    }

    // --- Runtime structs --- //

    struct Runtime_validateLiquidation {
        address flagger;
        uint128 oldPositionSizeAbs;
        uint128 maxLiquidatableCapacity;
        uint128 remainingCapacity;
        uint128 lastLiquidationTime;
    }

    // --- Storage --- //

    struct Data {
        /// Size (in native units e.g. swstETH)
        int128 size;
        /// Block timestamp when position was opened or modified.
        uint256 entryTime;
        /// The market's accumulated accrued funding at position settlement.
        int256 entryFundingAccrued;
        /// The market's accumulated accrued utilization at position settlement.
        uint256 entryUtilizationAccrued;
        /// The fill price at which this position was settled with.
        uint256 entryPrice;
    }

    /**
     * @dev Validates whether a change in a position's size would violate the max market value constraint.
     *
     * A perp market has one configurable variable `maxMarketSize` which constrains the maximum open interest
     * a market can have on either side.
     */
    function validateMaxOi(
        uint256 maxMarketSize,
        int256 marketSkew,
        uint256 marketSize,
        int256 currentSize,
        int256 newSize
    ) internal pure {
        // Allow users to reduce an order no matter the market conditions.
        if (
            MathUtil.sameSide(currentSize, newSize) &&
            MathUtil.abs(newSize) <= MathUtil.abs(currentSize)
        ) {
            return;
        }

        // Either the user is flipping sides, or they are increasing an order on the same side they're already on;
        // we check that the side of the market their order is on would not break the limit.
        int256 newSkew = marketSkew - currentSize + newSize;
        int256 newMarketSize = (marketSize - MathUtil.abs(currentSize) + MathUtil.abs(newSize))
            .toInt();

        int256 newSideSize;
        if (0 < newSize) {
            // long case: marketSize + skew
            //            = (|longSize| + |shortSize|) + (longSize + shortSize)
            //            = 2 * longSize
            newSideSize = newMarketSize + newSkew;
        } else {
            // short case: marketSize - skew
            //            = (|longSize| + |shortSize|) - (longSize + shortSize)
            //            = 2 * -shortSize
            newSideSize = newMarketSize - newSkew;
        }

        // newSideSize still includes an extra factor of 2 here, so we will divide by 2 in the actual condition.
        if (maxMarketSize < MathUtil.abs(newSideSize / 2)) {
            revert ErrorUtil.MaxMarketSizeExceeded();
        }
    }

    /**
     * @dev Infers the post settlement marginUsd by deducting the order and keeperFee.
     *
     * NOTE: The previous margin (which may include a discount on the collteral; used for liquidation checks) includes the
     * previous PnL, accrued funding, fees etc. We `-fee` and `-keeperFee` here as they're deducted on the settlement.
     * This is important as it helps avoid instant liquidations immediately after settlement.
     */
    function getNextMarginUsd(
        uint256 marginUsd,
        uint256 orderFee,
        uint256 keeperFee
    ) internal pure returns (uint256) {
        return MathUtil.max(marginUsd.toInt() - orderFee.toInt() - keeperFee.toInt(), 0).toUint();
    }

    /**
     * @dev Validates whether the `newPosition` is below initial margin req (IM).
     *
     * NOTE: We expect marginUsd here to be the discount adjusted margin due to liquidation checks as margin checks
     * for liquidations are expected to discount the collateral.
     */
    function validateNextPositionIm(
        PerpMarketConfiguration.Data storage marketConfig,
        Position.Data memory newPosition,
        uint256 oraclePrice,
        uint256 collateralUsd,
        uint256 nextMarginUsd
    ) internal view {
        (uint256 im, , ) = getLiquidationMarginUsd(
            newPosition.size,
            oraclePrice,
            collateralUsd,
            marketConfig
        );

        if (nextMarginUsd < im) {
            revert ErrorUtil.InsufficientMargin();
        }
    }

    /**
     * @dev Validates whether the `newPosition` can be liquidated.
     *
     * NOTE: We expect marginUsd here to be the discount adjusted margin due to liquidation checks as margin checks
     * for liquidations are expected to discount the collateral.
     */
    function validateNextPositionEnoughMargin(
        PerpMarketConfiguration.Data storage marketConfig,
        Position.Data memory newPosition,
        uint256 oraclePrice,
        uint256 nextMarginUsd
    ) internal view {
        // Delta between oracle and fillPrice (pos.entryPrice) may be large if settled on a very skewed market (i.e
        // a high premium paid). This can lead to instant liquidation on the settle so we deduct that difference from
        // the margin before verifying the health factor to account for the premium.
        //
        // NOTE: The `min(delta, 0)` as we only want to _reduce_ their remaining margin, not increase it in the case where
        // a discount is applied for reducing skew.
        int256 fillPremium = MathUtil.min(
            newPosition.size.mulDecimal(oraclePrice.toInt() - newPosition.entryPrice.toInt()),
            0
        );
        uint256 remainingMarginUsd = MathUtil.max(nextMarginUsd.toInt() + fillPremium, 0).toUint();

        (, uint256 mm, ) = getLiquidationMarginUsd(
            newPosition.size,
            oraclePrice,
            nextMarginUsd,
            marketConfig
        );
        uint256 healthFactor = remainingMarginUsd.divDecimal(mm);

        if (healthFactor <= DecimalMath.UNIT) {
            revert ErrorUtil.CanLiquidatePosition();
        }
    }

    /// @dev Validates whether the given `TradeParams` would lead to a valid next position.
    function validateTrade(
        uint128 accountId,
        PerpMarket.Data storage market,
        Position.TradeParams memory params
    ) internal view returns (Position.ValidatedTrade memory) {
        // Empty order is a no.
        if (params.sizeDelta == 0) {
            revert ErrorUtil.NilOrder();
        }

        Position.Data storage currentPosition = market.positions[accountId];
        PerpMarketConfiguration.Data storage marketConfig = PerpMarketConfiguration.load(market.id);

        // --- Existing position validation --- //

<<<<<<< HEAD
        Margin.MarginValues memory marginValuesForLiqChecks = Margin.getMarginUsd(
=======
        Margin.MarginValues memory marginValuesForLiqValidation = Margin.getMarginUsd(
>>>>>>> 7c5d2faf
            accountId,
            market,
            params.oraclePrice
        );

        // There's an existing position. Make sure we have a valid existing position before allowing modification.
        if (currentPosition.size != 0) {
            // Position is frozen due to prior flagged for liquidation.
            if (market.flaggedLiquidations[accountId] != address(0)) {
                revert ErrorUtil.PositionFlagged();
            }

            // Determine if the current (previous) position can be immediately liquidated.
            if (
                isLiquidatable(
                    currentPosition,
                    market,
                    params.oraclePrice,
                    marketConfig,
<<<<<<< HEAD
                    marginValuesForLiqChecks
=======
                    marginValuesForLiqValidation
>>>>>>> 7c5d2faf
                )
            ) {
                revert ErrorUtil.CanLiquidatePosition();
            }
        }

        // --- New position validation (as though the order settled) --- //

        // Derive fees incurred and next position if this order were to be settled successfully.
        uint256 orderFee = Order.getOrderFee(
            params.sizeDelta,
            params.fillPrice,
            market.skew,
            params.makerFee,
            params.takerFee
        );
        uint256 keeperFee = Order.getSettlementKeeperFee(params.keeperFeeBufferUsd);
        Position.Data memory newPosition = Position.Data(
            currentPosition.size + params.sizeDelta,
            block.timestamp,
            market.currentFundingAccruedComputed,
            // Since utilization wont be recomputed here we need to manually add the unrecorded utilization.
            market.currentUtilizationAccruedComputed + market.getUnrecordedUtilization(),
            params.fillPrice
        );

        // Stack too deep.
        {
            // Minimum position margin checks. If a position is decreasing (i.e. derisking by lowering size), we
            // avoid this completely due to positions at min margin would never be allowed to lower size.
            bool positionDecreasing = MathUtil.sameSide(currentPosition.size, newPosition.size) &&
                MathUtil.abs(newPosition.size) < MathUtil.abs(currentPosition.size);
            if (!positionDecreasing) {
<<<<<<< HEAD
                // We need discounted collateral as as we're verifying for liquidation here.
                //
                // NOTE: `marginUsd` looks at the current overall PnL but it does not consider the 'post' settled
                // incurred fees hence get `getNextMarginUsd` -fees.
                uint256 nextMarginUsd = getNextMarginUsd(
                    marginValuesForLiqChecks.discountedMarginUsd,
=======
                // We need discounted margin collateral as as we're verifying for liquidation here.
                //
                // NOTE: `marginUsd` looks at the current overall PnL but it does not consider the 'post' settled
                // incurred fees hence get `getNextMarginUsd` -fees.
                uint256 discountedNextMarginUsd = getNextMarginUsd(
                    marginValuesForLiqValidation.discountedMarginUsd,
>>>>>>> 7c5d2faf
                    orderFee,
                    keeperFee
                );

                // Check new position initial margin validations.
                validateNextPositionIm(
                    marketConfig,
                    newPosition,
                    params.oraclePrice,
<<<<<<< HEAD
                    marginValuesForLiqChecks.collateralUsd,
                    nextMarginUsd
=======
                    marginValuesForLiqValidation.collateralUsd,
                    discountedNextMarginUsd
>>>>>>> 7c5d2faf
                );

                // Check new position margin validations.
                validateNextPositionEnoughMargin(
                    marketConfig,
                    newPosition,
                    params.oraclePrice,
<<<<<<< HEAD
                    nextMarginUsd
=======
                    discountedNextMarginUsd
>>>>>>> 7c5d2faf
                );

                // Check the new position hasn't hit max OI on either side.
                validateMaxOi(
                    marketConfig.maxMarketSize,
                    market.skew,
                    market.size,
                    currentPosition.size,
                    newPosition.size
                );
            }
        }

        // NOTE: Notice the lack of discount here as `settleOrder` requires the next non-discounted margin
        // to realize any PnL against the new position post settlement.
        //
        // Refer to `settleOrder` for more details.
        uint256 nextMarginUsd = getNextMarginUsd(
            MathUtil
                .max(
                    // Even though these marginValues are for liquidation checks, the `collateralUsd` can
                    // still be used here. To compute the margin, we just need to attribute any PnL adjustments
                    // to the collateral (e.g. price PnL, funding, debt etc.).
                    marginValuesForLiqValidation.collateralUsd.toInt() +
                        Margin.getPnlAdjustmentUsd(accountId, market, params.fillPrice),
                    0
                )
                .toUint(),
            orderFee,
            keeperFee
        );
        return
            Position.ValidatedTrade(
                newPosition,
                orderFee,
                keeperFee,
<<<<<<< HEAD
                getNextMarginUsd(
                    MathUtil
                        .max(
                            // Even though these marginValues are for liquidation checks, the collateralUsd can still be used here, we just need to "recompute" the pnl adjustment with the fill price
                            marginValuesForLiqChecks.collateralUsd.toInt() +
                                Margin.getPnlAdjustmentUsd(accountId, market, params.fillPrice),
                            0
                        )
                        .toUint(),
                    orderFee,
                    keeperFee
                ),
                marginValuesForLiqChecks.collateralUsd
=======
                nextMarginUsd,
                marginValuesForLiqValidation.collateralUsd
>>>>>>> 7c5d2faf
            );
    }

    /// @dev Validates whether the position at `accountId` and `marketId` would pass liquidation.
    function validateLiquidation(
        uint128 accountId,
        PerpMarket.Data storage market,
        PerpMarketConfiguration.Data storage marketConfig,
        PerpMarketConfiguration.GlobalData storage globalConfig
    )
        internal
        view
        returns (
            Position.Data storage oldPosition,
            Position.Data memory newPosition,
            uint128 liqSize,
            uint256 liqKeeperFee
        )
    {
        Position.Runtime_validateLiquidation memory runtime;

        // The position must be flagged first.
        runtime.flagger = market.flaggedLiquidations[accountId];
        if (runtime.flagger == address(0)) {
            revert ErrorUtil.PositionNotFlagged();
        }

        // Precautionary to ensure we're liquidating an open position.
        oldPosition = market.positions[accountId];
        runtime.oldPositionSizeAbs = MathUtil.abs(oldPosition.size).to128();
        if (runtime.oldPositionSizeAbs == 0) {
            revert ErrorUtil.PositionNotFound();
        }

        // Fetch the available capacity then alter if zero AND the caller is a whitelisted endorsed liquidation keeper.
        (
            runtime.maxLiquidatableCapacity,
            runtime.remainingCapacity,
            runtime.lastLiquidationTime
        ) = market.getRemainingLiquidatableSizeCapacity(marketConfig);

        if (
            ERC2771Context._msgSender() == globalConfig.keeperLiquidationEndorsed &&
            runtime.remainingCapacity == 0
        ) {
            runtime.remainingCapacity = runtime.oldPositionSizeAbs;
        }

        // At max capacity for current liquidation window.
        if (runtime.remainingCapacity == 0) {
            uint128 skewScale = marketConfig.skewScale;
            uint128 liquidationMaxPd = marketConfig.liquidationMaxPd;

            // Allow max capacity to be bypassed if the following holds true:
            //  1. remainingCapacity is zero (as parent)
            //  2. This liquidation is _not_ in the same block as the most recent liquidation
            //  3. The current market premium/discount does not exceed a configurable maxPd.
            if (
                runtime.lastLiquidationTime != block.timestamp &&
                MathUtil.abs(market.skew).divDecimal(skewScale) < liquidationMaxPd
            ) {
                runtime.remainingCapacity = runtime.oldPositionSizeAbs >
                    runtime.maxLiquidatableCapacity
                    ? runtime.maxLiquidatableCapacity
                    : runtime.oldPositionSizeAbs;
            } else {
                // No liquidation for you.
                revert ErrorUtil.LiquidationZeroCapacity();
            }
        }

        // Determine the resulting position post liquidation.
        uint256 ethPrice = globalConfig
            .oracleManager
            .process(globalConfig.ethOracleNodeId)
            .price
            .toUint();
        liqSize = MathUtil.min(runtime.remainingCapacity, runtime.oldPositionSizeAbs).to128();
        liqKeeperFee = getLiquidationKeeperFee(liqSize, ethPrice, marketConfig, globalConfig);
        newPosition = Position.Data(
            oldPosition.size > 0
                ? oldPosition.size - liqSize.toInt()
                : oldPosition.size + liqSize.toInt(),
            block.timestamp,
            oldPosition.entryFundingAccrued,
            oldPosition.entryUtilizationAccrued,
            oldPosition.entryPrice
        );
    }

    /// @dev Returns reward for flagging position, notionalValueUsd is `size * price`.
    function getLiquidationFlagReward(
        uint256 notionalValueUsd,
        uint256 collateralUsd,
        uint256 ethPrice,
        PerpMarketConfiguration.Data storage marketConfig,
        PerpMarketConfiguration.GlobalData storage globalConfig
    ) internal view returns (uint256) {
        uint256 flagExecutionCostInUsd = ethPrice.mulDecimal(
            block.basefee * globalConfig.keeperFlagGasUnits
        );
        uint256 flagFeeInUsd = MathUtil.max(
            flagExecutionCostInUsd.mulDecimal(
                DecimalMath.UNIT + globalConfig.keeperProfitMarginPercent
            ),
            flagExecutionCostInUsd + globalConfig.keeperProfitMarginUsd
        );

        uint256 flagFeeWithRewardInUsd = flagFeeInUsd +
            MathUtil.max(notionalValueUsd, collateralUsd).mulDecimal(
                marketConfig.liquidationRewardPercent
            );

        return MathUtil.min(flagFeeWithRewardInUsd, globalConfig.maxKeeperFeeUsd);
    }

    /**
     * @dev Returns the IM and MM given relevant market details for a specified position size.
     *
     * Intuitively, IM (initial margin) can be thought of as the minimum amount of margin a trader must deposit
     * before they can open a trade. MM (maintenance margin) refers the amount of margin a trader must have
     * to _maintain_ their position. If the value of the collateral that make up said margin falls below this value
     * then the position is up for liquidation.
     *
     * To mitigate risk, we scale these two values up and down based on the position size and impact to market
     * skew. Large positions, hence more impactful to skew, require a larger IM/MM. Remember that the larger the
     * impact to skew, the more risk stakers take on.
     */
    function getLiquidationMarginUsd(
        int128 size,
        uint256 price,
        uint256 collateralUsd,
        PerpMarketConfiguration.Data storage marketConfig
    ) internal view returns (uint256 im, uint256 mm, uint256 liqFlagReward) {
        PerpMarketConfiguration.GlobalData storage globalConfig = PerpMarketConfiguration.load();

        // Short-circuit empty position and return zero'd values.
        if (size == 0) {
            return (0, 0, 0);
        }

        uint128 absSize = MathUtil.abs(size).to128();
        uint256 notional = absSize.mulDecimal(price);

        uint256 imr = MathUtil.min(
            absSize.divDecimal(marketConfig.skewScale).mulDecimal(
                marketConfig.incrementalMarginScalar
            ) + marketConfig.minMarginRatio,
            marketConfig.maxInitialMarginRatio
        );
        uint256 mmr = imr.mulDecimal(marketConfig.maintenanceMarginScalar);

        uint256 ethPrice = globalConfig
            .oracleManager
            .process(globalConfig.ethOracleNodeId)
            .price
            .toUint();
        liqFlagReward = getLiquidationFlagReward(
            notional,
            collateralUsd,
            ethPrice,
            marketConfig,
            globalConfig
        );
        uint256 liqKeeperFee = getLiquidationKeeperFee(
            absSize,
            ethPrice,
            marketConfig,
            globalConfig
        );

        uint256 marginAdjustment = marketConfig.minMarginUsd + liqFlagReward + liqKeeperFee;
        im = notional.mulDecimal(imr) + marginAdjustment;
        mm = notional.mulDecimal(mmr) + marginAdjustment;
    }

    /// @dev Returns the number of partial liquidations required given liquidation size and max liquidation capacity.
    function getLiquidationIterations(
        uint256 liqSize,
        uint256 maxLiqCapacity
    ) internal pure returns (uint256) {
        if (maxLiqCapacity == 0) {
            return 0;
        }

        // ceil(liqSize / maxLiqCapacity).
        uint256 quotient = liqSize / maxLiqCapacity;
        uint256 remainder = liqSize % maxLiqCapacity;
        return remainder == 0 ? quotient : quotient + 1;
    }

    /// @dev Returns fee paid to keeper for performing the liquidation (not flagging), size is liqSize or pos.size.abs
    function getLiquidationKeeperFee(
        uint128 size,
        uint256 ethPrice,
        PerpMarketConfiguration.Data storage marketConfig,
        PerpMarketConfiguration.GlobalData storage globalConfig
    ) internal view returns (uint256) {
        // We exit early if size is 0, this would only happen then remaining liqcapacity is 0.
        if (size == 0) {
            return 0;
        }

        uint256 maxLiqCapacity = PerpMarket.getMaxLiquidatableCapacity(marketConfig);
        uint256 liquidationExecutionCostUsd = ethPrice.mulDecimal(
            block.basefee * globalConfig.keeperLiquidationGasUnits
        );
        uint256 liquidationFeeInUsd = MathUtil.max(
            liquidationExecutionCostUsd.mulDecimal(
                DecimalMath.UNIT + globalConfig.keeperProfitMarginPercent
            ),
            liquidationExecutionCostUsd + globalConfig.keeperProfitMarginUsd
        );
        uint256 iterations = getLiquidationIterations(size, maxLiqCapacity);

        return MathUtil.min(liquidationFeeInUsd * iterations, globalConfig.maxKeeperFeeUsd);
    }

    /// @dev Returns the health data given the `marketId`, `config`, and position{...} details.
    function getHealthData(
        PerpMarket.Data storage market,
        int128 size,
        uint256 positionEntryPrice,
        int256 positionEntryFundingAccrued,
        uint256 positionEntryUtilizationAccrued,
        uint256 price,
        PerpMarketConfiguration.Data storage marketConfig,
        Margin.MarginValues memory marginValues
    ) internal view returns (Position.HealthData memory healthData) {
        // We can short-circuit entire getHealthData calcs when size is zero.
        if (size == 0) {
            return healthData;
        }

        (, int256 unrecordedFunding) = market.getUnrecordedFundingWithRate(price);

        healthData.accruedFunding = size.mulDecimal(
            unrecordedFunding + market.currentFundingAccruedComputed - positionEntryFundingAccrued
        );
        healthData.accruedUtilization = MathUtil.abs(size).mulDecimal(price).mulDecimal(
            market.getUnrecordedUtilization() +
                market.currentUtilizationAccruedComputed -
                positionEntryUtilizationAccrued
        );

        // Calc the price PnL.
        healthData.pnl = size.mulDecimal(price.toInt() - positionEntryPrice.toInt());

        // `margin / mm <= 1` means liquidation.
        (, uint256 mm, ) = getLiquidationMarginUsd(
            size,
            price,
            marginValues.collateralUsd,
            marketConfig
        );
        healthData.healthFactor = marginValues.discountedMarginUsd.divDecimal(mm);

        return healthData;
    }

    // --- Member (views) --- //

    /// @dev Returns whether the current position can be liquidated.
    function isLiquidatable(
        Position.Data storage self,
        PerpMarket.Data storage market,
        uint256 price,
        PerpMarketConfiguration.Data storage marketConfig,
        Margin.MarginValues memory marginValues
    ) internal view returns (bool) {
        if (self.size == 0) {
            return false;
        }
        Position.HealthData memory healthData = Position.getHealthData(
            market,
            self.size,
            self.entryPrice,
            self.entryFundingAccrued,
            self.entryUtilizationAccrued,
            price,
            marketConfig,
            marginValues
        );
        return healthData.healthFactor <= DecimalMath.UNIT;
    }

    /// @dev Returns the notional profit or loss based on current price and entry price.
    function getPricePnl(Position.Data storage self, uint256 price) internal view returns (int256) {
        if (self.size == 0) {
            return 0;
        }
        return self.size.mulDecimal(price.toInt() - self.entryPrice.toInt());
    }

    /// @dev Returns the funding accrued from when the position was opened to now.
    function getAccruedFunding(
        Position.Data storage self,
        PerpMarket.Data storage market,
        uint256 price
    ) internal view returns (int256) {
        if (self.size == 0) {
            return 0;
        }

        (, int256 unrecordedFunding) = market.getUnrecordedFundingWithRate(price);

        return
            self.size.mulDecimal(
                unrecordedFunding + market.currentFundingAccruedComputed - self.entryFundingAccrued
            );
    }

    /// @dev Returns the utilization accrued from when the position was opened to now.
    function getAccruedUtilization(
        Position.Data storage self,
        PerpMarket.Data storage market,
        uint256 price
    ) internal view returns (uint256) {
        if (self.size == 0) {
            return 0;
        }

        uint256 unrecordedUtilization = market.getUnrecordedUtilization();
        uint256 notional = MathUtil.abs(self.size).mulDecimal(price);
        return
            notional.mulDecimal(
                unrecordedUtilization +
                    market.currentUtilizationAccruedComputed -
                    self.entryUtilizationAccrued
            );
    }

    // --- Member (mutations) --- //

    /// @dev Clears the current position struct in-place of any stored data.
    function update(Position.Data storage self, Position.Data memory data) internal {
        self.size = data.size;
        self.entryTime = data.entryTime;
        self.entryFundingAccrued = data.entryFundingAccrued;
        self.entryUtilizationAccrued = data.entryUtilizationAccrued;
        self.entryPrice = data.entryPrice;
    }
}<|MERGE_RESOLUTION|>--- conflicted
+++ resolved
@@ -213,11 +213,7 @@
 
         // --- Existing position validation --- //
 
-<<<<<<< HEAD
-        Margin.MarginValues memory marginValuesForLiqChecks = Margin.getMarginUsd(
-=======
         Margin.MarginValues memory marginValuesForLiqValidation = Margin.getMarginUsd(
->>>>>>> 7c5d2faf
             accountId,
             market,
             params.oraclePrice
@@ -237,11 +233,7 @@
                     market,
                     params.oraclePrice,
                     marketConfig,
-<<<<<<< HEAD
-                    marginValuesForLiqChecks
-=======
                     marginValuesForLiqValidation
->>>>>>> 7c5d2faf
                 )
             ) {
                 revert ErrorUtil.CanLiquidatePosition();
@@ -275,21 +267,12 @@
             bool positionDecreasing = MathUtil.sameSide(currentPosition.size, newPosition.size) &&
                 MathUtil.abs(newPosition.size) < MathUtil.abs(currentPosition.size);
             if (!positionDecreasing) {
-<<<<<<< HEAD
-                // We need discounted collateral as as we're verifying for liquidation here.
-                //
-                // NOTE: `marginUsd` looks at the current overall PnL but it does not consider the 'post' settled
-                // incurred fees hence get `getNextMarginUsd` -fees.
-                uint256 nextMarginUsd = getNextMarginUsd(
-                    marginValuesForLiqChecks.discountedMarginUsd,
-=======
                 // We need discounted margin collateral as as we're verifying for liquidation here.
                 //
                 // NOTE: `marginUsd` looks at the current overall PnL but it does not consider the 'post' settled
                 // incurred fees hence get `getNextMarginUsd` -fees.
                 uint256 discountedNextMarginUsd = getNextMarginUsd(
                     marginValuesForLiqValidation.discountedMarginUsd,
->>>>>>> 7c5d2faf
                     orderFee,
                     keeperFee
                 );
@@ -299,13 +282,8 @@
                     marketConfig,
                     newPosition,
                     params.oraclePrice,
-<<<<<<< HEAD
-                    marginValuesForLiqChecks.collateralUsd,
-                    nextMarginUsd
-=======
                     marginValuesForLiqValidation.collateralUsd,
                     discountedNextMarginUsd
->>>>>>> 7c5d2faf
                 );
 
                 // Check new position margin validations.
@@ -313,11 +291,7 @@
                     marketConfig,
                     newPosition,
                     params.oraclePrice,
-<<<<<<< HEAD
-                    nextMarginUsd
-=======
                     discountedNextMarginUsd
->>>>>>> 7c5d2faf
                 );
 
                 // Check the new position hasn't hit max OI on either side.
@@ -354,24 +328,8 @@
                 newPosition,
                 orderFee,
                 keeperFee,
-<<<<<<< HEAD
-                getNextMarginUsd(
-                    MathUtil
-                        .max(
-                            // Even though these marginValues are for liquidation checks, the collateralUsd can still be used here, we just need to "recompute" the pnl adjustment with the fill price
-                            marginValuesForLiqChecks.collateralUsd.toInt() +
-                                Margin.getPnlAdjustmentUsd(accountId, market, params.fillPrice),
-                            0
-                        )
-                        .toUint(),
-                    orderFee,
-                    keeperFee
-                ),
-                marginValuesForLiqChecks.collateralUsd
-=======
                 nextMarginUsd,
                 marginValuesForLiqValidation.collateralUsd
->>>>>>> 7c5d2faf
             );
     }
 
