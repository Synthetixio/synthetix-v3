--- conflicted
+++ resolved
@@ -449,11 +449,7 @@
         uint256 referralFees;
         uint256 feeCollectorFees;
         Position.Data newPosition;
-<<<<<<< HEAD
-        PerpsMarket.MarketUpdateData updateData;
-=======
         MarketUpdate.Data updateData;
->>>>>>> d95a996b
     }
 }
 
@@ -660,11 +656,6 @@
         uint256 liquidationRewardRatioD18;
         uint256 minimumPositionMargin;
         uint256 minimumInitialMarginRatioD18;
-<<<<<<< HEAD
-=======
-        uint256 maxLiquidationPd;
-        address endorsedLiquidator;
->>>>>>> d95a996b
     }
     function load(uint128 marketId) internal pure returns (Data storage store) {
         bytes32 s = keccak256(abi.encode("io.synthetix.perps-market.PerpsMarketConfiguration", marketId));
