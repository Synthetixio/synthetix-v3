--- conflicted
+++ resolved
@@ -593,10 +593,6 @@
         uint128 marketId;
         int256 skew;
         uint256 size;
-<<<<<<< HEAD
-        int256 sizeDelta;
-=======
->>>>>>> 7bffd131
         int256 currentFundingRate;
         int256 currentFundingVelocity;
     }
