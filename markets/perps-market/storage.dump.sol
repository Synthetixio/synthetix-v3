--- conflicted
+++ resolved
@@ -593,10 +593,7 @@
         uint128 marketId;
         int256 skew;
         uint256 size;
-<<<<<<< HEAD
-=======
         int256 sizeDelta;
->>>>>>> 17628289
         int256 currentFundingRate;
         int256 currentFundingVelocity;
     }
