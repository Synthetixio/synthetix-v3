--- conflicted
+++ resolved
@@ -423,12 +423,7 @@
     struct Data {
         uint256 epoch;
         bytes32 __slotAvailableForFutureUse;
-<<<<<<< HEAD
-        uint128 prevCapacityD18;
-        int128 prevTotalDebtD18;
-=======
         int128 _unused_prevTotalDebtD18;
->>>>>>> 8a360c89
         mapping(uint256 => VaultEpoch.Data) epochData;
         mapping(bytes32 => RewardDistribution.Data) rewards;
         SetUtil.Bytes32Set rewardIds;
