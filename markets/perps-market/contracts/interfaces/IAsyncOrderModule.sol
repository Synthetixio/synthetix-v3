//SPDX-License-Identifier: MIT
pragma solidity >=0.8.11 <0.9.0;

import {AsyncOrder} from "../storage/AsyncOrder.sol";
import {SettlementStrategy} from "../storage/SettlementStrategy.sol";

/**
 * @title Module for committing and settling async orders.
 */
interface IAsyncOrderModule {
    /**
     * @notice Gets fired when a new order is committed.
     * @param marketId Id of the market used for the trade.
     * @param accountId Id of the account used for the trade.
     * @param orderType Should send 0 (at time of writing) that correlates to the transaction type enum defined in SettlementStrategy.Type.
     * @param sizeDelta requested change in size of the order sent by the user.
     * @param acceptablePrice maximum or minimum, depending on the sizeDelta direction, accepted price to settle the order, set by the user.
     * @param settlementTime Time at which the order can be settled.
     * @param expirationTime Time at which the order expired.
     * @param trackingCode Optional code for integrator tracking purposes.
     * @param sender address of the sender of the order. Authorized to commit by account owner.
     */
    event OrderCommitted(
        uint128 indexed marketId,
        uint128 indexed accountId,
        SettlementStrategy.Type orderType,
        int128 sizeDelta,
        uint256 acceptablePrice,
        uint256 settlementTime,
        uint256 expirationTime,
        bytes32 indexed trackingCode,
        address sender
    );

<<<<<<< HEAD
    /**
     * @notice Gets fired when a new order is settled.
     * @param marketId Id of the market used for the trade.
     * @param accountId Id of the account used for the trade.
     * @param fillPrice Price at which the order was settled.
     * @param accountPnlRealized Realized PnL of the position at the time of settlement.
     * @param newSize New size of the position after settlement.
     * @param collectedFees Amount of fees collected by the protocol.
     * @param settelementReward Amount of fees collected by the settler.
     * @param trackingCode Optional code for integrator tracking purposes.
     * @param settler address of the settler of the order.
     */
    event OrderSettled(
        uint128 indexed marketId,
        uint128 indexed accountId,
        uint256 fillPrice,
        int256 accountPnlRealized,
        int128 newSize,
        uint256 collectedFees,
        uint256 settelementReward,
        bytes32 indexed trackingCode,
        address settler
    );

    /**
     * @notice Gets fired when a new order is canceled.
     * @param marketId Id of the market used for the trade.
     * @param accountId Id of the account used for the trade.
     * @param acceptablePrice maximum or minimum, depending on the sizeDelta direction, accepted price to settle the order, set by the user.
     * @param settlementTime Time at which the order can be settled.
     */
=======
>>>>>>> cd99e3bd
    event OrderCanceled(
        uint128 indexed marketId,
        uint128 indexed accountId,
        uint256 settlementTime,
        uint256 acceptablePrice
    );

    /**
     * @notice Gets thrown when commit order is called when a pending order already exists.
     */
    error OrderAlreadyCommitted(uint128 marketId, uint128 accountId);
<<<<<<< HEAD

    /**
     * @notice Gets thrown when settle order is called with invalid settlement strategy.
     */
    error SettlementStrategyNotFound(SettlementStrategy.Type strategyType);

    /**
     * @notice Gets thrown when settle order is called as a signal to the client to perform offchain lookup.
     */
    error OffchainLookup(
        address sender,
        string[] urls,
        bytes callData,
        bytes4 callbackFunction,
        bytes extraData
    );
=======
>>>>>>> cd99e3bd

    /**
     * @notice Commit an async order via this function
     * @param commitment Order commitment data (see AsyncOrder.OrderCommitmentRequest struct).
     * @return retOrder order details (see AsyncOrder.Data struct).
     * @return fees order fees (protocol + settler)
     */
    function commitOrder(
        AsyncOrder.OrderCommitmentRequest memory commitment
    ) external returns (AsyncOrder.Data memory retOrder, uint fees);

<<<<<<< HEAD
    /**
     * @notice Cancel an expired order via this function
     * @param marketId Id of the market used for the trade.
     * @param accountId Id of the account used for the trade.
     */
    function cancelOrder(uint128 marketId, uint128 accountId) external;

    /**
     * @notice Settles an offchain order. It's expected to revert with the OffchainLookup error with the data needed to perform the offchain lookup.
     * @param marketId Id of the market used for the trade.
     * @param accountId Id of the account used for the trade.
     */
    function settle(uint128 marketId, uint128 accountId) external view;

    /**
     * @notice Settles an offchain order using the offchain retrieved data from pyth.
     * @param offchainQueryResult the blob of data retrieved offchain.
     * @param extraData Extra data from OffchainLookupData.
     */
    function settlePythOrder(
        bytes calldata offchainQueryResult,
        bytes calldata extraData
    ) external payable;

    /**
     * @notice Get an order details via this function
     * @param marketId Id of the market used for the trade.
     * @param accountId Id of the account used for the trade.
     * @return order order details (see AsyncOrder.Data struct).
     */
    function getOrder(
        uint128 marketId,
        uint128 accountId
    ) external returns (AsyncOrder.Data memory order);

    // only used due to stack too deep during settlement
    struct SettleOrderRuntime {
        uint128 marketId;
        uint128 accountId;
        int128 newPositionSize;
        int256 pnl;
        uint256 pnlUint;
        uint256 amountToDeposit;
        uint256 settlementReward;
        bytes32 trackingCode;
    }
=======
    function getOrder(
        uint128 marketId,
        uint128 accountId
    ) external returns (AsyncOrder.Data memory);

    function cancelOrder(uint128 marketId, uint128 accountId) external;
>>>>>>> cd99e3bd
}<|MERGE_RESOLUTION|>--- conflicted
+++ resolved
@@ -32,31 +32,6 @@
         address sender
     );
 
-<<<<<<< HEAD
-    /**
-     * @notice Gets fired when a new order is settled.
-     * @param marketId Id of the market used for the trade.
-     * @param accountId Id of the account used for the trade.
-     * @param fillPrice Price at which the order was settled.
-     * @param accountPnlRealized Realized PnL of the position at the time of settlement.
-     * @param newSize New size of the position after settlement.
-     * @param collectedFees Amount of fees collected by the protocol.
-     * @param settelementReward Amount of fees collected by the settler.
-     * @param trackingCode Optional code for integrator tracking purposes.
-     * @param settler address of the settler of the order.
-     */
-    event OrderSettled(
-        uint128 indexed marketId,
-        uint128 indexed accountId,
-        uint256 fillPrice,
-        int256 accountPnlRealized,
-        int128 newSize,
-        uint256 collectedFees,
-        uint256 settelementReward,
-        bytes32 indexed trackingCode,
-        address settler
-    );
-
     /**
      * @notice Gets fired when a new order is canceled.
      * @param marketId Id of the market used for the trade.
@@ -64,8 +39,7 @@
      * @param acceptablePrice maximum or minimum, depending on the sizeDelta direction, accepted price to settle the order, set by the user.
      * @param settlementTime Time at which the order can be settled.
      */
-=======
->>>>>>> cd99e3bd
+
     event OrderCanceled(
         uint128 indexed marketId,
         uint128 indexed accountId,
@@ -77,25 +51,6 @@
      * @notice Gets thrown when commit order is called when a pending order already exists.
      */
     error OrderAlreadyCommitted(uint128 marketId, uint128 accountId);
-<<<<<<< HEAD
-
-    /**
-     * @notice Gets thrown when settle order is called with invalid settlement strategy.
-     */
-    error SettlementStrategyNotFound(SettlementStrategy.Type strategyType);
-
-    /**
-     * @notice Gets thrown when settle order is called as a signal to the client to perform offchain lookup.
-     */
-    error OffchainLookup(
-        address sender,
-        string[] urls,
-        bytes callData,
-        bytes4 callbackFunction,
-        bytes extraData
-    );
-=======
->>>>>>> cd99e3bd
 
     /**
      * @notice Commit an async order via this function
@@ -107,30 +62,12 @@
         AsyncOrder.OrderCommitmentRequest memory commitment
     ) external returns (AsyncOrder.Data memory retOrder, uint fees);
 
-<<<<<<< HEAD
     /**
      * @notice Cancel an expired order via this function
      * @param marketId Id of the market used for the trade.
      * @param accountId Id of the account used for the trade.
      */
     function cancelOrder(uint128 marketId, uint128 accountId) external;
-
-    /**
-     * @notice Settles an offchain order. It's expected to revert with the OffchainLookup error with the data needed to perform the offchain lookup.
-     * @param marketId Id of the market used for the trade.
-     * @param accountId Id of the account used for the trade.
-     */
-    function settle(uint128 marketId, uint128 accountId) external view;
-
-    /**
-     * @notice Settles an offchain order using the offchain retrieved data from pyth.
-     * @param offchainQueryResult the blob of data retrieved offchain.
-     * @param extraData Extra data from OffchainLookupData.
-     */
-    function settlePythOrder(
-        bytes calldata offchainQueryResult,
-        bytes calldata extraData
-    ) external payable;
 
     /**
      * @notice Get an order details via this function
@@ -142,24 +79,4 @@
         uint128 marketId,
         uint128 accountId
     ) external returns (AsyncOrder.Data memory order);
-
-    // only used due to stack too deep during settlement
-    struct SettleOrderRuntime {
-        uint128 marketId;
-        uint128 accountId;
-        int128 newPositionSize;
-        int256 pnl;
-        uint256 pnlUint;
-        uint256 amountToDeposit;
-        uint256 settlementReward;
-        bytes32 trackingCode;
-    }
-=======
-    function getOrder(
-        uint128 marketId,
-        uint128 accountId
-    ) external returns (AsyncOrder.Data memory);
-
-    function cancelOrder(uint128 marketId, uint128 accountId) external;
->>>>>>> cd99e3bd
 }