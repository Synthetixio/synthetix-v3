//SPDX-License-Identifier: MIT
pragma solidity >=0.8.11 <0.9.0;

import {ERC2771Context} from "@synthetixio/core-contracts/contracts/utils/ERC2771Context.sol";
import {FeatureFlag} from "@synthetixio/core-modules/contracts/storage/FeatureFlag.sol";
import {DecimalMath} from "@synthetixio/core-contracts/contracts/utils/DecimalMath.sol";
import {MathUtil} from "../utils/MathUtil.sol";
import {Flags} from "../utils/Flags.sol";
import {SafeCastU256} from "@synthetixio/core-contracts/contracts/utils/SafeCast.sol";
import {SetUtil} from "@synthetixio/core-contracts/contracts/utils/SetUtil.sol";
import {ILiquidationModule} from "../interfaces/ILiquidationModule.sol";
import {PerpsAccount} from "../storage/PerpsAccount.sol";
import {PerpsMarket} from "../storage/PerpsMarket.sol";
import {PerpsPrice} from "../storage/PerpsPrice.sol";
import {PerpsMarketFactory} from "../storage/PerpsMarketFactory.sol";
import {GlobalPerpsMarketConfiguration} from "../storage/GlobalPerpsMarketConfiguration.sol";
import {PerpsMarketConfiguration} from "../storage/PerpsMarketConfiguration.sol";
import {GlobalPerpsMarket} from "../storage/GlobalPerpsMarket.sol";
import {MarketUpdate} from "../storage/MarketUpdate.sol";
import {IMarketEvents} from "../interfaces/IMarketEvents.sol";
import {KeeperCosts} from "../storage/KeeperCosts.sol";

/**
 * @title Module for liquidating accounts.
 * @dev See ILiquidationModule.
 */
contract LiquidationModule is ILiquidationModule, IMarketEvents {
    using DecimalMath for uint256;
    using SafeCastU256 for uint256;
    using SetUtil for SetUtil.UintSet;
    using PerpsAccount for PerpsAccount.Data;
    using PerpsMarketConfiguration for PerpsMarketConfiguration.Data;
    using PerpsMarketFactory for PerpsMarketFactory.Data;
    using PerpsMarket for PerpsMarket.Data;
    using GlobalPerpsMarketConfiguration for GlobalPerpsMarketConfiguration.Data;
    using KeeperCosts for KeeperCosts.Data;

    /**
     * @inheritdoc ILiquidationModule
     */
    function liquidate(uint128 accountId) external override returns (uint256 liquidationReward) {
        FeatureFlag.ensureAccessToFeature(Flags.PERPS_SYSTEM);

        SetUtil.UintSet storage liquidatableAccounts = GlobalPerpsMarket
            .load()
            .liquidatableAccounts;
        PerpsAccount.Data storage account = PerpsAccount.load(accountId);
        if (!liquidatableAccounts.contains(accountId)) {
            (bool isEligible, , , , ) = account.isEligibleForLiquidation(
                PerpsPrice.Tolerance.STRICT
            );

            if (isEligible) {
<<<<<<< HEAD
                (uint flagCost, uint seizedMarginValue) = account.flagForLiquidation();
=======
                (uint256 flagCost, uint256 seizedMarginValue) = account.flagForLiquidation();
>>>>>>> 7c5fc33c
                liquidationReward = _liquidateAccount(account, flagCost, seizedMarginValue, true);
            } else {
                revert NotEligibleForLiquidation(accountId);
            }
        } else {
            liquidationReward = _liquidateAccount(account, 0, 0, false);
        }
    }

    function liquidateMarginOnly(
        uint128 accountId
    ) external override returns (uint256 liquidationReward) {
        FeatureFlag.ensureAccessToFeature(Flags.PERPS_SYSTEM);
        // TODO: ensure no positions

        PerpsAccount.Data storage account = PerpsAccount.load(accountId);
<<<<<<< HEAD
        bool isEligible = account.isEligibleForMarginLiquidation(PerpsPrice.Tolerance.STRICT);
        if (isEligible) {
            // margin is sent to liquidation rewards distributor in getMarginLiquidationCostAndSeizeMargin
            (uint marginLiquidateCost, uint seizedMarginValue) = account
                .getMarginLiquidationCostAndSeizeMargin();
            // keeper is rewarded in _liquidateAccount
            liquidationReward = _liquidateAccount(
                account,
                marginLiquidateCost,
                seizedMarginValue,
                true
            );
=======
        (bool isEligible, ) = account.isEligibleForMarginLiquidation(PerpsPrice.Tolerance.STRICT);
        if (isEligible) {
            // TODO: keeper flag rewards
            // TODO: send margin to liquidation rewards distributor
>>>>>>> 7c5fc33c
        } else {
            revert NotEligibleForMarginLiquidation(accountId);
        }
    }

    /**
     * @inheritdoc ILiquidationModule
     */
    function liquidateFlagged(
        uint256 maxNumberOfAccounts
    ) external override returns (uint256 liquidationReward) {
        FeatureFlag.ensureAccessToFeature(Flags.PERPS_SYSTEM);

        uint256[] memory liquidatableAccounts = GlobalPerpsMarket
            .load()
            .liquidatableAccounts
            .values();

        uint256 numberOfAccountsToLiquidate = MathUtil.min(
            maxNumberOfAccounts,
            liquidatableAccounts.length
        );

        for (uint256 i = 0; i < numberOfAccountsToLiquidate; i++) {
            uint128 accountId = liquidatableAccounts[i].to128();
            liquidationReward += _liquidateAccount(PerpsAccount.load(accountId), 0, 0, false);
        }
    }

    /**
     * @inheritdoc ILiquidationModule
     */
    function liquidateFlaggedAccounts(
        uint128[] calldata accountIds
    ) external override returns (uint256 liquidationReward) {
        FeatureFlag.ensureAccessToFeature(Flags.PERPS_SYSTEM);

        SetUtil.UintSet storage liquidatableAccounts = GlobalPerpsMarket
            .load()
            .liquidatableAccounts;

        for (uint256 i = 0; i < accountIds.length; i++) {
            uint128 accountId = accountIds[i];
            if (!liquidatableAccounts.contains(accountId)) {
                continue;
            }

            liquidationReward += _liquidateAccount(PerpsAccount.load(accountId), 0, 0, false);
        }
    }

    /**
     * @inheritdoc ILiquidationModule
     */
    function flaggedAccounts() external view override returns (uint256[] memory accountIds) {
        return GlobalPerpsMarket.load().liquidatableAccounts.values();
    }

    /**
     * @inheritdoc ILiquidationModule
     */
    function canLiquidate(uint128 accountId) external view override returns (bool isEligible) {
        (isEligible, , , , ) = PerpsAccount.load(accountId).isEligibleForLiquidation(
            PerpsPrice.Tolerance.DEFAULT
        );
    }

    /**
     * @inheritdoc ILiquidationModule
     */
    function liquidationCapacity(
        uint128 marketId
    )
        external
        view
        override
        returns (
            uint256 capacity,
            uint256 maxLiquidationInWindow,
            uint256 latestLiquidationTimestamp
        )
    {
        return
            PerpsMarket.load(marketId).currentLiquidationCapacity(
                PerpsMarketConfiguration.load(marketId)
            );
    }

    struct LiquidateAccountRuntime {
        uint128 accountId;
        uint256 totalFlaggingRewards;
        uint256 totalLiquidated;
        bool accountFullyLiquidated;
        uint256 totalLiquidationCost;
        uint256 price;
        uint128 positionMarketId;
        uint256 loopIterator; // stack too deep to the extreme
    }

    /**
     * @dev liquidates an account
     */
    function _liquidateAccount(
        PerpsAccount.Data storage account,
        uint256 costOfFlagExecution,
        uint256 totalCollateralValue,
        bool positionFlagged
    ) internal returns (uint256 keeperLiquidationReward) {
        LiquidateAccountRuntime memory runtime;
        runtime.accountId = account.id;
        uint256[] memory openPositionMarketIds = account.openPositionMarketIds.values();

        for (
            runtime.loopIterator = 0;
            runtime.loopIterator < openPositionMarketIds.length;
            runtime.loopIterator++
        ) {
            runtime.positionMarketId = openPositionMarketIds[runtime.loopIterator].to128();
            runtime.price = PerpsPrice.getCurrentPrice(
                runtime.positionMarketId,
                PerpsPrice.Tolerance.STRICT
            );

            (
                uint256 amountLiquidated,
                int128 newPositionSize,
                int128 sizeDelta,
                uint256 oldPositionAbsSize,
                MarketUpdate.Data memory marketUpdateData
            ) = account.liquidatePosition(runtime.positionMarketId, runtime.price);

            // endorsed liquidators do not get flag rewards
            if (
                ERC2771Context._msgSender() !=
                PerpsMarketConfiguration.load(runtime.positionMarketId).endorsedLiquidator
            ) {
                // using oldPositionAbsSize to calculate flag reward
                runtime.totalFlaggingRewards += PerpsMarketConfiguration
                    .load(runtime.positionMarketId)
                    .calculateFlagReward(oldPositionAbsSize.mulDecimal(runtime.price));
            }

            if (amountLiquidated == 0) {
                continue;
            }

            runtime.totalLiquidated += amountLiquidated;

            emit MarketUpdated(
                runtime.positionMarketId,
                runtime.price,
                marketUpdateData.skew,
                marketUpdateData.size,
                sizeDelta,
                marketUpdateData.currentFundingRate,
                marketUpdateData.currentFundingVelocity,
                marketUpdateData.interestRate
            );

            emit PositionLiquidated(
                runtime.accountId,
                runtime.positionMarketId,
                amountLiquidated,
                newPositionSize
            );
        }

        if (
            ERC2771Context._msgSender() !=
            PerpsMarketConfiguration.load(runtime.positionMarketId).endorsedLiquidator
        ) {
            // Use max of collateral or positions flag rewards
            uint256 totalCollateralLiquidateRewards = GlobalPerpsMarketConfiguration
                .load()
                .calculateCollateralLiquidateReward(totalCollateralValue);

            runtime.totalFlaggingRewards = totalCollateralLiquidateRewards >
                runtime.totalFlaggingRewards
                ? totalCollateralLiquidateRewards
                : runtime.totalFlaggingRewards;
        }

        runtime.totalLiquidationCost =
            KeeperCosts.load().getLiquidateKeeperCosts() +
            costOfFlagExecution;
        if (positionFlagged || runtime.totalLiquidated > 0) {
            keeperLiquidationReward = _processLiquidationRewards(
                positionFlagged ? runtime.totalFlaggingRewards : 0,
                runtime.totalLiquidationCost,
                totalCollateralValue
            );
            runtime.accountFullyLiquidated = account.openPositionMarketIds.length() == 0;
            if (runtime.accountFullyLiquidated) {
                GlobalPerpsMarket.load().liquidatableAccounts.remove(runtime.accountId);
            }
        }

        emit AccountLiquidationAttempt(
            runtime.accountId,
            keeperLiquidationReward,
            runtime.accountFullyLiquidated
        );
    }

    /**
     * @dev process the accumulated liquidation rewards
     */
    function _processLiquidationRewards(
        uint256 keeperRewards,
        uint256 costOfExecutionInUsd,
        uint256 availableMarginInUsd
    ) private returns (uint256 reward) {
        if ((keeperRewards + costOfExecutionInUsd) == 0) {
            return 0;
        }
        // pay out liquidation rewards
        reward = GlobalPerpsMarketConfiguration.load().keeperReward(
            keeperRewards,
            costOfExecutionInUsd,
            availableMarginInUsd
        );
        if (reward > 0) {
            PerpsMarketFactory.load().withdrawMarketUsd(ERC2771Context._msgSender(), reward);
        }
    }
}<|MERGE_RESOLUTION|>--- conflicted
+++ resolved
@@ -51,11 +51,7 @@
             );
 
             if (isEligible) {
-<<<<<<< HEAD
-                (uint flagCost, uint seizedMarginValue) = account.flagForLiquidation();
-=======
                 (uint256 flagCost, uint256 seizedMarginValue) = account.flagForLiquidation();
->>>>>>> 7c5fc33c
                 liquidationReward = _liquidateAccount(account, flagCost, seizedMarginValue, true);
             } else {
                 revert NotEligibleForLiquidation(accountId);
@@ -72,8 +68,7 @@
         // TODO: ensure no positions
 
         PerpsAccount.Data storage account = PerpsAccount.load(accountId);
-<<<<<<< HEAD
-        bool isEligible = account.isEligibleForMarginLiquidation(PerpsPrice.Tolerance.STRICT);
+        (bool isEligible, ) = account.isEligibleForMarginLiquidation(PerpsPrice.Tolerance.STRICT);
         if (isEligible) {
             // margin is sent to liquidation rewards distributor in getMarginLiquidationCostAndSeizeMargin
             (uint marginLiquidateCost, uint seizedMarginValue) = account
@@ -85,12 +80,6 @@
                 seizedMarginValue,
                 true
             );
-=======
-        (bool isEligible, ) = account.isEligibleForMarginLiquidation(PerpsPrice.Tolerance.STRICT);
-        if (isEligible) {
-            // TODO: keeper flag rewards
-            // TODO: send margin to liquidation rewards distributor
->>>>>>> 7c5fc33c
         } else {
             revert NotEligibleForMarginLiquidation(accountId);
         }
