//SPDX-License-Identifier: MIT
pragma solidity >=0.8.11 <0.9.0;

import "@synthetixio/core-contracts/contracts/utils/ERC2771Context.sol";
import {DecimalMath} from "@synthetixio/core-contracts/contracts/utils/DecimalMath.sol";
import {MathUtil} from "../utils/MathUtil.sol";
import {SafeCastU256} from "@synthetixio/core-contracts/contracts/utils/SafeCast.sol";
import {SetUtil} from "@synthetixio/core-contracts/contracts/utils/SetUtil.sol";
import {ILiquidationModule} from "../interfaces/ILiquidationModule.sol";
import {PerpsAccount} from "../storage/PerpsAccount.sol";
import {PerpsMarket} from "../storage/PerpsMarket.sol";
import {PerpsPrice} from "../storage/PerpsPrice.sol";
import {PerpsMarketFactory} from "../storage/PerpsMarketFactory.sol";
import {GlobalPerpsMarketConfiguration} from "../storage/GlobalPerpsMarketConfiguration.sol";
import {PerpsMarketConfiguration} from "../storage/PerpsMarketConfiguration.sol";
import {GlobalPerpsMarket} from "../storage/GlobalPerpsMarket.sol";
import {MarketUpdate} from "../storage/MarketUpdate.sol";
import {IMarketEvents} from "../interfaces/IMarketEvents.sol";
import {KeeperCosts} from "../storage/KeeperCosts.sol";

/**
 * @title Module for liquidating accounts.
 * @dev See ILiquidationModule.
 */
contract LiquidationModule is ILiquidationModule, IMarketEvents {
    using DecimalMath for uint256;
    using SafeCastU256 for uint256;
    using SetUtil for SetUtil.UintSet;
    using PerpsAccount for PerpsAccount.Data;
    using PerpsMarketConfiguration for PerpsMarketConfiguration.Data;
    using GlobalPerpsMarket for GlobalPerpsMarket.Data;
    using PerpsMarketFactory for PerpsMarketFactory.Data;
    using PerpsMarket for PerpsMarket.Data;
    using GlobalPerpsMarketConfiguration for GlobalPerpsMarketConfiguration.Data;
    using KeeperCosts for KeeperCosts.Data;

    /**
     * @inheritdoc ILiquidationModule
     */
    function liquidate(uint128 accountId) external override returns (uint256 liquidationReward) {
        SetUtil.UintSet storage liquidatableAccounts = GlobalPerpsMarket
            .load()
            .liquidatableAccounts;
        PerpsAccount.Data storage account = PerpsAccount.load(accountId);
        if (!liquidatableAccounts.contains(accountId)) {
            (bool isEligible, , , , ) = account.isEligibleForLiquidation(
                PerpsPrice.Tolerance.STRICT
            );

            if (isEligible) {
                (uint flagCost, uint marginCollected) = account.flagForLiquidation();
                liquidationReward = _liquidateAccount(account, flagCost, marginCollected, true);
            } else {
                revert NotEligibleForLiquidation(accountId);
            }
        } else {
            liquidationReward = _liquidateAccount(account, 0, 0, false);
        }
    }

    /**
     * @inheritdoc ILiquidationModule
     */
    function liquidateFlagged(
        uint256 maxNumberOfAccounts
    ) external override returns (uint256 liquidationReward) {
        uint256[] memory liquidatableAccounts = GlobalPerpsMarket
            .load()
            .liquidatableAccounts
            .values();

        uint numberOfAccountsToLiquidate = MathUtil.min(
            maxNumberOfAccounts,
            liquidatableAccounts.length
        );

        for (uint i = 0; i < numberOfAccountsToLiquidate; i++) {
            uint128 accountId = liquidatableAccounts[i].to128();
            liquidationReward += _liquidateAccount(PerpsAccount.load(accountId), 0, 0, false);
        }
    }

    /**
     * @inheritdoc ILiquidationModule
     */
    function liquidateFlaggedAccounts(
        uint128[] calldata accountIds
    ) external override returns (uint256 liquidationReward) {
        SetUtil.UintSet storage liquidatableAccounts = GlobalPerpsMarket
            .load()
            .liquidatableAccounts;

        for (uint i = 0; i < accountIds.length; i++) {
            uint128 accountId = accountIds[i];
            if (!liquidatableAccounts.contains(accountId)) {
                continue;
            }

            liquidationReward += _liquidateAccount(PerpsAccount.load(accountId), 0, 0, false);
        }
    }

    /**
     * @inheritdoc ILiquidationModule
     */
    function flaggedAccounts() external view override returns (uint256[] memory accountIds) {
        return GlobalPerpsMarket.load().liquidatableAccounts.values();
    }

    /**
     * @inheritdoc ILiquidationModule
     */
    function canLiquidate(uint128 accountId) external view override returns (bool isEligible) {
        (isEligible, , , , ) = PerpsAccount.load(accountId).isEligibleForLiquidation(
            PerpsPrice.Tolerance.DEFAULT
        );
    }

    /**
     * @inheritdoc ILiquidationModule
     */
    function liquidationCapacity(
        uint128 marketId
    )
        external
        view
        override
        returns (uint capacity, uint256 maxLiquidationInWindow, uint256 latestLiquidationTimestamp)
    {
        return
            PerpsMarket.load(marketId).currentLiquidationCapacity(
                PerpsMarketConfiguration.load(marketId)
            );
    }

    struct LiquidateAccountRuntime {
        uint128 accountId;
        uint256 totalLiquidationRewards;
        uint256 totalLiquidated;
        bool accountFullyLiquidated;
        uint256 totalLiquidationCost;
        uint256 loopIterator; // stack too deep to the extreme
    }

    /**
     * @dev liquidates an account
     */
    function _liquidateAccount(
        PerpsAccount.Data storage account,
        uint costOfFlagExecution,
        uint totalCollateralValue,
        bool includeFlaggingReward
    ) internal returns (uint256 keeperLiquidationReward) {
        LiquidateAccountRuntime memory runtime;
        runtime.accountId = account.id;
        uint256[] memory openPositionMarketIds = account.openPositionMarketIds.values();

        for (
            runtime.loopIterator = 0;
            runtime.loopIterator < openPositionMarketIds.length;
            runtime.loopIterator++
        ) {
            uint128 positionMarketId = openPositionMarketIds[runtime.loopIterator].to128();
            uint256 price = PerpsPrice.getCurrentPrice(
                positionMarketId,
                PerpsPrice.Tolerance.STRICT
            );

            (
                uint256 amountLiquidated,
                int128 newPositionSize,
                int128 sizeDelta,
                MarketUpdate.Data memory marketUpdateData
            ) = account.liquidatePosition(positionMarketId, price);

            if (amountLiquidated == 0) {
                continue;
            }
            runtime.totalLiquidated += amountLiquidated;

            emit MarketUpdated(
                positionMarketId,
                price,
                marketUpdateData.skew,
                marketUpdateData.size,
                sizeDelta,
                marketUpdateData.currentFundingRate,
                marketUpdateData.currentFundingVelocity
            );

            emit PositionLiquidated(
<<<<<<< HEAD
                accountId,
                positionMarketId,
                amountLiquidated,
                newPositionSize,
                ERC2771Context._msgSender()
=======
                runtime.accountId,
                positionMarketId,
                amountLiquidated,
                newPositionSize
>>>>>>> ebbab360
            );

            // using amountToLiquidate to calculate liquidation reward
            uint256 liquidationReward = includeFlaggingReward
                ? PerpsMarketConfiguration.load(positionMarketId).calculateLiquidationReward(
                    amountLiquidated.mulDecimal(price)
                )
                : 0;

            // endorsed liquidators do not get liquidation rewards
            if (
                ERC2771Context._msgSender() !=
                PerpsMarketConfiguration.load(positionMarketId).endorsedLiquidator
            ) {
                runtime.totalLiquidationRewards += liquidationReward;
            }
        }

        runtime.totalLiquidationCost =
            KeeperCosts.load().getLiquidateKeeperCosts() +
            costOfFlagExecution;
        if (runtime.totalLiquidated > 0) {
            keeperLiquidationReward = _processLiquidationRewards(
                runtime.totalLiquidationRewards,
                runtime.totalLiquidationCost,
                totalCollateralValue
            );
            runtime.accountFullyLiquidated = account.openPositionMarketIds.length() == 0;
            if (runtime.accountFullyLiquidated) {
                GlobalPerpsMarket.load().liquidatableAccounts.remove(runtime.accountId);
            }
        }

<<<<<<< HEAD
        emit AccountLiquidated(
            accountId,
            keeperLiquidationReward,
            accountFullyLiquidated,
            ERC2771Context._msgSender()
=======
        emit AccountLiquidationAttempt(
            runtime.accountId,
            keeperLiquidationReward,
            runtime.accountFullyLiquidated
>>>>>>> ebbab360
        );
    }

    /**
     * @dev process the accumulated liquidation rewards
     */
    function _processLiquidationRewards(
        uint256 keeperRewards,
        uint256 costOfExecutionInUsd,
        uint256 availableMarginInUsd
    ) private returns (uint256 reward) {
        if ((keeperRewards + costOfExecutionInUsd) == 0) {
            return 0;
        }
        // pay out liquidation rewards
        reward = GlobalPerpsMarketConfiguration.load().keeperReward(
            keeperRewards,
            costOfExecutionInUsd,
            availableMarginInUsd
        );
        if (reward > 0) {
            PerpsMarketFactory.load().withdrawMarketUsd(ERC2771Context._msgSender(), reward);
        }
    }
}<|MERGE_RESOLUTION|>--- conflicted
+++ resolved
@@ -189,18 +189,11 @@
             );
 
             emit PositionLiquidated(
-<<<<<<< HEAD
-                accountId,
+                runtime.accountId,
                 positionMarketId,
                 amountLiquidated,
                 newPositionSize,
                 ERC2771Context._msgSender()
-=======
-                runtime.accountId,
-                positionMarketId,
-                amountLiquidated,
-                newPositionSize
->>>>>>> ebbab360
             );
 
             // using amountToLiquidate to calculate liquidation reward
@@ -234,18 +227,11 @@
             }
         }
 
-<<<<<<< HEAD
-        emit AccountLiquidated(
-            accountId,
-            keeperLiquidationReward,
-            accountFullyLiquidated,
-            ERC2771Context._msgSender()
-=======
         emit AccountLiquidationAttempt(
             runtime.accountId,
             keeperLiquidationReward,
-            runtime.accountFullyLiquidated
->>>>>>> ebbab360
+            runtime.accountFullyLiquidated,
+            ERC2771Context._msgSender()
         );
     }
 
