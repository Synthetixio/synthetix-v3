//SPDX-License-Identifier: MIT
pragma solidity >=0.8.11 <0.9.0;

import {DecimalMath} from "@synthetixio/core-contracts/contracts/utils/DecimalMath.sol";
import {ERC165Helper} from "@synthetixio/core-contracts/contracts/utils/ERC165Helper.sol";
import {SetUtil} from "@synthetixio/core-contracts/contracts/utils/SetUtil.sol";
import {IFeeCollector} from "../interfaces/external/IFeeCollector.sol";
import {GlobalPerpsMarketConfiguration} from "../storage/GlobalPerpsMarketConfiguration.sol";
import {GlobalPerpsMarket} from "../storage/GlobalPerpsMarket.sol";
import {InterestRate} from "../storage/InterestRate.sol";
import {PerpsMarketFactory} from "../storage/PerpsMarketFactory.sol";
import {IGlobalPerpsMarketModule} from "../interfaces/IGlobalPerpsMarketModule.sol";
import {OwnableStorage} from "@synthetixio/core-contracts/contracts/ownership/OwnableStorage.sol";
import {AddressError} from "@synthetixio/core-contracts/contracts/errors/AddressError.sol";
import {ParameterError} from "@synthetixio/core-contracts/contracts/errors/ParameterError.sol";
import {KeeperCosts} from "../storage/KeeperCosts.sol";

/**
 * @title Module for global Perps Market settings.
 * @dev See IGlobalPerpsMarketModule.
 */
contract GlobalPerpsMarketModule is IGlobalPerpsMarketModule {
    using SetUtil for SetUtil.UintSet;
    using KeeperCosts for KeeperCosts.Data;

    /**
     * @inheritdoc IGlobalPerpsMarketModule
     */
<<<<<<< HEAD
=======
    function getSupportedCollaterals()
        external
        view
        override
        returns (uint256[] memory supportedCollaterals)
    {
        GlobalPerpsMarketConfiguration.Data storage store = GlobalPerpsMarketConfiguration.load();
        supportedCollaterals = store.supportedCollateralTypes.values();
    }

    /**
     * @inheritdoc IGlobalPerpsMarketModule
     */
    function setSynthDeductionPriority(
        uint128[] memory newSynthDeductionPriority
    ) external override {
        OwnableStorage.onlyOwner();
        GlobalPerpsMarketConfiguration.load().updateSynthDeductionPriority(
            newSynthDeductionPriority
        );

        emit SynthDeductionPrioritySet(newSynthDeductionPriority);
    }

    /**
     * @inheritdoc IGlobalPerpsMarketModule
     */
    function getSynthDeductionPriority() external view override returns (uint128[] memory) {
        return GlobalPerpsMarketConfiguration.load().synthDeductionPriority;
    }

    /**
     * @inheritdoc IGlobalPerpsMarketModule
     */
>>>>>>> 7c5fc33c
    function setKeeperRewardGuards(
        uint256 minKeeperRewardUsd,
        uint256 minKeeperProfitRatioD18,
        uint256 maxKeeperRewardUsd,
        uint256 maxKeeperScalingRatioD18
    ) external override {
        OwnableStorage.onlyOwner();
        if (minKeeperRewardUsd > maxKeeperRewardUsd) {
            revert ParameterError.InvalidParameter("min/maxKeeperRewardUSD", "min > max");
        }

        GlobalPerpsMarketConfiguration.Data storage store = GlobalPerpsMarketConfiguration.load();
        store.minKeeperRewardUsd = minKeeperRewardUsd;
        store.minKeeperProfitRatioD18 = minKeeperProfitRatioD18;
        store.maxKeeperRewardUsd = maxKeeperRewardUsd;
        store.maxKeeperScalingRatioD18 = maxKeeperScalingRatioD18;

        emit KeeperRewardGuardsSet(
            minKeeperRewardUsd,
            minKeeperProfitRatioD18,
            maxKeeperRewardUsd,
            maxKeeperScalingRatioD18
        );
    }

    /**
     * @inheritdoc IGlobalPerpsMarketModule
     */
    function getKeeperRewardGuards()
        external
        view
        override
        returns (
            uint256 minKeeperRewardUsd,
            uint256 minKeeperProfitRatioD18,
            uint256 maxKeeperRewardUsd,
            uint256 maxKeeperScalingRatioD18
        )
    {
        GlobalPerpsMarketConfiguration.Data storage store = GlobalPerpsMarketConfiguration.load();
        minKeeperRewardUsd = store.minKeeperRewardUsd;
        minKeeperProfitRatioD18 = store.minKeeperProfitRatioD18;
        maxKeeperRewardUsd = store.maxKeeperRewardUsd;
        maxKeeperScalingRatioD18 = store.maxKeeperScalingRatioD18;
    }

    /**
     * @inheritdoc IGlobalPerpsMarketModule
     */
    function setFeeCollector(address feeCollector) external override {
        OwnableStorage.onlyOwner();
        if (feeCollector != address(0)) {
            if (
                !ERC165Helper.safeSupportsInterface(feeCollector, type(IFeeCollector).interfaceId)
            ) {
                revert InvalidFeeCollectorInterface(feeCollector);
            }
        }

        GlobalPerpsMarketConfiguration.load().feeCollector = IFeeCollector(feeCollector);
        emit FeeCollectorSet(feeCollector);
    }

    /**
     * @inheritdoc IGlobalPerpsMarketModule
     */
    function getFeeCollector() external view override returns (address feeCollector) {
        return address(GlobalPerpsMarketConfiguration.load().feeCollector);
    }

    /**
     * @inheritdoc IGlobalPerpsMarketModule
     */
    function updateKeeperCostNodeId(bytes32 keeperCostNodeId) external override {
        OwnableStorage.onlyOwner();

        KeeperCosts.load().update(keeperCostNodeId);

        emit KeeperCostNodeIdUpdated(keeperCostNodeId);
    }

    /**
     * @inheritdoc IGlobalPerpsMarketModule
     */
    function getKeeperCostNodeId() external view override returns (bytes32 keeperCostNodeId) {
        return KeeperCosts.load().keeperCostNodeId;
    }

    /**
     * @inheritdoc IGlobalPerpsMarketModule
     */
    function updateReferrerShare(address referrer, uint256 shareRatioD18) external override {
        OwnableStorage.onlyOwner();

        if (shareRatioD18 > DecimalMath.UNIT) {
            revert InvalidReferrerShareRatio(shareRatioD18);
        }

        if (referrer == address(0)) {
            revert AddressError.ZeroAddress();
        }

        GlobalPerpsMarketConfiguration.load().referrerShare[referrer] = shareRatioD18;

        emit ReferrerShareUpdated(referrer, shareRatioD18);
    }

    /**
     * @inheritdoc IGlobalPerpsMarketModule
     */
    function getReferrerShare(
        address referrer
    ) external view override returns (uint256 shareRatioD18) {
        return GlobalPerpsMarketConfiguration.load().referrerShare[referrer];
    }

    /**
     * @inheritdoc IGlobalPerpsMarketModule
     */
    function getMarkets() external view override returns (uint256[] memory marketIds) {
        marketIds = GlobalPerpsMarket.load().activeMarkets.values();
    }

    /**
     * @inheritdoc IGlobalPerpsMarketModule
     */
    function setPerAccountCaps(
        uint128 maxPositionsPerAccount,
        uint128 maxCollateralsPerAccount
    ) external override {
        OwnableStorage.onlyOwner();
        GlobalPerpsMarketConfiguration.Data storage store = GlobalPerpsMarketConfiguration.load();
        store.maxPositionsPerAccount = maxPositionsPerAccount;
        store.maxCollateralsPerAccount = maxCollateralsPerAccount;

        emit PerAccountCapsSet(maxPositionsPerAccount, maxCollateralsPerAccount);
    }

    /**
     * @inheritdoc IGlobalPerpsMarketModule
     */
    function getPerAccountCaps()
        external
        view
        override
        returns (uint128 maxPositionsPerAccount, uint128 maxCollateralsPerAccount)
    {
        GlobalPerpsMarketConfiguration.Data storage store = GlobalPerpsMarketConfiguration.load();
        maxPositionsPerAccount = store.maxPositionsPerAccount;
        maxCollateralsPerAccount = store.maxCollateralsPerAccount;
    }

    /**
     * @inheritdoc IGlobalPerpsMarketModule
     */
    function setInterestRateParameters(
        uint128 lowUtilizationInterestRateGradient,
        uint128 interestRateGradientBreakpoint,
        uint128 highUtilizationInterestRateGradient
    ) external override {
        OwnableStorage.onlyOwner();
        GlobalPerpsMarketConfiguration.Data storage store = GlobalPerpsMarketConfiguration.load();

        if (lowUtilizationInterestRateGradient > highUtilizationInterestRateGradient) {
            revert InvalidInterestRateParameters(
                lowUtilizationInterestRateGradient,
                highUtilizationInterestRateGradient
            );
        }

        store.lowUtilizationInterestRateGradient = lowUtilizationInterestRateGradient;
        store.interestRateGradientBreakpoint = interestRateGradientBreakpoint;
        store.highUtilizationInterestRateGradient = highUtilizationInterestRateGradient;

        emit InterestRateParametersSet(
            lowUtilizationInterestRateGradient,
            interestRateGradientBreakpoint,
            highUtilizationInterestRateGradient
        );
    }

    /**
     * @inheritdoc IGlobalPerpsMarketModule
     */
    function getInterestRateParameters()
        external
        view
        override
        returns (
            uint128 lowUtilizationInterestRateGradient,
            uint128 interestRateGradientBreakpoint,
            uint128 highUtilizationInterestRateGradient
        )
    {
        GlobalPerpsMarketConfiguration.Data storage store = GlobalPerpsMarketConfiguration.load();
        lowUtilizationInterestRateGradient = store.lowUtilizationInterestRateGradient;
        interestRateGradientBreakpoint = store.interestRateGradientBreakpoint;
        highUtilizationInterestRateGradient = store.highUtilizationInterestRateGradient;
    }

    /**
     * @inheritdoc IGlobalPerpsMarketModule
     */
    function updateInterestRate() external override {
        (uint128 interestRate, ) = InterestRate.update();

        emit InterestRateUpdated(PerpsMarketFactory.load().perpsMarketId, interestRate);
    }
}<|MERGE_RESOLUTION|>--- conflicted
+++ resolved
@@ -26,8 +26,6 @@
     /**
      * @inheritdoc IGlobalPerpsMarketModule
      */
-<<<<<<< HEAD
-=======
     function getSupportedCollaterals()
         external
         view
@@ -62,7 +60,6 @@
     /**
      * @inheritdoc IGlobalPerpsMarketModule
      */
->>>>>>> 7c5fc33c
     function setKeeperRewardGuards(
         uint256 minKeeperRewardUsd,
         uint256 minKeeperProfitRatioD18,
