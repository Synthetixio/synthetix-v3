//SPDX-License-Identifier: MIT
pragma solidity >=0.8.11 <0.9.0;

import {ERC2771Context} from "@synthetixio/core-contracts/contracts/utils/ERC2771Context.sol";
import {FeatureFlag} from "@synthetixio/core-modules/contracts/storage/FeatureFlag.sol";
import {IAsyncOrderSettlementPythModule} from "../interfaces/IAsyncOrderSettlementPythModule.sol";
import {PerpsAccount, SNX_USD_MARKET_ID} from "../storage/PerpsAccount.sol";
import {MathUtil} from "../utils/MathUtil.sol";
import {Flags} from "../utils/Flags.sol";
import {PerpsMarket} from "../storage/PerpsMarket.sol";
import {AsyncOrder} from "../storage/AsyncOrder.sol";
import {Position} from "../storage/Position.sol";
import {MarketUpdate} from "../storage/MarketUpdate.sol";
import {GlobalPerpsMarket} from "../storage/GlobalPerpsMarket.sol";
import {SettlementStrategy} from "../storage/SettlementStrategy.sol";
import {PerpsMarketFactory} from "../storage/PerpsMarketFactory.sol";
import {GlobalPerpsMarketConfiguration} from "../storage/GlobalPerpsMarketConfiguration.sol";
import {IMarketEvents} from "../interfaces/IMarketEvents.sol";
import {IAccountEvents} from "../interfaces/IAccountEvents.sol";
import {KeeperCosts} from "../storage/KeeperCosts.sol";
import {IPythERC7412Wrapper} from "../interfaces/external/IPythERC7412Wrapper.sol";
import {SafeCastU256, SafeCastI256} from "@synthetixio/core-contracts/contracts/utils/SafeCast.sol";

/**
 * @title Module for settling async orders using pyth as price feed.
 * @dev See IAsyncOrderSettlementPythModule.
 */
contract AsyncOrderSettlementPythModule is
    IAsyncOrderSettlementPythModule,
    IMarketEvents,
    IAccountEvents
{
    using SafeCastI256 for int256;
    using SafeCastU256 for uint256;
    using PerpsAccount for PerpsAccount.Data;
    using PerpsMarket for PerpsMarket.Data;
    using AsyncOrder for AsyncOrder.Data;
    using PerpsMarketFactory for PerpsMarketFactory.Data;
    using GlobalPerpsMarket for GlobalPerpsMarket.Data;
    using GlobalPerpsMarketConfiguration for GlobalPerpsMarketConfiguration.Data;
    using Position for Position.Data;
    using KeeperCosts for KeeperCosts.Data;

    /**
     * @inheritdoc IAsyncOrderSettlementPythModule
     */
    function settleOrder(uint128 accountId) external {
        FeatureFlag.ensureAccessToFeature(Flags.PERPS_SYSTEM);

        (
            AsyncOrder.Data storage asyncOrder,
            SettlementStrategy.Data storage settlementStrategy
        ) = AsyncOrder.loadValid(accountId);

        int256 offchainPrice = IPythERC7412Wrapper(settlementStrategy.priceVerificationContract)
            .getBenchmarkPrice(
                settlementStrategy.feedId,
                (asyncOrder.commitmentTime + settlementStrategy.commitmentPriceDelay).to64()
            );

        _settleOrder(offchainPrice.toUint(), asyncOrder, settlementStrategy);
    }

    /**
     * @notice Settles an offchain order
     * @param price provided by offchain oracle
     * @param asyncOrder to be validated and settled
     * @param settlementStrategy used to validate order and calculate settlement reward
     */
    function _settleOrder(
        uint256 price,
        AsyncOrder.Data storage asyncOrder,
        SettlementStrategy.Data storage settlementStrategy
    ) private {
        /// @dev runtime stores order settlement data; circumvents stack limitations
        SettleOrderRuntime memory runtime;

        runtime.accountId = asyncOrder.request.accountId;
        runtime.marketId = asyncOrder.request.marketId;
        runtime.sizeDelta = asyncOrder.request.sizeDelta;

        GlobalPerpsMarket.load().checkLiquidation(runtime.accountId);

        Position.Data storage oldPosition;

        // Load the market before settlement to capture the original market size
        PerpsMarket.Data storage market = PerpsMarket.loadValid(runtime.marketId);
        uint256 originalMarketSize = market.size;

        // validate order request can be settled; call reverts if not
        (runtime.newPosition, runtime.totalFees, runtime.fillPrice, oldPosition) = asyncOrder
            .validateRequest(settlementStrategy, price);

        // validate final fill price is acceptable relative to price specified by trader
        asyncOrder.validateAcceptablePrice(runtime.fillPrice);

        PerpsMarketFactory.Data storage factory = PerpsMarketFactory.load();
        PerpsAccount.Data storage perpsAccount = PerpsAccount.load(runtime.accountId);

        // use actual fill price to calculate realized pnl
        (runtime.pnl, , runtime.chargedInterest, runtime.accruedFunding, , ) = oldPosition.getPnl(
            runtime.fillPrice
        );

        runtime.chargedAmount = runtime.pnl - runtime.totalFees.toInt();
        perpsAccount.charge(runtime.chargedAmount);

        emit AccountCharged(runtime.accountId, runtime.chargedAmount, perpsAccount.debt);

        // only update position state after pnl has been realized
        runtime.updateData = _processPositionUpdate(price, runtime, market, originalMarketSize);
        perpsAccount.updateOpenPositions(runtime.marketId, runtime.newPosition.size);

        runtime.settlementReward = AsyncOrder.settlementRewardCost(settlementStrategy);

        // Process fees
        _processFees(runtime, asyncOrder, factory);

        // Emit events in a helper function
        _emitSettlementEvents(runtime, asyncOrder);

        // Reset the async order
        asyncOrder.reset();
    }

    /// @dev Updates the position and market data
    function _processPositionUpdate(
        uint256 price,
        SettleOrderRuntime memory runtime,
        PerpsMarket.Data storage market,
        uint256 originalMarketSize
    ) internal returns (MarketUpdate.Data memory) {
        // Update position data
        MarketUpdate.Data memory updateData = market.updatePositionData(
            runtime.accountId,
            runtime.newPosition
        );

        // Calculate the market size delta (change in market size)
        int256 marketSizeDelta = market.size.toInt() - originalMarketSize.toInt();

        // Emit MarketUpdated event
        emit MarketUpdated(
            updateData.marketId,
            price,
            updateData.skew,
            market.size,
            marketSizeDelta,
            updateData.currentFundingRate,
            updateData.currentFundingVelocity,
            updateData.interestRate
        );

        return updateData;
    }

    /// @dev Processes the order fees and settlement rewards
    function _processFees(
        SettleOrderRuntime memory runtime,
        AsyncOrder.Data storage asyncOrder,
        PerpsMarketFactory.Data storage factory
    ) internal {
        // if settlement reward is non-zero, pay keeper
        if (runtime.settlementReward > 0) {
            factory.withdrawMarketUsd(ERC2771Context._msgSender(), runtime.settlementReward);
        }

<<<<<<< HEAD
        {
            // order fees are total fees minus settlement reward
            uint256 orderFees = runtime.totalFees - runtime.settlementReward;
            GlobalPerpsMarketConfiguration.Data storage s = GlobalPerpsMarketConfiguration.load();

            (runtime.referralFees, runtime.feeCollectorFees) = s.collectFees(
                orderFees,
                asyncOrder.request.referrer,
                factory
            );
        }

        // trader can now commit a new order
        asyncOrder.reset();
=======
        // order fees are total fees minus settlement reward
        uint256 orderFees = runtime.totalFees - runtime.settlementReward;
        GlobalPerpsMarketConfiguration.Data storage s = GlobalPerpsMarketConfiguration.load();
        s.collectFees(orderFees, asyncOrder.request.referrer, factory);
    }
>>>>>>> df52de6b

    /// @dev Emit settlement events in a helper function to reduce stack depth
    function _emitSettlementEvents(
        SettleOrderRuntime memory runtime,
        AsyncOrder.Data memory asyncOrder
    ) internal {
        emit InterestCharged(runtime.accountId, runtime.chargedInterest);

        emit OrderSettled(
            runtime.marketId,
            runtime.accountId,
            runtime.fillPrice,
            runtime.pnl,
            runtime.accruedFunding,
            runtime.sizeDelta,
            runtime.newPosition.size,
            runtime.totalFees,
            runtime.referralFees,
            runtime.feeCollectorFees,
            runtime.settlementReward,
            asyncOrder.request.trackingCode,
            ERC2771Context._msgSender()
        );
    }
}<|MERGE_RESOLUTION|>--- conflicted
+++ resolved
@@ -165,28 +165,16 @@
             factory.withdrawMarketUsd(ERC2771Context._msgSender(), runtime.settlementReward);
         }
 
-<<<<<<< HEAD
-        {
-            // order fees are total fees minus settlement reward
-            uint256 orderFees = runtime.totalFees - runtime.settlementReward;
-            GlobalPerpsMarketConfiguration.Data storage s = GlobalPerpsMarketConfiguration.load();
-
-            (runtime.referralFees, runtime.feeCollectorFees) = s.collectFees(
-                orderFees,
-                asyncOrder.request.referrer,
-                factory
-            );
-        }
-
-        // trader can now commit a new order
-        asyncOrder.reset();
-=======
         // order fees are total fees minus settlement reward
         uint256 orderFees = runtime.totalFees - runtime.settlementReward;
         GlobalPerpsMarketConfiguration.Data storage s = GlobalPerpsMarketConfiguration.load();
-        s.collectFees(orderFees, asyncOrder.request.referrer, factory);
-    }
->>>>>>> df52de6b
+
+        (runtime.referralFees, runtime.feeCollectorFees) = s.collectFees(
+            orderFees,
+            asyncOrder.request.referrer,
+            factory
+        );
+    }
 
     /// @dev Emit settlement events in a helper function to reduce stack depth
     function _emitSettlementEvents(
