--- conflicted
+++ resolved
@@ -141,11 +141,7 @@
         }
         runtime.settlementReward =
             settlementStrategy.settlementReward +
-<<<<<<< HEAD
-            KeeperCosts.load().getSettlementKeeperCosts(runtime.accountId).unwrap();
-=======
-            KeeperCosts.load().getSettlementKeeperCosts();
->>>>>>> 3494b1f3
+            KeeperCosts.load().getSettlementKeeperCosts().unwrap();
 
         if (runtime.settlementReward > 0) {
             // pay keeper
