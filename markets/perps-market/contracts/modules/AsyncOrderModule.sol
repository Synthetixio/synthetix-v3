--- conflicted
+++ resolved
@@ -120,7 +120,6 @@
         _settleOrder(offchainPrice, order, settlementStrategy);
     }
 
-<<<<<<< HEAD
     function getOrder(
         uint128 marketId,
         uint128 accountId
@@ -148,8 +147,6 @@
         _settleOrder(currentPrice, asyncOrder, settlementStrategy);
     }
 
-=======
->>>>>>> df17f3af
     function _settleOffchain(
         AsyncOrder.Data storage asyncOrder,
         SettlementStrategy.Data storage settlementStrategy
