//SPDX-License-Identifier: MIT
pragma solidity >=0.8.11 <0.9.0;

import "@synthetixio/core-contracts/contracts/utils/ERC2771Context.sol";
import {SafeCastU256, SafeCastI256} from "@synthetixio/core-contracts/contracts/utils/SafeCast.sol";
import {DecimalMath} from "@synthetixio/core-contracts/contracts/utils/DecimalMath.sol";
import {Account} from "@synthetixio/main/contracts/storage/Account.sol";
import {AccountRBAC} from "@synthetixio/main/contracts/storage/AccountRBAC.sol";
import {IAsyncOrderModule} from "../interfaces/IAsyncOrderModule.sol";
import {PerpsMarket} from "../storage/PerpsMarket.sol";
import {PerpsAccount} from "../storage/PerpsAccount.sol";
import {AsyncOrder} from "../storage/AsyncOrder.sol";
import {Position} from "../storage/Position.sol";
import {PerpsPrice} from "../storage/PerpsPrice.sol";
import {GlobalPerpsMarket} from "../storage/GlobalPerpsMarket.sol";
import {PerpsMarketConfiguration} from "../storage/PerpsMarketConfiguration.sol";
import {SettlementStrategy} from "../storage/SettlementStrategy.sol";

/**
 * @title Module for committing async orders.
 * @dev See IAsyncOrderModule.
 */
contract AsyncOrderModule is IAsyncOrderModule {
    using DecimalMath for int256;
    using DecimalMath for uint256;
    using DecimalMath for int64;
    using PerpsPrice for PerpsPrice.Data;
    using PerpsMarket for PerpsMarket.Data;
    using AsyncOrder for AsyncOrder.Data;
    using PerpsAccount for PerpsAccount.Data;
    using SettlementStrategy for SettlementStrategy.Data;
    using GlobalPerpsMarket for GlobalPerpsMarket.Data;
    using PerpsMarketConfiguration for PerpsMarketConfiguration.Data;
    using SafeCastU256 for uint256;
    using SafeCastI256 for int256;

    /**
     * @inheritdoc IAsyncOrderModule
     */
    function commitOrder(
        AsyncOrder.OrderCommitmentRequest memory commitment
    ) external override returns (AsyncOrder.Data memory retOrder, uint fees) {
        PerpsMarket.loadValid(commitment.marketId);

        // Check if commitment.accountId is valid
        Account.exists(commitment.accountId);

        // Check ERC2771Context._msgSender() can commit order for commitment.accountId
        Account.loadAccountAndValidatePermission(
            commitment.accountId,
            AccountRBAC._PERPS_COMMIT_ASYNC_ORDER_PERMISSION
        );

        GlobalPerpsMarket.load().checkLiquidation(commitment.accountId);

        SettlementStrategy.Data storage strategy = PerpsMarketConfiguration
            .loadValidSettlementStrategy(commitment.marketId, commitment.settlementStrategyId);

        AsyncOrder.Data storage order = AsyncOrder.load(commitment.accountId);

        // if order (previous) sizeDelta is not zero and didn't revert while checking, it means the previous order expired
        if (order.request.sizeDelta != 0) {
            // @notice not including the expiration time since it requires the previous settlement strategy to be loaded and enabled, otherwise loading it will revert and will prevent new orders to be committed
            emit PreviousOrderExpired(
                order.request.marketId,
                order.request.accountId,
                order.request.sizeDelta,
                order.request.acceptablePrice,
                order.settlementTime,
                order.request.trackingCode
            );
        }

        order.updateValid(commitment, strategy);

        (, uint feesAccrued, , ) = order.validateRequest(
            strategy,
            PerpsPrice.getCurrentPrice(commitment.marketId, PerpsPrice.Tolerance.DEFAULT)
        );

        emit OrderCommitted(
            commitment.marketId,
            commitment.accountId,
            strategy.strategyType,
            commitment.sizeDelta,
            commitment.acceptablePrice,
            order.settlementTime,
            order.settlementTime + strategy.settlementWindowDuration,
            commitment.trackingCode,
            ERC2771Context._msgSender()
        );

        return (order, feesAccrued);
    }

    /**
     * @inheritdoc IAsyncOrderModule
     */
    // solc-ignore-next-line func-mutability
    function getOrder(
        uint128 accountId
    ) external view override returns (AsyncOrder.Data memory order) {
        order = AsyncOrder.load(accountId);
    }

    /**
     * @inheritdoc IAsyncOrderModule
     */
    function computeOrderFees(
        uint128 marketId,
        int128 sizeDelta
    ) external view override returns (uint256 orderFees, uint256 fillPrice) {
        (orderFees, fillPrice) = _computeOrderFees(marketId, sizeDelta);
    }

    function requiredMarginForOrder(
        uint128 accountId,
        uint128 marketId,
        int128 sizeDelta
    ) external view override returns (uint256 requiredMargin) {
        PerpsMarketConfiguration.Data storage marketConfig = PerpsMarketConfiguration.load(
            marketId
        );

        Position.Data storage oldPosition = PerpsMarket.accountPosition(marketId, accountId);
<<<<<<< HEAD
        PerpsAccount.Data storage account = PerpsAccount.load(accountId);
        (, uint256 currentMaintenanceMargin, ) = account.getAccountRequiredMargins();
=======
        (
            ,
            uint256 currentMaintenanceMargin,
            uint256 currentTotalLiquidationRewards,

        ) = PerpsAccount.load(accountId).getAccountRequiredMargins(PerpsPrice.Tolerance.DEFAULT);
>>>>>>> f3da43dd
        (uint256 orderFees, uint256 fillPrice) = _computeOrderFees(marketId, sizeDelta);

        return
            AsyncOrder.getRequiredMarginWithNewPosition(
                account,
                marketConfig,
                marketId,
                oldPosition.size,
                oldPosition.size + sizeDelta,
                fillPrice,
                currentMaintenanceMargin
            ) + orderFees;
    }

    function _computeOrderFees(
        uint128 marketId,
        int128 sizeDelta
    ) private view returns (uint256 orderFees, uint256 fillPrice) {
        int256 skew = PerpsMarket.load(marketId).skew;
        PerpsMarketConfiguration.Data storage marketConfig = PerpsMarketConfiguration.load(
            marketId
        );
        fillPrice = AsyncOrder.calculateFillPrice(
            skew,
            marketConfig.skewScale,
            sizeDelta,
            PerpsPrice.getCurrentPrice(marketId, PerpsPrice.Tolerance.DEFAULT)
        );

        orderFees = AsyncOrder.calculateOrderFee(
            sizeDelta,
            fillPrice,
            skew,
            marketConfig.orderFees
        );
    }
}<|MERGE_RESOLUTION|>--- conflicted
+++ resolved
@@ -123,17 +123,10 @@
         );
 
         Position.Data storage oldPosition = PerpsMarket.accountPosition(marketId, accountId);
-<<<<<<< HEAD
         PerpsAccount.Data storage account = PerpsAccount.load(accountId);
-        (, uint256 currentMaintenanceMargin, ) = account.getAccountRequiredMargins();
-=======
-        (
-            ,
-            uint256 currentMaintenanceMargin,
-            uint256 currentTotalLiquidationRewards,
-
-        ) = PerpsAccount.load(accountId).getAccountRequiredMargins(PerpsPrice.Tolerance.DEFAULT);
->>>>>>> f3da43dd
+        (, uint256 currentMaintenanceMargin, ) = account.getAccountRequiredMargins(
+            PerpsPrice.Tolerance.DEFAULT
+        );
         (uint256 orderFees, uint256 fillPrice) = _computeOrderFees(marketId, sizeDelta);
 
         return
