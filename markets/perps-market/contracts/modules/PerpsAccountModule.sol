//SPDX-License-Identifier: MIT
pragma solidity >=0.8.11 <0.9.0;

import "@synthetixio/core-contracts/contracts/utils/ERC2771Context.sol";
import {Account} from "@synthetixio/main/contracts/storage/Account.sol";
import {AccountRBAC} from "@synthetixio/main/contracts/storage/AccountRBAC.sol";
import {SetUtil} from "@synthetixio/core-contracts/contracts/utils/SetUtil.sol";
import {ITokenModule} from "@synthetixio/core-modules/contracts/interfaces/ITokenModule.sol";
import {PerpsMarketFactory} from "../storage/PerpsMarketFactory.sol";
import {IPerpsAccountModule} from "../interfaces/IPerpsAccountModule.sol";
import {PerpsAccount, SNX_USD_MARKET_ID} from "../storage/PerpsAccount.sol";
import {Position} from "../storage/Position.sol";
import {AsyncOrder} from "../storage/AsyncOrder.sol";
import {PerpsMarket} from "../storage/PerpsMarket.sol";
import {GlobalPerpsMarket} from "../storage/GlobalPerpsMarket.sol";
import {PerpsPrice} from "../storage/PerpsPrice.sol";
import {MathUtil} from "../utils/MathUtil.sol";
import {SafeCastU256, SafeCastI256} from "@synthetixio/core-contracts/contracts/utils/SafeCast.sol";

/**
 * @title Module to manage accounts
 * @dev See IPerpsAccountModule.
 */
contract PerpsAccountModule is IPerpsAccountModule {
    using SetUtil for SetUtil.UintSet;
    using PerpsAccount for PerpsAccount.Data;
    using Position for Position.Data;
    using AsyncOrder for AsyncOrder.Data;
    using SafeCastU256 for uint256;
    using SafeCastI256 for int256;
    using GlobalPerpsMarket for GlobalPerpsMarket.Data;
    using PerpsMarketFactory for PerpsMarketFactory.Data;

    /**
     * @inheritdoc IPerpsAccountModule
     */
    function modifyCollateral(
        uint128 accountId,
        uint128 synthMarketId,
        int amountDelta
    ) external override {
        Account.exists(accountId);
        Account.loadAccountAndValidatePermission(
            accountId,
            AccountRBAC._PERPS_MODIFY_COLLATERAL_PERMISSION
        );

        if (amountDelta == 0) revert InvalidAmountDelta(amountDelta);

        PerpsMarketFactory.Data storage perpsMarketFactory = PerpsMarketFactory.load();

        GlobalPerpsMarket.Data storage globalPerpsMarket = GlobalPerpsMarket.load();
        globalPerpsMarket.validateCollateralAmount(synthMarketId, amountDelta);
        globalPerpsMarket.checkLiquidation(accountId);

        PerpsAccount.Data storage account = PerpsAccount.create(accountId);
        uint128 perpsMarketId = perpsMarketFactory.perpsMarketId;

        PerpsAccount.validateMaxCollaterals(accountId, synthMarketId);

        AsyncOrder.checkPendingOrder(account.id);

        if (amountDelta > 0) {
            _depositMargin(perpsMarketFactory, perpsMarketId, synthMarketId, amountDelta.toUint());
        } else {
            uint256 amountAbs = MathUtil.abs(amountDelta);
            // removing collateral
            account.validateWithdrawableAmount(
                synthMarketId,
                amountAbs,
                perpsMarketFactory.spotMarket
            );
            _withdrawMargin(perpsMarketFactory, perpsMarketId, synthMarketId, amountAbs);
        }

        // accounting
        account.updateCollateralAmount(synthMarketId, amountDelta);

        emit CollateralModified(accountId, synthMarketId, amountDelta, ERC2771Context._msgSender());
    }

    /**
     * @inheritdoc IPerpsAccountModule
     */
    function totalCollateralValue(uint128 accountId) external view override returns (uint) {
        return PerpsAccount.load(accountId).getTotalCollateralValue(PerpsPrice.Tolerance.DEFAULT);
    }

    /**
     * @inheritdoc IPerpsAccountModule
     */
    function totalAccountOpenInterest(uint128 accountId) external view override returns (uint) {
        return PerpsAccount.load(accountId).getTotalNotionalOpenInterest();
    }

    /**
     * @inheritdoc IPerpsAccountModule
     */
    function getOpenPosition(
        uint128 accountId,
        uint128 marketId
    ) external view override returns (int256 totalPnl, int256 accruedFunding, int128 positionSize) {
        PerpsMarket.Data storage perpsMarket = PerpsMarket.loadValid(marketId);

        Position.Data storage position = perpsMarket.positions[accountId];

        (, totalPnl, , accruedFunding, , ) = position.getPositionData(
            PerpsPrice.getCurrentPrice(marketId, PerpsPrice.Tolerance.DEFAULT)
        );
        return (totalPnl, accruedFunding, position.size);
    }

    /**
     * @inheritdoc IPerpsAccountModule
     */
    function getAvailableMargin(
        uint128 accountId
    ) external view override returns (int256 availableMargin) {
        availableMargin = PerpsAccount.load(accountId).getAvailableMargin(
            PerpsPrice.Tolerance.DEFAULT
        );
    }

    /**
     * @inheritdoc IPerpsAccountModule
     */
    function getWithdrawableMargin(
        uint128 accountId
    ) external view override returns (int256 withdrawableMargin) {
        PerpsAccount.Data storage account = PerpsAccount.load(accountId);
<<<<<<< HEAD
        int256 availableMargin = account.getAvailableMargin();
        (uint256 initialRequiredMargin, , uint256 liquidationReward) = account
            .getAccountRequiredMargins();
=======
        int256 availableMargin = account.getAvailableMargin(PerpsPrice.Tolerance.DEFAULT);
        (uint256 initialRequiredMargin, , , uint256 liquidationReward) = account
            .getAccountRequiredMargins(PerpsPrice.Tolerance.DEFAULT);
>>>>>>> f3da43dd

        uint256 requiredMargin = initialRequiredMargin + liquidationReward;

        withdrawableMargin = availableMargin - requiredMargin.toInt();
    }

    /**
     * @inheritdoc IPerpsAccountModule
     */
    function getRequiredMargins(
        uint128 accountId
    )
        external
        view
        override
        returns (
            uint256 requiredInitialMargin,
            uint256 requiredMaintenanceMargin,
            uint256 maxLiquidationReward
        )
    {
        PerpsAccount.Data storage account = PerpsAccount.load(accountId);
        if (account.openPositionMarketIds.length() == 0) {
            return (0, 0, 0);
        }

<<<<<<< HEAD
        (requiredInitialMargin, requiredMaintenanceMargin, maxLiquidationReward) = account
            .getAccountRequiredMargins();
=======
        (
            requiredInitialMargin,
            requiredMaintenanceMargin,
            totalAccumulatedLiquidationRewards,
            maxLiquidationReward
        ) = account.getAccountRequiredMargins(PerpsPrice.Tolerance.DEFAULT);
>>>>>>> f3da43dd

        // Include liquidation rewards to required initial margin and required maintenance margin
        requiredInitialMargin += maxLiquidationReward;
        requiredMaintenanceMargin += maxLiquidationReward;
    }

    /**
     * @inheritdoc IPerpsAccountModule
     */
    function getCollateralAmount(
        uint128 accountId,
        uint128 synthMarketId
    ) external view override returns (uint256) {
        return PerpsAccount.load(accountId).collateralAmounts[synthMarketId];
    }

    function _depositMargin(
        PerpsMarketFactory.Data storage perpsMarketFactory,
        uint128 perpsMarketId,
        uint128 synthMarketId,
        uint256 amount
    ) internal {
        if (synthMarketId == SNX_USD_MARKET_ID) {
            // depositing into the USD market
            perpsMarketFactory.synthetix.depositMarketUsd(
                perpsMarketId,
                ERC2771Context._msgSender(),
                amount
            );
        } else {
            ITokenModule synth = ITokenModule(
                perpsMarketFactory.spotMarket.getSynth(synthMarketId)
            );
            synth.transferFrom(ERC2771Context._msgSender(), address(this), amount);
            // depositing into a synth market
            perpsMarketFactory.depositMarketCollateral(synth, amount);
        }
    }

    function _withdrawMargin(
        PerpsMarketFactory.Data storage perpsMarketFactory,
        uint128 perpsMarketId,
        uint128 synthMarketId,
        uint256 amount
    ) internal {
        if (synthMarketId == SNX_USD_MARKET_ID) {
            // withdrawing from the USD market
            perpsMarketFactory.synthetix.withdrawMarketUsd(
                perpsMarketId,
                ERC2771Context._msgSender(),
                amount
            );
        } else {
            ITokenModule synth = ITokenModule(
                perpsMarketFactory.spotMarket.getSynth(synthMarketId)
            );
            // withdrawing from a synth market
            perpsMarketFactory.synthetix.withdrawMarketCollateral(
                perpsMarketId,
                address(synth),
                amount
            );
            synth.transfer(ERC2771Context._msgSender(), amount);
        }
    }
}<|MERGE_RESOLUTION|>--- conflicted
+++ resolved
@@ -128,15 +128,9 @@
         uint128 accountId
     ) external view override returns (int256 withdrawableMargin) {
         PerpsAccount.Data storage account = PerpsAccount.load(accountId);
-<<<<<<< HEAD
-        int256 availableMargin = account.getAvailableMargin();
+        int256 availableMargin = account.getAvailableMargin(PerpsPrice.Tolerance.DEFAULT);
         (uint256 initialRequiredMargin, , uint256 liquidationReward) = account
-            .getAccountRequiredMargins();
-=======
-        int256 availableMargin = account.getAvailableMargin(PerpsPrice.Tolerance.DEFAULT);
-        (uint256 initialRequiredMargin, , , uint256 liquidationReward) = account
             .getAccountRequiredMargins(PerpsPrice.Tolerance.DEFAULT);
->>>>>>> f3da43dd
 
         uint256 requiredMargin = initialRequiredMargin + liquidationReward;
 
@@ -163,17 +157,8 @@
             return (0, 0, 0);
         }
 
-<<<<<<< HEAD
         (requiredInitialMargin, requiredMaintenanceMargin, maxLiquidationReward) = account
-            .getAccountRequiredMargins();
-=======
-        (
-            requiredInitialMargin,
-            requiredMaintenanceMargin,
-            totalAccumulatedLiquidationRewards,
-            maxLiquidationReward
-        ) = account.getAccountRequiredMargins(PerpsPrice.Tolerance.DEFAULT);
->>>>>>> f3da43dd
+            .getAccountRequiredMargins(PerpsPrice.Tolerance.DEFAULT);
 
         // Include liquidation rewards to required initial margin and required maintenance margin
         requiredInitialMargin += maxLiquidationReward;
