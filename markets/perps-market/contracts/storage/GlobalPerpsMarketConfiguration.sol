--- conflicted
+++ resolved
@@ -195,7 +195,6 @@
         return (referralFees, feeCollectorQuote);
     }
 
-<<<<<<< HEAD
     function calculateCollateralLiquidateReward(
         Data storage self,
         uint256 notionalValue
@@ -203,11 +202,7 @@
         return notionalValue.mulDecimal(self.collateralLiquidateRewardRatioD18);
     }
 
-    // TODO: move this into separate module for collateral configuration
-    function updateCollateral(
-=======
     function updateCollateralMax(
->>>>>>> 7c5fc33c
         Data storage self,
         uint128 synthMarketId,
         uint256 maxCollateralAmount
