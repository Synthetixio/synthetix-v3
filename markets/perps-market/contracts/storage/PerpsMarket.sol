--- conflicted
+++ resolved
@@ -2,37 +2,23 @@
 pragma solidity >=0.8.11 <0.9.0;
 
 import "./Account.sol";
-<<<<<<< HEAD
-=======
 import "./Position.sol";
 
 import "@synthetixio/core-contracts/contracts/errors/AccessError.sol";
->>>>>>> bf309c3f
 
 /**
  * @title Data for a single perps market
  */
 library PerpsMarket {
-<<<<<<< HEAD
-=======
-
-    error MarketNotRegistered(uint128 id);
-
->>>>>>> bf309c3f
     struct Data {
         address owner;
         address nominatedOwner;
         string name;
         string symbol;
         uint128 id;
-<<<<<<< HEAD
         int256 skew;
         uint256 size;
-        mapping(uint => Position) positions;
-=======
-        bytes32 oracleNodeId;
-        mapping (uint => Position.Data) positions;
->>>>>>> bf309c3f
+        mapping(uint => Position.Data) positions;
     }
 
     function create(uint128 id) internal returns (Data storage market) {
@@ -48,40 +34,15 @@
         }
     }
 
-<<<<<<< HEAD
     function adjustPosition(
         Data storage self,
         uint128 accountId,
-        Position memory position
+        Position.Data memory position
     ) internal {
-=======
-    function loadExisting(uint128 id) internal view returns (Data storage market) {
-        market = load(id);
-
-        if (market.id != id) {
-            revert MarketNotRegistered(id);
-        }
-    }
-
-    function loadWithVerifiedOwner(uint128 id, address possibleOwner) internal view returns (Data storage market) {
-        market = load(id);
-
-        if (market.owner != possibleOwner) {
-            revert AccessError.Unauthorized(possibleOwner);
-        }
-    }
-
-    function adjustPosition(Data storage self, uint128 accountId, Position.Data memory position) internal {
->>>>>>> bf309c3f
         // set mapping
         self.positions[accountId] = position;
 
         // update account
-<<<<<<< HEAD
         Account.load(accountId).perpsMarkets.add(self.id);
     }
-=======
-        //Account.load(accountId).perpsMarkets.add(self.id);
-    }   
->>>>>>> bf309c3f
 }