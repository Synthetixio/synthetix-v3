//SPDX-License-Identifier: MIT
pragma solidity >=0.8.11 <0.9.0;

import {Price} from "@synthetixio/spot-market/contracts/storage/Price.sol";
import {DecimalMath} from "@synthetixio/core-contracts/contracts/utils/DecimalMath.sol";
import {SafeCastI256, SafeCastU256, SafeCastU128} from "@synthetixio/core-contracts/contracts/utils/SafeCast.sol";
import {SetUtil} from "@synthetixio/core-contracts/contracts/utils/SetUtil.sol";
import {ISpotMarketSystem} from "../interfaces/external/ISpotMarketSystem.sol";
import {Position} from "./Position.sol";
import {PerpsMarket} from "./PerpsMarket.sol";
import {MathUtil} from "../utils/MathUtil.sol";
import {PerpsPrice} from "./PerpsPrice.sol";
import {MarketUpdate} from "./MarketUpdate.sol";
import {PerpsMarketFactory} from "./PerpsMarketFactory.sol";
import {GlobalPerpsMarket} from "./GlobalPerpsMarket.sol";
import {GlobalPerpsMarketConfiguration} from "./GlobalPerpsMarketConfiguration.sol";
import {PerpsMarketConfiguration} from "./PerpsMarketConfiguration.sol";
import {KeeperCosts} from "../storage/KeeperCosts.sol";

uint128 constant SNX_USD_MARKET_ID = 0;

/**
 * @title Data for a single perps market
 */
library PerpsAccount {
    using SetUtil for SetUtil.UintSet;
    using SafeCastI256 for int256;
    using SafeCastU128 for uint128;
    using SafeCastU256 for uint256;
    using Position for Position.Data;
    using PerpsPrice for PerpsPrice.Data;
    using PerpsMarket for PerpsMarket.Data;
    using PerpsMarketConfiguration for PerpsMarketConfiguration.Data;
    using PerpsMarketFactory for PerpsMarketFactory.Data;
    using GlobalPerpsMarket for GlobalPerpsMarket.Data;
    using GlobalPerpsMarketConfiguration for GlobalPerpsMarketConfiguration.Data;
    using DecimalMath for int256;
    using DecimalMath for uint256;
    using KeeperCosts for KeeperCosts.Data;

    struct Data {
        // @dev synth marketId => amount
        mapping(uint128 => uint256) collateralAmounts;
        // @dev account Id
        uint128 id;
        // @dev set of active collateral types. By active we mean collateral types that have a non-zero amount
        SetUtil.UintSet activeCollateralTypes;
        // @dev set of open position market ids
        SetUtil.UintSet openPositionMarketIds;
    }

    error InsufficientCollateralAvailableForWithdraw(
        uint availableUsdDenominated,
        uint requiredUsdDenominated
    );

    error InsufficientSynthCollateral(
        uint128 synthMarketId,
        uint collateralAmount,
        uint withdrawAmount
    );

    error InsufficientMarginError(uint leftover);

    error AccountLiquidatable(uint128 accountId);

    error MaxPositionsPerAccountReached(uint128 maxPositionsPerAccount);

    error MaxCollateralsPerAccountReached(uint128 maxCollateralsPerAccount);

    function load(uint128 id) internal pure returns (Data storage account) {
        bytes32 s = keccak256(abi.encode("io.synthetix.perps-market.Account", id));

        assembly {
            account.slot := s
        }
    }

    /**
        @notice allows us to update the account id in case it needs to be
     */
    function create(uint128 id) internal returns (Data storage account) {
        account = load(id);
        if (account.id == 0) {
            account.id = id;
        }
    }

    function validateMaxPositions(uint128 accountId, uint128 marketId) internal view {
        if (PerpsMarket.accountPosition(marketId, accountId).size == 0) {
            uint128 maxPositionsPerAccount = GlobalPerpsMarketConfiguration
                .load()
                .maxPositionsPerAccount;
            if (maxPositionsPerAccount <= load(accountId).openPositionMarketIds.length()) {
                revert MaxPositionsPerAccountReached(maxPositionsPerAccount);
            }
        }
    }

    function validateMaxCollaterals(uint128 accountId, uint128 synthMarketId) internal view {
        Data storage account = load(accountId);

        if (account.collateralAmounts[synthMarketId] == 0) {
            uint128 maxCollateralsPerAccount = GlobalPerpsMarketConfiguration
                .load()
                .maxCollateralsPerAccount;
            if (maxCollateralsPerAccount <= account.activeCollateralTypes.length()) {
                revert MaxCollateralsPerAccountReached(maxCollateralsPerAccount);
            }
        }
    }

    function isEligibleForLiquidation(
        Data storage self,
        PerpsPrice.Tolerance stalenessTolerance
    )
        internal
        view
        returns (
            bool isEligible,
            int256 availableMargin,
            uint256 requiredInitialMargin,
            uint256 requiredMaintenanceMargin,
            uint256 liquidationReward
        )
    {
        availableMargin = getAvailableMargin(self, stalenessTolerance);
        if (self.openPositionMarketIds.length() == 0) {
            return (false, availableMargin, 0, 0, 0);
        }
        (
            requiredInitialMargin,
            requiredMaintenanceMargin,
            liquidationReward
        ) = getAccountRequiredMargins(self, stalenessTolerance);
        isEligible = (requiredMaintenanceMargin + liquidationReward).toInt() > availableMargin;
    }

    function flagForLiquidation(
        Data storage self
    ) internal returns (uint256 flagKeeperCost, uint256 marginCollected) {
        SetUtil.UintSet storage liquidatableAccounts = GlobalPerpsMarket
            .load()
            .liquidatableAccounts;

        if (!liquidatableAccounts.contains(self.id)) {
            flagKeeperCost = KeeperCosts.load().getFlagKeeperCosts(self.id);
            liquidatableAccounts.add(self.id);
            marginCollected = convertAllCollateralToUsd(self);
        }
    }

    function updateOpenPositions(Data storage self, uint positionMarketId, int size) internal {
        if (size == 0 && self.openPositionMarketIds.contains(positionMarketId)) {
            self.openPositionMarketIds.remove(positionMarketId);
        } else if (!self.openPositionMarketIds.contains(positionMarketId)) {
            self.openPositionMarketIds.add(positionMarketId);
        }
    }

    function updateCollateralAmount(
        Data storage self,
        uint128 synthMarketId,
        int amountDelta
    ) internal returns (uint256 collateralAmount) {
        collateralAmount = (self.collateralAmounts[synthMarketId].toInt() + amountDelta).toUint();
        self.collateralAmounts[synthMarketId] = collateralAmount;

        bool isActiveCollateral = self.activeCollateralTypes.contains(synthMarketId);
        if (collateralAmount > 0 && !isActiveCollateral) {
            self.activeCollateralTypes.add(synthMarketId);
        } else if (collateralAmount == 0 && isActiveCollateral) {
            self.activeCollateralTypes.remove(synthMarketId);
        }

        // always update global values when account collateral is changed
        GlobalPerpsMarket.load().updateCollateralAmount(synthMarketId, amountDelta);
    }

    /**
     * @notice This function validates you have enough margin to withdraw without being liquidated.
     * @dev    This is done by checking your collateral value against your initial maintenance value.
     * @dev    It also checks the synth collateral for this account is enough to cover the withdrawal amount.
     * @dev    All price checks are not checking strict staleness tolerance.
     */
    function validateWithdrawableAmount(
        Data storage self,
        uint128 synthMarketId,
        uint256 amountToWithdraw,
        ISpotMarketSystem spotMarket
    ) internal view returns (uint256 availableWithdrawableCollateralUsd) {
        uint collateralAmount = self.collateralAmounts[synthMarketId];
        if (collateralAmount < amountToWithdraw) {
            revert InsufficientSynthCollateral(synthMarketId, collateralAmount, amountToWithdraw);
        }

        (
            bool isEligible,
            int256 availableMargin,
            uint256 initialRequiredMargin,
            ,
            uint256 liquidationReward
        ) = isEligibleForLiquidation(self, PerpsPrice.Tolerance.DEFAULT);

        if (isEligible) {
            revert AccountLiquidatable(self.id);
        }

        uint256 requiredMargin = initialRequiredMargin + liquidationReward;
        // availableMargin can be assumed to be positive since we check for isEligible for liquidation prior
        availableWithdrawableCollateralUsd = availableMargin.toUint() - requiredMargin;

        uint amountToWithdrawUsd;
        if (synthMarketId == SNX_USD_MARKET_ID) {
            amountToWithdrawUsd = amountToWithdraw;
        } else {
            (amountToWithdrawUsd, ) = spotMarket.quoteSellExactIn(
                synthMarketId,
                amountToWithdraw,
                Price.Tolerance.DEFAULT
            );
        }

        if (amountToWithdrawUsd > availableWithdrawableCollateralUsd) {
            revert InsufficientCollateralAvailableForWithdraw(
                availableWithdrawableCollateralUsd,
                amountToWithdrawUsd
            );
        }
    }

    function getTotalCollateralValue(
        Data storage self,
        PerpsPrice.Tolerance stalenessTolerance
    ) internal view returns (uint) {
        uint totalCollateralValue;
        ISpotMarketSystem spotMarket = PerpsMarketFactory.load().spotMarket;
        for (uint i = 1; i <= self.activeCollateralTypes.length(); i++) {
            uint128 synthMarketId = self.activeCollateralTypes.valueAt(i).to128();
            uint amount = self.collateralAmounts[synthMarketId];

            uint amountToAdd;
            if (synthMarketId == SNX_USD_MARKET_ID) {
                amountToAdd = amount;
            } else {
                (amountToAdd, ) = spotMarket.quoteSellExactIn(
                    synthMarketId,
                    amount,
                    Price.Tolerance(uint(stalenessTolerance)) // solhint-disable-line numcast/safe-cast
                );
            }
            totalCollateralValue += amountToAdd;
        }
        return totalCollateralValue;
    }

    function getAccountPnl(
        Data storage self,
        PerpsPrice.Tolerance stalenessTolerance
    ) internal view returns (int totalPnl) {
        for (uint i = 1; i <= self.openPositionMarketIds.length(); i++) {
            uint128 marketId = self.openPositionMarketIds.valueAt(i).to128();
            Position.Data storage position = PerpsMarket.load(marketId).positions[self.id];
            (int pnl, , , , ) = position.getPnl(
                PerpsPrice.getCurrentPrice(marketId, stalenessTolerance)
            );
            totalPnl += pnl;
        }
    }

    function getAvailableMargin(
        Data storage self,
        PerpsPrice.Tolerance stalenessTolerance
    ) internal view returns (int256) {
        int256 totalCollateralValue = getTotalCollateralValue(self, stalenessTolerance).toInt();
        int256 accountPnl = getAccountPnl(self, stalenessTolerance);

        return totalCollateralValue + accountPnl;
    }

    function getTotalNotionalOpenInterest(
        Data storage self
    ) internal view returns (uint totalAccountOpenInterest) {
        for (uint i = 1; i <= self.openPositionMarketIds.length(); i++) {
            uint128 marketId = self.openPositionMarketIds.valueAt(i).to128();

            Position.Data storage position = PerpsMarket.load(marketId).positions[self.id];
            (uint openInterest, , , , , ) = position.getPositionData(
                PerpsPrice.getCurrentPrice(marketId, PerpsPrice.Tolerance.DEFAULT)
            );
            totalAccountOpenInterest += openInterest;
        }
    }

    /**
     * @notice  This function returns the required margins for an account
     * @dev The initial required margin is used to determine withdrawal amount and when opening positions
     * @dev The maintenance margin is used to determine when to liquidate a position
     */
    function getAccountRequiredMargins(
        Data storage self,
        PerpsPrice.Tolerance stalenessTolerance
    )
        internal
        view
        returns (uint initialMargin, uint maintenanceMargin, uint possibleLiquidationReward)
    {
        // use separate accounting for liquidation rewards so we can compare against global min/max liquidation reward values
        for (uint i = 1; i <= self.openPositionMarketIds.length(); i++) {
            uint128 marketId = self.openPositionMarketIds.valueAt(i).to128();
            Position.Data storage position = PerpsMarket.load(marketId).positions[self.id];
            PerpsMarketConfiguration.Data storage marketConfig = PerpsMarketConfiguration.load(
                marketId
            );
<<<<<<< HEAD
            (, , uint256 positionInitialMargin, uint256 positionMaintenanceMargin, ) = marketConfig
                .calculateRequiredMargins(position.size, PerpsPrice.getCurrentPrice(marketId));
=======
            (
                ,
                ,
                uint256 positionInitialMargin,
                uint256 positionMaintenanceMargin,
                uint256 liquidationMargin
            ) = marketConfig.calculateRequiredMargins(
                    position.size,
                    PerpsPrice.getCurrentPrice(marketId, stalenessTolerance)
                );
>>>>>>> e104982a

            maintenanceMargin += positionMaintenanceMargin;
            initialMargin += positionInitialMargin;
        }

        (uint accumulatedLiquidationRewards, uint maxNumberOfWindows) = getKeeperRewardsAndCosts(
            self,
            0
        );
        possibleLiquidationReward = getPossibleLiquidationReward(
            self,
            accumulatedLiquidationRewards,
            maxNumberOfWindows
        );

        return (initialMargin, maintenanceMargin, possibleLiquidationReward);
    }

    function getKeeperRewardsAndCosts(
        Data storage self,
        uint128 skipMarketId
    ) internal view returns (uint accumulatedLiquidationRewards, uint maxNumberOfWindows) {
        // use separate accounting for liquidation rewards so we can compare against global min/max liquidation reward values
        for (uint i = 1; i <= self.openPositionMarketIds.length(); i++) {
            uint128 marketId = self.openPositionMarketIds.valueAt(i).to128();
            if (marketId == skipMarketId) continue;
            Position.Data storage position = PerpsMarket.load(marketId).positions[self.id];
            PerpsMarketConfiguration.Data storage marketConfig = PerpsMarketConfiguration.load(
                marketId
            );

            uint numberOfWindows = marketConfig.numberOfLiquidationWindows(
                MathUtil.abs(position.size)
            );

            uint256 liquidationMargin = marketConfig.calculateLiquidationReward(
                MathUtil.abs(position.size).mulDecimal(PerpsPrice.getCurrentPrice(marketId))
            );
            accumulatedLiquidationRewards += liquidationMargin;

            maxNumberOfWindows = MathUtil.max(numberOfWindows, maxNumberOfWindows);
        }
    }

    function getPossibleLiquidationReward(
        Data storage self,
        uint accumulatedLiquidationRewards,
        uint numOfWindows
    ) internal view returns (uint possibleLiquidationReward) {
        GlobalPerpsMarketConfiguration.Data storage globalConfig = GlobalPerpsMarketConfiguration
            .load();
        KeeperCosts.Data storage keeperCosts = KeeperCosts.load();
        uint costOfFlagging = keeperCosts.getFlagKeeperCosts(self.id);
        uint costOfLiquidation = keeperCosts.getLiquidateKeeperCosts();
        uint256 liquidateAndFlagCost = globalConfig.keeperReward(
            accumulatedLiquidationRewards,
            costOfFlagging,
            getTotalCollateralValue(self)
        );
        uint256 liquidateWindowsCosts = numOfWindows == 0
            ? 0
            : globalConfig.keeperReward(0, costOfLiquidation, 0) * (numOfWindows - 1);

        possibleLiquidationReward = liquidateAndFlagCost + liquidateWindowsCosts;
    }

    function convertAllCollateralToUsd(
        Data storage self
    ) internal returns (uint256 totalConvertedCollateral) {
        PerpsMarketFactory.Data storage factory = PerpsMarketFactory.load();
        uint[] memory activeCollateralTypes = self.activeCollateralTypes.values();

        // 1. withdraw all collateral from synthetix
        // 2. sell all collateral for snxUSD
        // 3. deposit snxUSD into synthetix
        for (uint256 i = 0; i < activeCollateralTypes.length; i++) {
            uint128 synthMarketId = activeCollateralTypes[i].to128();
            if (synthMarketId == SNX_USD_MARKET_ID) {
                totalConvertedCollateral += self.collateralAmounts[synthMarketId];
                updateCollateralAmount(
                    self,
                    synthMarketId,
                    -(self.collateralAmounts[synthMarketId].toInt())
                );
            } else {
                totalConvertedCollateral += _deductAllSynth(self, factory, synthMarketId);
            }
        }
    }

    /**
     * @notice  This function deducts snxUSD from an account
     * @dev It uses the synth deduction priority to determine which synth to deduct from first
     * @dev if the synth is not snxUSD it will sell the synth for snxUSD
     * @dev Returns two arrays with the synth ids and amounts deducted
     */
    function deductFromAccount(
        Data storage self,
        uint amount // snxUSD
    ) internal returns (uint128[] memory deductedSynthIds, uint256[] memory deductedAmount) {
        uint leftoverAmount = amount;
        uint128[] storage synthDeductionPriority = GlobalPerpsMarketConfiguration
            .load()
            .synthDeductionPriority;
        PerpsMarketFactory.Data storage factory = PerpsMarketFactory.load();
        ISpotMarketSystem spotMarket = factory.spotMarket;

        deductedSynthIds = new uint128[](synthDeductionPriority.length);
        deductedAmount = new uint256[](synthDeductionPriority.length);

        for (uint i = 0; i < synthDeductionPriority.length; i++) {
            uint128 synthMarketId = synthDeductionPriority[i];
            uint availableAmount = self.collateralAmounts[synthMarketId];
            if (availableAmount == 0) {
                continue;
            }
            deductedSynthIds[i] = synthMarketId;

            if (synthMarketId == SNX_USD_MARKET_ID) {
                // snxUSD
                if (availableAmount >= leftoverAmount) {
                    deductedAmount[i] = leftoverAmount;
                    updateCollateralAmount(self, synthMarketId, -(leftoverAmount.toInt()));
                    leftoverAmount = 0;
                    break;
                } else {
                    deductedAmount[i] = availableAmount;
                    updateCollateralAmount(self, synthMarketId, -(availableAmount.toInt()));
                    leftoverAmount -= availableAmount;
                }
            } else {
                (uint synthAmountRequired, ) = spotMarket.quoteSellExactOut(
                    synthMarketId,
                    leftoverAmount,
                    Price.Tolerance.STRICT
                );

                address synthToken = factory.spotMarket.getSynth(synthMarketId);

                if (availableAmount >= synthAmountRequired) {
                    factory.synthetix.withdrawMarketCollateral(
                        factory.perpsMarketId,
                        synthToken,
                        synthAmountRequired
                    );

                    (uint amountToDeduct, ) = spotMarket.sellExactOut(
                        synthMarketId,
                        leftoverAmount,
                        type(uint).max,
                        address(0)
                    );

                    factory.depositMarketUsd(leftoverAmount);

                    deductedAmount[i] = amountToDeduct;
                    updateCollateralAmount(self, synthMarketId, -(amountToDeduct.toInt()));
                    leftoverAmount = 0;
                    break;
                } else {
                    factory.synthetix.withdrawMarketCollateral(
                        factory.perpsMarketId,
                        synthToken,
                        availableAmount
                    );

                    (uint amountToDeductUsd, ) = spotMarket.sellExactIn(
                        synthMarketId,
                        availableAmount,
                        0,
                        address(0)
                    );

                    factory.depositMarketUsd(amountToDeductUsd);

                    deductedAmount[i] = availableAmount;
                    updateCollateralAmount(self, synthMarketId, -(availableAmount.toInt()));
                    leftoverAmount -= amountToDeductUsd;
                }
            }
        }

        if (leftoverAmount > 0) {
            revert InsufficientMarginError(leftoverAmount);
        }
    }

    function liquidatePosition(
        Data storage self,
        uint128 marketId,
        uint256 price
    )
        internal
        returns (
            uint128 amountToLiquidate,
            int128 newPositionSize,
            int128 sizeDelta,
            MarketUpdate.Data memory marketUpdateData
        )
    {
        PerpsMarket.Data storage perpsMarket = PerpsMarket.load(marketId);
        Position.Data storage position = perpsMarket.positions[self.id];

        perpsMarket.recomputeFunding(price);

        int128 oldPositionSize = position.size;
        amountToLiquidate = perpsMarket.maxLiquidatableAmount(MathUtil.abs128(oldPositionSize));

        if (amountToLiquidate == 0) {
            return (0, oldPositionSize, 0, marketUpdateData);
        }

        int128 amtToLiquidationInt = amountToLiquidate.toInt();
        // reduce position size
        newPositionSize = oldPositionSize > 0
            ? oldPositionSize - amtToLiquidationInt
            : oldPositionSize + amtToLiquidationInt;

        // create new position in case of partial liquidation
        Position.Data memory newPosition;
        if (newPositionSize != 0) {
            newPosition = Position.Data({
                marketId: marketId,
                latestInteractionPrice: price.to128(),
                latestInteractionFunding: perpsMarket.lastFundingValue.to128(),
                size: newPositionSize
            });
        }

        // update position markets
        updateOpenPositions(self, marketId, newPositionSize);

        // update market data
        marketUpdateData = perpsMarket.updatePositionData(self.id, newPosition);
        sizeDelta = newPositionSize - oldPositionSize;

        return (amountToLiquidate, newPositionSize, sizeDelta, marketUpdateData);
    }

    function _deductAllSynth(
        Data storage self,
        PerpsMarketFactory.Data storage factory,
        uint128 synthMarketId
    ) private returns (uint256 amountUsd) {
        uint amount = self.collateralAmounts[synthMarketId];
        address synth = factory.spotMarket.getSynth(synthMarketId);

        // 1. withdraw collateral from market manager
        factory.synthetix.withdrawMarketCollateral(factory.perpsMarketId, synth, amount);

        // 2. sell collateral for snxUSD
        (amountUsd, ) = PerpsMarketFactory.load().spotMarket.sellExactIn(
            synthMarketId,
            amount,
            0,
            address(0)
        );

        // 3. deposit snxUSD into market manager
        factory.depositMarketUsd(amountUsd);

        // 4. update account collateral amount
        updateCollateralAmount(self, synthMarketId, -(amount.toInt()));
    }
}<|MERGE_RESOLUTION|>--- conflicted
+++ resolved
@@ -312,21 +312,11 @@
             PerpsMarketConfiguration.Data storage marketConfig = PerpsMarketConfiguration.load(
                 marketId
             );
-<<<<<<< HEAD
             (, , uint256 positionInitialMargin, uint256 positionMaintenanceMargin, ) = marketConfig
-                .calculateRequiredMargins(position.size, PerpsPrice.getCurrentPrice(marketId));
-=======
-            (
-                ,
-                ,
-                uint256 positionInitialMargin,
-                uint256 positionMaintenanceMargin,
-                uint256 liquidationMargin
-            ) = marketConfig.calculateRequiredMargins(
+                .calculateRequiredMargins(
                     position.size,
                     PerpsPrice.getCurrentPrice(marketId, stalenessTolerance)
                 );
->>>>>>> e104982a
 
             maintenanceMargin += positionMaintenanceMargin;
             initialMargin += positionInitialMargin;
@@ -363,7 +353,9 @@
             );
 
             uint256 liquidationMargin = marketConfig.calculateLiquidationReward(
-                MathUtil.abs(position.size).mulDecimal(PerpsPrice.getCurrentPrice(marketId))
+                MathUtil.abs(position.size).mulDecimal(
+                    PerpsPrice.getCurrentPrice(marketId, PerpsPrice.Tolerance.DEFAULT)
+                )
             );
             accumulatedLiquidationRewards += liquidationMargin;
 
@@ -384,7 +376,7 @@
         uint256 liquidateAndFlagCost = globalConfig.keeperReward(
             accumulatedLiquidationRewards,
             costOfFlagging,
-            getTotalCollateralValue(self)
+            getTotalCollateralValue(self, PerpsPrice.Tolerance.DEFAULT)
         );
         uint256 liquidateWindowsCosts = numOfWindows == 0
             ? 0
