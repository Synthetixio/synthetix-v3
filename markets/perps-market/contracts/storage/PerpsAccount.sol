//SPDX-License-Identifier: MIT
pragma solidity >=0.8.11 <0.9.0;

import {ERC2771Context} from "@synthetixio/core-contracts/contracts/utils/ERC2771Context.sol";
import {DecimalMath} from "@synthetixio/core-contracts/contracts/utils/DecimalMath.sol";
import {SafeCastI256, SafeCastU256, SafeCastU128} from "@synthetixio/core-contracts/contracts/utils/SafeCast.sol";
import {SetUtil} from "@synthetixio/core-contracts/contracts/utils/SetUtil.sol";
import {ISpotMarketSystem} from "../interfaces/external/ISpotMarketSystem.sol";
import {Position} from "./Position.sol";
import {PerpsMarket} from "./PerpsMarket.sol";
import {MathUtil} from "../utils/MathUtil.sol";
import {PerpsPrice} from "./PerpsPrice.sol";
import {MarketUpdate} from "./MarketUpdate.sol";
import {PerpsMarketFactory} from "./PerpsMarketFactory.sol";
import {GlobalPerpsMarket} from "./GlobalPerpsMarket.sol";
import {GlobalPerpsMarketConfiguration} from "./GlobalPerpsMarketConfiguration.sol";
import {PerpsMarketConfiguration} from "./PerpsMarketConfiguration.sol";
import {KeeperCosts} from "../storage/KeeperCosts.sol";
import {AsyncOrder} from "../storage/AsyncOrder.sol";
import {PerpsCollateralConfiguration} from "./PerpsCollateralConfiguration.sol";

uint128 constant SNX_USD_MARKET_ID = 0;

/**
 * @title Data for a single perps market
 */
library PerpsAccount {
    using SetUtil for SetUtil.UintSet;
    using SafeCastI256 for int256;
    using SafeCastU128 for uint128;
    using SafeCastU256 for uint256;
    using Position for Position.Data;
    using PerpsPrice for PerpsPrice.Data;
    using PerpsMarket for PerpsMarket.Data;
    using PerpsMarketConfiguration for PerpsMarketConfiguration.Data;
    using PerpsMarketFactory for PerpsMarketFactory.Data;
    using GlobalPerpsMarket for GlobalPerpsMarket.Data;
    using GlobalPerpsMarketConfiguration for GlobalPerpsMarketConfiguration.Data;
    using PerpsCollateralConfiguration for PerpsCollateralConfiguration.Data;
    using DecimalMath for int256;
    using DecimalMath for uint256;
    using KeeperCosts for KeeperCosts.Data;
    using AsyncOrder for AsyncOrder.Data;

    struct Data {
        // @dev synth marketId => amount
        mapping(uint128 => uint256) collateralAmounts;
        // @dev account Id
        uint128 id;
        // @dev set of active collateral types. By active we mean collateral types that have a non-zero amount
        SetUtil.UintSet activeCollateralTypes;
        // @dev set of open position market ids
        SetUtil.UintSet openPositionMarketIds;
        // @dev account's debt accrued from previous positions
        // @dev please use updateAccountDebt() to update this value which will update global debt also
        uint256 debt;
    }

    error InsufficientCollateralAvailableForWithdraw(
        int256 withdrawableMarginUsd,
        uint256 requestedMarginUsd
    );

    error InsufficientSynthCollateral(
        uint128 collateralId,
        uint256 collateralAmount,
        uint256 withdrawAmount
    );

    error InsufficientAccountMargin(uint256 leftover);

    error AccountLiquidatable(uint128 accountId);

    error AccountMarginLiquidatable(uint128 accountId);

    error MaxPositionsPerAccountReached(uint128 maxPositionsPerAccount);

    error MaxCollateralsPerAccountReached(uint128 maxCollateralsPerAccount);

    error NonexistentDebt(uint128 accountId);

    function load(uint128 id) internal pure returns (Data storage account) {
        bytes32 s = keccak256(abi.encode("io.synthetix.perps-market.Account", id));

        assembly {
            account.slot := s
        }
    }

    /**
        @notice allows us to update the account id in case it needs to be
     */
    function create(uint128 id) internal returns (Data storage account) {
        account = load(id);
        if (account.id == 0) {
            account.id = id;
        }
    }

    function validateMaxPositions(uint128 accountId, uint128 marketId) internal view {
        if (PerpsMarket.accountPosition(marketId, accountId).size == 0) {
            uint128 maxPositionsPerAccount = GlobalPerpsMarketConfiguration
                .load()
                .maxPositionsPerAccount;
            if (maxPositionsPerAccount <= load(accountId).openPositionMarketIds.length()) {
                revert MaxPositionsPerAccountReached(maxPositionsPerAccount);
            }
        }
    }

    function validateMaxCollaterals(uint128 accountId, uint128 collateralId) internal view {
        Data storage account = load(accountId);

        if (account.collateralAmounts[collateralId] == 0) {
            uint128 maxCollateralsPerAccount = GlobalPerpsMarketConfiguration
                .load()
                .maxCollateralsPerAccount;
            if (maxCollateralsPerAccount <= account.activeCollateralTypes.length()) {
                revert MaxCollateralsPerAccountReached(maxCollateralsPerAccount);
            }
        }
    }

    /**
     * @notice This function charges the account the specified amount
     * @dev This is the only function that changes account debt.
     * @dev Excess credit is added to account's snxUSD amount.
     * @dev if the amount is positive, it is credit, if negative, it is debt.
     */
    function charge(Data storage self, int256 amount) internal returns (uint256 debt) {
        uint256 newDebt;
        if (amount > 0) {
            // Adding credit
            int256 leftoverDebt = self.debt.toInt() - amount;
            if (leftoverDebt > 0) {
                newDebt = leftoverDebt.toUint();
            } else {
                newDebt = 0;
                updateCollateralAmount(self, SNX_USD_MARKET_ID, -leftoverDebt);
            }
        } else {
            // Adding debt
            int256 creditAvailable = self.collateralAmounts[SNX_USD_MARKET_ID].toInt();
            int256 leftoverCredit = creditAvailable + amount;

            if (leftoverCredit > 0) {
                updateCollateralAmount(self, SNX_USD_MARKET_ID, amount);
                newDebt = self.debt;
            } else {
                updateCollateralAmount(self, SNX_USD_MARKET_ID, -creditAvailable);
                newDebt = (self.debt.toInt() - leftoverCredit).toUint();
            }
        }

        return updateAccountDebt(self, newDebt.toInt() - self.debt.toInt());
    }

    function updateAccountDebt(Data storage self, int256 amount) internal returns (uint256 debt) {
        self.debt = (self.debt.toInt() + amount).toUint();
        GlobalPerpsMarket.load().updateDebt(amount);

        return self.debt;
    }

    function isEligibleForMarginLiquidation(
        Data storage self,
        PerpsPrice.Tolerance stalenessTolerance
    ) internal view returns (bool isEligible, int256 availableMargin) {
        // calculate keeper costs
        KeeperCosts.Data storage keeperCosts = KeeperCosts.load();
        uint256 totalLiquidationCost = keeperCosts.getFlagKeeperCosts(self.id) +
            keeperCosts.getLiquidateKeeperCosts();
        uint256 totalCollateralValue = getTotalCollateralValue(self, stalenessTolerance, false);

        GlobalPerpsMarketConfiguration.Data storage globalConfig = GlobalPerpsMarketConfiguration
            .load();
        uint256 liquidationRewardForKeeper = globalConfig.calculateCollateralLiquidateReward(
            totalCollateralValue
        );

        int256 totalLiquidationReward = globalConfig
            .keeperReward(liquidationRewardForKeeper, totalLiquidationCost, totalCollateralValue)
            .toInt();

        availableMargin = getAvailableMargin(self, stalenessTolerance) - totalLiquidationReward;
        isEligible = availableMargin < 0 && self.debt > 0;
    }

    function isEligibleForLiquidation(
        Data storage self,
        PerpsPrice.Tolerance stalenessTolerance
    )
        internal
        view
        returns (
            bool isEligible,
            int256 availableMargin,
            uint256 requiredInitialMargin,
            uint256 requiredMaintenanceMargin,
            uint256 liquidationReward
        )
    {
        availableMargin = getAvailableMargin(self, stalenessTolerance);

        (
            requiredInitialMargin,
            requiredMaintenanceMargin,
            liquidationReward
        ) = getAccountRequiredMargins(self, stalenessTolerance);
        isEligible = (requiredMaintenanceMargin + liquidationReward).toInt() > availableMargin;
    }

    function flagForLiquidation(
        Data storage self
    ) internal returns (uint256 flagKeeperCost, uint256 seizedMarginValue) {
        SetUtil.UintSet storage liquidatableAccounts = GlobalPerpsMarket
            .load()
            .liquidatableAccounts;

        if (!liquidatableAccounts.contains(self.id)) {
            flagKeeperCost = KeeperCosts.load().getFlagKeeperCosts(self.id);
            liquidatableAccounts.add(self.id);
            seizedMarginValue = seizeCollateral(self);

            // clean pending orders
            AsyncOrder.load(self.id).reset();

            updateAccountDebt(self, -self.debt.toInt());
        }
    }

    function updateOpenPositions(
        Data storage self,
        uint256 positionMarketId,
        int256 size
    ) internal {
        if (size == 0 && self.openPositionMarketIds.contains(positionMarketId)) {
            self.openPositionMarketIds.remove(positionMarketId);
        } else if (!self.openPositionMarketIds.contains(positionMarketId)) {
            self.openPositionMarketIds.add(positionMarketId);
        }
    }

    function updateCollateralAmount(
        Data storage self,
        uint128 collateralId,
        int256 amountDelta
    ) internal returns (uint256 collateralAmount) {
        collateralAmount = (self.collateralAmounts[collateralId].toInt() + amountDelta).toUint();
        self.collateralAmounts[collateralId] = collateralAmount;

        bool isActiveCollateral = self.activeCollateralTypes.contains(collateralId);
        if (collateralAmount > 0 && !isActiveCollateral) {
            self.activeCollateralTypes.add(collateralId);
        } else if (collateralAmount == 0 && isActiveCollateral) {
            self.activeCollateralTypes.remove(collateralId);
        }

        // always update global values when account collateral is changed
        GlobalPerpsMarket.load().updateCollateralAmount(collateralId, amountDelta);
    }

    function payDebt(Data storage self, uint256 amount) internal returns (uint256 debtPaid) {
        if (self.debt == 0) {
            revert NonexistentDebt(self.id);
        }

        /*
            1. if the debt is less than the amount, set debt to 0 and only deposit debt amount
            2. if the debt is more than the amount, subtract the amount from the debt
            3. excess amount is ignored
        */

        PerpsMarketFactory.Data storage perpsMarketFactory = PerpsMarketFactory.load();

        debtPaid = MathUtil.min(self.debt, amount);
        updateAccountDebt(self, -debtPaid.toInt());

        perpsMarketFactory.synthetix.depositMarketUsd(
            perpsMarketFactory.perpsMarketId,
            ERC2771Context._msgSender(),
            debtPaid
        );
    }

    /**
     * @notice This function validates you have enough margin to withdraw without being liquidated.
     * @dev    This is done by checking your collateral value against your initial maintenance value.
     * @dev    It also checks the synth collateral for this account is enough to cover the withdrawal amount.
     * @dev    All price checks are not checking strict staleness tolerance.
     */
    function validateWithdrawableAmount(
        Data storage self,
        uint128 collateralId,
        uint256 amountToWithdraw,
        ISpotMarketSystem spotMarket
    ) internal view {
        uint256 collateralAmount = self.collateralAmounts[collateralId];
        if (collateralAmount < amountToWithdraw) {
            revert InsufficientSynthCollateral(collateralId, collateralAmount, amountToWithdraw);
        }

        int256 withdrawableMarginUsd = getWithdrawableMargin(self, PerpsPrice.Tolerance.STRICT);
        // Note: this can only happen if account is liquidatable
        if (withdrawableMarginUsd < 0) {
            revert AccountLiquidatable(self.id);
        }

        uint256 amountToWithdrawUsd;
        if (collateralId == SNX_USD_MARKET_ID) {
            amountToWithdrawUsd = amountToWithdraw;
        } else {
            (amountToWithdrawUsd, ) = PerpsCollateralConfiguration.load(collateralId).valueInUsd(
                amountToWithdraw,
                spotMarket,
                PerpsPrice.Tolerance.STRICT,
                false
            );
        }

        if (amountToWithdrawUsd.toInt() > withdrawableMarginUsd) {
            revert InsufficientCollateralAvailableForWithdraw(
                withdrawableMarginUsd,
                amountToWithdrawUsd
            );
        }
    }

    /**
     * @notice Withdrawable amount depends on if the account has active positions or not
     * @dev    If the account has no active positions and no debt, the withdrawable margin is the total collateral value
     * @dev    If the account has no active positions but has debt, the withdrawable margin is the available margin (which is debt reduced)
     * @dev    If the account has active positions, the withdrawable margin is the available margin - required margin - potential liquidation reward
     */
    function getWithdrawableMargin(
        Data storage self,
        PerpsPrice.Tolerance stalenessTolerance
    ) internal view returns (int256 withdrawableMargin) {
        bool hasActivePositions = hasOpenPositions(self);

        // not allowed to withdraw until debt is paid off fully.
        if (self.debt > 0) return 0;

        if (hasActivePositions) {
            (
                uint256 requiredInitialMargin,
                ,
                uint256 liquidationReward
            ) = getAccountRequiredMargins(self, stalenessTolerance);
            uint256 requiredMargin = requiredInitialMargin + liquidationReward;
            withdrawableMargin =
                getAvailableMargin(self, stalenessTolerance) -
                requiredMargin.toInt();
        } else {
            withdrawableMargin = getTotalCollateralValue(self, stalenessTolerance, false).toInt();
        }
    }

    function getTotalCollateralValue(
        Data storage self,
        PerpsPrice.Tolerance stalenessTolerance,
        bool useDiscountedValue
    ) internal view returns (uint256) {
        uint256 totalCollateralValue;
        ISpotMarketSystem spotMarket = PerpsMarketFactory.load().spotMarket;
        for (uint256 i = 1; i <= self.activeCollateralTypes.length(); i++) {
            uint128 collateralId = self.activeCollateralTypes.valueAt(i).to128();
            uint256 amount = self.collateralAmounts[collateralId];

            uint256 amountToAdd;
            if (collateralId == SNX_USD_MARKET_ID) {
                amountToAdd = amount;
            } else {
                (amountToAdd, ) = PerpsCollateralConfiguration.load(collateralId).valueInUsd(
                    amount,
                    spotMarket,
                    stalenessTolerance,
                    useDiscountedValue
                );
            }
            totalCollateralValue += amountToAdd;
        }
        return totalCollateralValue;
    }

    function getAccountPnl(
        Data storage self,
        PerpsPrice.Tolerance stalenessTolerance
    ) internal view returns (int256 totalPnl) {
        uint256[] memory marketIds = self.openPositionMarketIds.values();
        uint256[] memory prices = PerpsPrice.getCurrentPrices(marketIds, stalenessTolerance);
        for (uint256 i = 0; i < marketIds.length; i++) {
            Position.Data storage position = PerpsMarket.load(marketIds[i].to128()).positions[
                self.id
            ];
            (int256 pnl, , , , , ) = position.getPnl(prices[i]);
            totalPnl += pnl;
        }
    }

    /**
     * @notice This function returns the available margin for an account (this is not withdrawable margin which takes into account, margin requirements for open positions)
     * @dev    The available margin is the total collateral value + account pnl - account debt
     * @dev    The total collateral value is always based on the discounted value of the collateral
     */
    function getAvailableMargin(
        Data storage self,
        PerpsPrice.Tolerance stalenessTolerance
    ) internal view returns (int256) {
        int256 totalCollateralValue = getTotalCollateralValue(self, stalenessTolerance, true)
            .toInt();
        int256 accountPnl = getAccountPnl(self, stalenessTolerance);

        return totalCollateralValue + accountPnl - self.debt.toInt();
    }

    function getTotalNotionalOpenInterest(
        Data storage self
    ) internal view returns (uint256 totalAccountOpenInterest) {
        uint256[] memory marketIds = self.openPositionMarketIds.values();
        uint256[] memory prices = PerpsPrice.getCurrentPrices(
            marketIds,
            PerpsPrice.Tolerance.DEFAULT
        );
        for (uint256 i = 0; i < marketIds.length; i++) {
            Position.Data storage position = PerpsMarket.load(marketIds[i].to128()).positions[
                self.id
            ];
            uint256 openInterest = position.getNotionalValue(prices[i]);
            totalAccountOpenInterest += openInterest;
        }
    }

    /**
     * @notice  This function returns the required margins for an account
     * @dev The initial required margin is used to determine withdrawal amount and when opening positions
     * @dev The maintenance margin is used to determine when to liquidate a position
     */
    function getAccountRequiredMargins(
        Data storage self,
        PerpsPrice.Tolerance stalenessTolerance
    )
        internal
        view
        returns (
            uint256 initialMargin,
            uint256 maintenanceMargin,
            uint256 possibleLiquidationReward
        )
    {
        uint256 openPositionMarketIdsLength = self.openPositionMarketIds.length();
        if (openPositionMarketIdsLength == 0) {
            return (0, 0, 0);
        }

        // use separate accounting for liquidation rewards so we can compare against global min/max liquidation reward values
        uint256[] memory marketIds = self.openPositionMarketIds.values();
        uint256[] memory prices = PerpsPrice.getCurrentPrices(marketIds, stalenessTolerance);
        for (uint256 i = 0; i < marketIds.length; i++) {
            Position.Data storage position = PerpsMarket.load(marketIds[i].to128()).positions[
                self.id
            ];
            PerpsMarketConfiguration.Data storage marketConfig = PerpsMarketConfiguration.load(
                marketIds[i].to128()
            );
            (, , uint256 positionInitialMargin, uint256 positionMaintenanceMargin) = marketConfig
                .calculateRequiredMargins(position.size, prices[i]);

            maintenanceMargin += positionMaintenanceMargin;
            initialMargin += positionInitialMargin;
        }

        (
            uint256 accumulatedLiquidationRewards,
            uint256 maxNumberOfWindows
        ) = getKeeperRewardsAndCosts(self, 0, stalenessTolerance, 0);
        possibleLiquidationReward = getPossibleLiquidationReward(
            self,
            accumulatedLiquidationRewards,
            maxNumberOfWindows
        );

        return (initialMargin, maintenanceMargin, possibleLiquidationReward);
    }

    function getKeeperRewardsAndCosts(
        Data storage self,
        uint128 skipMarketId,
        PerpsPrice.Tolerance stalenessTolerance,
        uint256 newPositionFlagReward
    ) internal view returns (uint256 accumulatedLiquidationRewards, uint256 maxNumberOfWindows) {
        uint256 totalFlagReward = newPositionFlagReward;
        // use separate accounting for liquidation rewards so we can compare against global min/max liquidation reward values
        uint256[] memory marketIds = self.openPositionMarketIds.values();
        uint256[] memory prices = PerpsPrice.getCurrentPrices(
            marketIds,
            PerpsPrice.Tolerance.DEFAULT
        );
        for (uint256 i = 0; i < marketIds.length; i++) {
            if (marketIds[i].to128() == skipMarketId) continue;
            Position.Data storage position = PerpsMarket.load(marketIds[i].to128()).positions[
                self.id
            ];
            PerpsMarketConfiguration.Data storage marketConfig = PerpsMarketConfiguration.load(
                marketIds[i].to128()
            );
            uint256 numberOfWindows = marketConfig.numberOfLiquidationWindows(
                MathUtil.abs(position.size)
            );

<<<<<<< HEAD
            uint256 flagReward = marketConfig.calculateFlagReward(
                MathUtil.abs(position.size).mulDecimal(prices[i])
=======
            uint256 notionalValue = MathUtil.abs(position.size).mulDecimal(
                PerpsPrice.getCurrentPrice(marketId, stalenessTolerance)
>>>>>>> c04908aa
            );
            uint256 flagReward = marketConfig.calculateFlagReward(notionalValue);
            totalFlagReward += flagReward;

            maxNumberOfWindows = MathUtil.max(numberOfWindows, maxNumberOfWindows);
        }
        GlobalPerpsMarketConfiguration.Data storage globalConfig = GlobalPerpsMarketConfiguration
            .load();
        uint256 totalCollateralValue = getTotalCollateralValue(self, stalenessTolerance, false);
        uint256 collateralReward = globalConfig.calculateCollateralLiquidateReward(
            totalCollateralValue
        );
        // Take the maximum between flag reward and collateral reward
        accumulatedLiquidationRewards += MathUtil.max(totalFlagReward, collateralReward);
    }

    function getPossibleLiquidationReward(
        Data storage self,
        uint256 accumulatedLiquidationRewards,
        uint256 numOfWindows
    ) internal view returns (uint256 possibleLiquidationReward) {
        GlobalPerpsMarketConfiguration.Data storage globalConfig = GlobalPerpsMarketConfiguration
            .load();
        KeeperCosts.Data storage keeperCosts = KeeperCosts.load();
        uint256 costOfFlagging = keeperCosts.getFlagKeeperCosts(self.id);
        uint256 costOfLiquidation = keeperCosts.getLiquidateKeeperCosts();
        uint256 liquidateAndFlagCost = globalConfig.keeperReward(
            accumulatedLiquidationRewards,
            costOfFlagging,
            getTotalCollateralValue(self, PerpsPrice.Tolerance.DEFAULT, false)
        );
        uint256 liquidateWindowsCosts = numOfWindows == 0
            ? 0
            : globalConfig.keeperReward(0, costOfLiquidation, 0) * (numOfWindows - 1);

        possibleLiquidationReward = liquidateAndFlagCost + liquidateWindowsCosts;
    }

    function seizeCollateral(Data storage self) internal returns (uint256 seizedCollateralValue) {
        uint256[] memory activeCollateralTypes = self.activeCollateralTypes.values();

        for (uint256 i = 0; i < activeCollateralTypes.length; i++) {
            uint128 collateralId = activeCollateralTypes[i].to128();
            if (collateralId == SNX_USD_MARKET_ID) {
                seizedCollateralValue += self.collateralAmounts[collateralId];
            } else {
                // transfer to liquidation asset manager
                seizedCollateralValue += PerpsMarketFactory.load().transferLiquidatedSynth(
                    collateralId,
                    self.collateralAmounts[collateralId]
                );
            }

            updateCollateralAmount(
                self,
                collateralId,
                -(self.collateralAmounts[collateralId].toInt())
            );
        }
    }

    function liquidatePosition(
        Data storage self,
        uint128 marketId,
        uint256 price
    )
        internal
        returns (
            uint128 amountToLiquidate,
            int128 newPositionSize,
            int128 sizeDelta,
            uint128 oldPositionAbsSize,
            MarketUpdate.Data memory marketUpdateData
        )
    {
        PerpsMarket.Data storage perpsMarket = PerpsMarket.load(marketId);
        Position.Data storage position = perpsMarket.positions[self.id];

        perpsMarket.recomputeFunding(price);

        int128 oldPositionSize = position.size;
        oldPositionAbsSize = MathUtil.abs128(oldPositionSize);
        amountToLiquidate = perpsMarket.maxLiquidatableAmount(oldPositionAbsSize);

        if (amountToLiquidate == 0) {
            return (0, oldPositionSize, 0, oldPositionAbsSize, marketUpdateData);
        }

        int128 amtToLiquidationInt = amountToLiquidate.toInt();
        // reduce position size
        newPositionSize = oldPositionSize > 0
            ? oldPositionSize - amtToLiquidationInt
            : oldPositionSize + amtToLiquidationInt;

        // create new position in case of partial liquidation
        Position.Data memory newPosition;
        if (newPositionSize != 0) {
            newPosition = Position.Data({
                marketId: marketId,
                latestInteractionPrice: price.to128(),
                latestInteractionFunding: perpsMarket.lastFundingValue.to128(),
                latestInterestAccrued: 0,
                size: newPositionSize
            });
        }

        // update position markets
        updateOpenPositions(self, marketId, newPositionSize);

        // update market data
        marketUpdateData = perpsMarket.updatePositionData(self.id, newPosition);
        sizeDelta = newPositionSize - oldPositionSize;

        return (
            amountToLiquidate,
            newPositionSize,
            sizeDelta,
            oldPositionAbsSize,
            marketUpdateData
        );
    }

    function hasOpenPositions(Data storage self) internal view returns (bool) {
        return self.openPositionMarketIds.length() > 0;
    }
}<|MERGE_RESOLUTION|>--- conflicted
+++ resolved
@@ -508,14 +508,8 @@
                 MathUtil.abs(position.size)
             );
 
-<<<<<<< HEAD
-            uint256 flagReward = marketConfig.calculateFlagReward(
-                MathUtil.abs(position.size).mulDecimal(prices[i])
-=======
-            uint256 notionalValue = MathUtil.abs(position.size).mulDecimal(
-                PerpsPrice.getCurrentPrice(marketId, stalenessTolerance)
->>>>>>> c04908aa
-            );
+
+            uint256 notionalValue = MathUtil.abs(position.size).mulDecimal(prices[i]);
             uint256 flagReward = marketConfig.calculateFlagReward(notionalValue);
             totalFlagReward += flagReward;
 
