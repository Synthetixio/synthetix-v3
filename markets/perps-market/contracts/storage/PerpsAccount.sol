--- conflicted
+++ resolved
@@ -12,6 +12,7 @@
 import "./MarketConfiguration.sol";
 
 uint128 constant SNX_USD_MARKET_ID = 0;
+
 /**
  * @title Data for a single perps market
  */
@@ -71,15 +72,9 @@
 
     function flagForLiquidation(Data storage self, uint128 accountId) internal {
         PerpsMarketFactory.Data storage factory = PerpsMarketFactory.load();
-<<<<<<< HEAD
-        
+
         factory.liquidatableAccounts.add(accountId);
         convertAllCollateralToUsd(self, factory);
-=======
-
-        factory.liquidatableAccounts.add(accountId);
-        convertAllCollateralToUsd(self);
->>>>>>> d61d7543
         self.flaggedForLiquidation = true;
     }
 
@@ -199,13 +194,8 @@
 
             // withdraw from market
             factory.synthetix.withdrawMarketUsd(positionMarketId, address(this), totalPnl.toUint());
-<<<<<<< HEAD
             self.collateralAmounts[SNX_USD_MARKET_ID] += totalPnl.toUint();
-            totalLiquidationRewards += liquidationReward;
-=======
-            self.collateralAmounts[0] += totalPnl.toUint();
             runtime.totalLiquidationRewards += liquidationReward;
->>>>>>> d61d7543
             collectedPnlFromProfitableMarkets += (totalPnl.toUint() - liquidationReward);
         }
 
@@ -312,7 +302,7 @@
     function getTotalAccountOpenInterest(
         Data storage self,
         uint128 accountId
-    ) private returns (int totalAccountOpenInterest) {
+    ) private view returns (int totalAccountOpenInterest) {
         for (uint i = 0; i < self.openPositionMarketIds.length(); i++) {
             uint128 marketId = self.openPositionMarketIds.valueAt(i).to128();
 
@@ -343,7 +333,10 @@
         return totalCollateralValue;
     }
 
-    function convertAllCollateralToUsd(Data storage self, PerpsMarketFactory.Data storage factory) internal {
+    function convertAllCollateralToUsd(
+        Data storage self,
+        PerpsMarketFactory.Data storage factory
+    ) internal {
         ISpotMarketSystem spotMarket = factory.spotMarket;
         for (uint i = 0; i < self.activeCollateralTypes.length(); i++) {
             uint128 synthMarketId = self.activeCollateralTypes.valueAt(i).to128();
@@ -351,7 +344,7 @@
                 uint amount = self.collateralAmounts[synthMarketId];
                 uint amountSold = spotMarket.sellExactIn(synthMarketId, amount);
                 self.collateralAmounts[SNX_USD_MARKET_ID] += amountSold;
-            } 
+            }
         }
     }
 
