//SPDX-License-Identifier: MIT
pragma solidity >=0.8.11 <0.9.0;

import {DecimalMath} from "@synthetixio/core-contracts/contracts/utils/DecimalMath.sol";
import {SafeCastI256, SafeCastU256} from "@synthetixio/core-contracts/contracts/utils/SafeCast.sol";
import {SetUtil} from "@synthetixio/core-contracts/contracts/utils/SetUtil.sol";
import {SettlementStrategy} from "./SettlementStrategy.sol";
import {Position} from "./Position.sol";
import {PerpsMarketConfiguration} from "./PerpsMarketConfiguration.sol";
import {GlobalPerpsMarketConfiguration} from "./GlobalPerpsMarketConfiguration.sol";
import {PerpsMarket} from "./PerpsMarket.sol";
import {PerpsPrice} from "./PerpsPrice.sol";
import {PerpsAccount} from "./PerpsAccount.sol";
import {MathUtil} from "../utils/MathUtil.sol";
import {OrderFee} from "./OrderFee.sol";
import {KeeperCosts} from "./KeeperCosts.sol";

/**
 * @title Async order top level data storage
 */
library AsyncOrder {
    using SetUtil for SetUtil.UintSet;
    using DecimalMath for int256;
    using DecimalMath for int128;
    using DecimalMath for uint256;
    using SafeCastI256 for int256;
    using SafeCastU256 for uint256;
    using PerpsMarketConfiguration for PerpsMarketConfiguration.Data;
    using GlobalPerpsMarketConfiguration for GlobalPerpsMarketConfiguration.Data;
    using PerpsMarket for PerpsMarket.Data;
    using PerpsAccount for PerpsAccount.Data;
    using KeeperCosts for KeeperCosts.Data;

    /**
     * @notice Thrown when settlement window is not open yet.
     */
    error SettlementWindowNotOpen(uint256 timestamp, uint256 settlementTime);

    /**
     * @notice Thrown when attempting to settle an expired order.
     */
    error SettlementWindowExpired(
        uint256 timestamp,
        uint256 settlementTime,
        uint256 settlementExpiration
    );

    /**
     * @notice Thrown when attempting to cancel an order that is not yet expired.
     */
    error SettlementWindowNotExpired(
        uint256 timestamp,
        uint256 settlementTime,
        uint256 settlementExpiration
    );

    /**
     * @notice Thrown when order does not exist.
     * @dev Order does not exist if the order sizeDelta is 0.
     */
    error OrderNotValid();

    /**
     * @notice Thrown when fill price exceeds the acceptable price set at submission.
     */
    error AcceptablePriceExceeded(uint256 fillPrice, uint256 acceptablePrice);

    /**
     * @notice Gets thrown when attempting to cancel an order and price does not exceeds acceptable price.
     */
    error AcceptablePriceNotExceeded(uint256 fillPrice, uint256 acceptablePrice);

    /**
     * @notice Gets thrown when pending orders exist and attempts to modify collateral.
     */
    error PendingOrderExists();

    /**
     * @notice Thrown when commiting an order with sizeDelta is zero.
     * @dev Size delta 0 is used to flag a non-valid order since it's a non-update order.
     */
    error ZeroSizeOrder();

    /**
     * @notice Thrown when there's not enough margin to cover the order and settlement costs associated.
     */
    error InsufficientMargin(int256 availableMargin, uint256 minMargin);

    struct Data {
        /**
         * @dev Time at which the Settlement time is open.
         */
        uint256 settlementTime;
        /**
         * @dev Order request details.
         */
        OrderCommitmentRequest request;
    }

    struct OrderCommitmentRequest {
        /**
         * @dev Order market id.
         */
        uint128 marketId;
        /**
         * @dev Order account id.
         */
        uint128 accountId;
        /**
         * @dev Order size delta (of asset units expressed in decimal 18 digits). It can be positive or negative.
         */
        int128 sizeDelta;
        /**
         * @dev Settlement strategy used for the order.
         */
        uint128 settlementStrategyId;
        /**
         * @dev Acceptable price set at submission.
         */
        uint256 acceptablePrice;
        /**
         * @dev An optional code provided by frontends to assist with tracking the source of volume and fees.
         */
        bytes32 trackingCode;
        /**
         * @dev Referrer address to send the referrer fees to.
         */
        address referrer;
    }

    /**
     * @notice Updates the order with the commitment request data and settlement time.
     */
    function load(uint128 accountId) internal pure returns (Data storage order) {
        bytes32 s = keccak256(abi.encode("io.synthetix.perps-market.AsyncOrder", accountId));

        assembly {
            order.slot := s
        }
    }

    /**
     * @dev Reverts if order was not committed by checking the sizeDelta.
     * @dev Reverts if order is not in the settlement window.
     */
    function loadValid(
        uint128 accountId
    ) internal view returns (Data storage order, SettlementStrategy.Data storage strategy) {
        order = load(accountId);
        if (order.request.sizeDelta == 0) {
            revert OrderNotValid();
        }

        strategy = PerpsMarketConfiguration.loadValidSettlementStrategy(
            order.request.marketId,
            order.request.settlementStrategyId
        );
        checkWithinSettlementWindow(order, strategy);
    }

    /**
     * @dev Updates the order with the new commitment request data and settlement time.
     * @dev Reverts if there's a pending order.
     * @dev Reverts if accont cannot open a new position (due to max allowed reached).
     */
    function updateValid(
        Data storage self,
        OrderCommitmentRequest memory newRequest,
        SettlementStrategy.Data storage strategy
    ) internal {
        checkPendingOrder(newRequest.accountId);

        PerpsAccount.validateMaxPositions(newRequest.accountId, newRequest.marketId);

        // Replace previous (or empty) order with the commitment request
        self.settlementTime = block.timestamp + strategy.settlementDelay;
        self.request = newRequest;
    }

    /**
     * @dev Reverts if there is a pending order.
     * @dev A pending order is one that has a sizeDelta and isn't expired yet.
     */
    function checkPendingOrder(uint128 accountId) internal view returns (Data storage order) {
        order = load(accountId);

        if (order.request.sizeDelta != 0) {
            SettlementStrategy.Data storage strategy = PerpsMarketConfiguration
                .load(order.request.marketId)
                .settlementStrategies[order.request.settlementStrategyId];

            if (!expired(order, strategy)) {
                revert PendingOrderExists();
            }
        }
    }

    /**
     * @notice Resets the order.
     * @dev This function is called after the order is settled.
     * @dev Just setting the sizeDelta to 0 is enough, since is the value checked to identify an active order at settlement time.
     * @dev The rest of the fields will be updated on the next commitment. Not doing it here is more gas efficient.
     */
    function reset(Data storage self) internal {
        self.request.sizeDelta = 0;
    }

    /**
     * @notice Checks if the order window settlement is opened and expired.
     * @dev Reverts if block.timestamp is < settlementTime (not <=, so even if the settlementDelay is set to zero, it will require at least 1 second waiting time)
     * @dev Reverts if block.timestamp is > settlementTime + settlementWindowDuration
     */
    function checkWithinSettlementWindow(
        Data storage self,
        SettlementStrategy.Data storage settlementStrategy
    ) internal view {
        uint256 settlementExpiration = self.settlementTime +
            settlementStrategy.settlementWindowDuration;

        if (block.timestamp < self.settlementTime) {
            revert SettlementWindowNotOpen(block.timestamp, self.settlementTime);
        }

        if (block.timestamp > settlementExpiration) {
            revert SettlementWindowExpired(
                block.timestamp,
                self.settlementTime,
                settlementExpiration
            );
        }
    }

    /**
     * @notice Returns if order is expired or not
     */
    function expired(
        Data storage self,
        SettlementStrategy.Data storage settlementStrategy
    ) internal view returns (bool) {
        uint256 settlementExpiration = self.settlementTime +
            settlementStrategy.settlementWindowDuration;
        return block.timestamp > settlementExpiration;
    }

    /**
     * @dev Struct used internally in validateOrder() to prevent stack too deep error.
     */
    struct SimulateDataRuntime {
        int128 sizeDelta;
        uint128 accountId;
        uint128 marketId;
        uint256 fillPrice;
        uint256 orderFees;
        uint256 availableMargin;
        uint256 currentLiquidationMargin;
        uint256 accumulatedLiquidationRewards;
        uint256 currentLiquidationReward;
        int128 newPositionSize;
        uint256 newNotionalValue;
        int currentAvailableMargin;
        uint256 requiredMaintenanceMargin;
        uint256 initialRequiredMargin;
        uint256 totalRequiredMargin;
        Position.Data newPosition;
        bytes32 trackingCode;
    }

    /**
     * @notice Checks if the order request can be settled.
     * @dev it recomputes market funding rate, calculates fill price and fees for the order
     * @dev and with that data it checks that:
     * @dev - the account is eligible for liquidation
     * @dev - the fill price is within the acceptable price range
     * @dev - the position size doesn't exceed market configured limits
     * @dev - the account has enough margin to cover for the fees
     * @dev - the account has enough margin to not be liquidable immediately after the order is settled
     * @dev if the order can be executed, it returns (newPosition, orderFees, fillPrice, oldPosition)
     */
    function validateRequest(
        Data storage order,
        SettlementStrategy.Data storage strategy,
        uint256 orderPrice
    ) internal returns (Position.Data memory, uint256, uint256, Position.Data storage oldPosition) {
        SimulateDataRuntime memory runtime;
        runtime.sizeDelta = order.request.sizeDelta;
        runtime.accountId = order.request.accountId;
        runtime.marketId = order.request.marketId;

        if (runtime.sizeDelta == 0) {
            revert ZeroSizeOrder();
        }

        PerpsAccount.Data storage account = PerpsAccount.load(runtime.accountId);

        bool isEligible;
        (
            isEligible,
            runtime.currentAvailableMargin,
            ,
            runtime.requiredMaintenanceMargin,
<<<<<<< HEAD
            runtime.currentLiquidationReward
        ) = account.isEligibleForLiquidation();
=======
            runtime.accumulatedLiquidationRewards,

        ) = account.isEligibleForLiquidation(PerpsPrice.Tolerance.DEFAULT);
>>>>>>> e104982a

        if (isEligible) {
            revert PerpsAccount.AccountLiquidatable(runtime.accountId);
        }

        PerpsMarket.Data storage perpsMarketData = PerpsMarket.load(runtime.marketId);
        perpsMarketData.recomputeFunding(orderPrice);

        PerpsMarketConfiguration.Data storage marketConfig = PerpsMarketConfiguration.load(
            runtime.marketId
        );

        runtime.fillPrice = calculateFillPrice(
            perpsMarketData.skew,
            marketConfig.skewScale,
            runtime.sizeDelta,
            orderPrice
        );

        if (acceptablePriceExceeded(order, runtime.fillPrice)) {
            revert AcceptablePriceExceeded(runtime.fillPrice, order.request.acceptablePrice);
        }

        runtime.orderFees =
            calculateOrderFee(
                runtime.sizeDelta,
                runtime.fillPrice,
                perpsMarketData.skew,
                marketConfig.orderFees
            ) +
            KeeperCosts.load().getSettlementKeeperCosts(runtime.accountId) +
            strategy.settlementReward;

        if (runtime.currentAvailableMargin < runtime.orderFees.toInt()) {
            revert InsufficientMargin(runtime.currentAvailableMargin, runtime.orderFees);
        }

        oldPosition = PerpsMarket.accountPosition(runtime.marketId, runtime.accountId);
        runtime.newPositionSize = oldPosition.size + runtime.sizeDelta;

        PerpsMarket.validatePositionSize(
            perpsMarketData,
            marketConfig.maxMarketSize,
            oldPosition.size,
            runtime.newPositionSize
        );

        runtime.totalRequiredMargin =
            getRequiredMarginWithNewPosition(
                account,
                marketConfig,
                runtime.marketId,
                oldPosition.size,
                runtime.newPositionSize,
                runtime.fillPrice,
                runtime.requiredMaintenanceMargin
            ) +
            runtime.orderFees;

        if (runtime.currentAvailableMargin < runtime.totalRequiredMargin.toInt()) {
            revert InsufficientMargin(runtime.currentAvailableMargin, runtime.totalRequiredMargin);
        }

        runtime.newPosition = Position.Data({
            marketId: runtime.marketId,
            latestInteractionPrice: runtime.fillPrice.to128(),
            latestInteractionFunding: perpsMarketData.lastFundingValue.to128(),
            size: runtime.newPositionSize
        });
        return (runtime.newPosition, runtime.orderFees, runtime.fillPrice, oldPosition);
    }

    /**
     * @notice Checks if the order request can be cancelled.
     * @notice This function doesn't check for liquidation or available margin since the fees to be paid are small and we did that check at commitment less than the settlement window time.
     * @notice it won't check if the order exists since it was already checked when loading the order (loadValid)
     * @dev it calculates fill price the order
     * @dev and with that data it checks that:
     * @dev - settlement window is open
     * @dev - the fill price is outside the acceptable price range
     * @dev if the order can be cancelled, it returns the fillPrice
     */
    function validateCancellation(
        Data storage order,
        SettlementStrategy.Data storage strategy,
        uint256 orderPrice
    ) internal view returns (uint256 fillPrice) {
        checkWithinSettlementWindow(order, strategy);

        PerpsMarket.Data storage perpsMarketData = PerpsMarket.load(order.request.marketId);

        PerpsMarketConfiguration.Data storage marketConfig = PerpsMarketConfiguration.load(
            order.request.marketId
        );

        fillPrice = calculateFillPrice(
            perpsMarketData.skew,
            marketConfig.skewScale,
            order.request.sizeDelta,
            orderPrice
        );

        // check if fill price exceeded acceptable price
        if (!acceptablePriceExceeded(order, fillPrice)) {
            revert AcceptablePriceNotExceeded(fillPrice, order.request.acceptablePrice);
        }
    }

    /**
     * @notice Calculates the order fees.
     */
    function calculateOrderFee(
        int128 sizeDelta,
        uint256 fillPrice,
        int marketSkew,
        OrderFee.Data storage orderFeeData
    ) internal view returns (uint256) {
        int notionalDiff = sizeDelta.mulDecimal(fillPrice.toInt());

        // does this trade keep the skew on one side?
        if (MathUtil.sameSide(marketSkew + sizeDelta, marketSkew)) {
            // use a flat maker/taker fee for the entire size depending on whether the skew is increased or reduced.
            //
            // if the order is submitted on the same side as the skew (increasing it) - the taker fee is charged.
            // otherwise if the order is opposite to the skew, the maker fee is charged.

            uint256 staticRate = MathUtil.sameSide(notionalDiff, marketSkew)
                ? orderFeeData.takerFee
                : orderFeeData.makerFee;
            return MathUtil.abs(notionalDiff.mulDecimal(staticRate.toInt()));
        }

        // this trade flips the skew.
        //
        // the proportion of size that moves in the direction after the flip should not be considered
        // as a maker (reducing skew) as it's now taking (increasing skew) in the opposite direction. hence,
        // a different fee is applied on the proportion increasing the skew.

        // The proportions are computed as follows:
        // makerSize = abs(marketSkew) => since we are reversing the skew, the maker size is the current skew
        // takerSize = abs(marketSkew + sizeDelta) => since we are reversing the skew, the taker size is the new skew
        //
        // we then multiply the sizes by the fill price to get the notional value of each side, and that times the fee rate for each side

        uint256 makerFee = MathUtil.abs(marketSkew).mulDecimal(fillPrice).mulDecimal(
            orderFeeData.makerFee
        );

        uint256 takerFee = MathUtil.abs(marketSkew + sizeDelta).mulDecimal(fillPrice).mulDecimal(
            orderFeeData.takerFee
        );

        return takerFee + makerFee;
    }

    /**
     * @notice Calculates the fill price for an order.
     */
    function calculateFillPrice(
        int256 skew,
        uint256 skewScale,
        int128 size,
        uint256 price
    ) internal pure returns (uint256) {
        // How is the p/d-adjusted price calculated using an example:
        //
        // price      = $1200 USD (oracle)
        // size       = 100
        // skew       = 0
        // skew_scale = 1,000,000 (1M)
        //
        // Then,
        //
        // pd_before = 0 / 1,000,000
        //           = 0
        // pd_after  = (0 + 100) / 1,000,000
        //           = 100 / 1,000,000
        //           = 0.0001
        //
        // price_before = 1200 * (1 + pd_before)
        //              = 1200 * (1 + 0)
        //              = 1200
        // price_after  = 1200 * (1 + pd_after)
        //              = 1200 * (1 + 0.0001)
        //              = 1200 * (1.0001)
        //              = 1200.12
        // Finally,
        //
        // fill_price = (price_before + price_after) / 2
        //            = (1200 + 1200.12) / 2
        //            = 1200.06
        if (skewScale == 0) {
            return price;
        }
        // calculate pd (premium/discount) before and after trade
        int pdBefore = skew.divDecimal(skewScale.toInt());
        int newSkew = skew + size;
        int pdAfter = newSkew.divDecimal(skewScale.toInt());

        // calculate price before and after trade with pd applied
        int priceBefore = price.toInt() + (price.toInt().mulDecimal(pdBefore));
        int priceAfter = price.toInt() + (price.toInt().mulDecimal(pdAfter));

        // the fill price is the average of those prices
        return (priceBefore + priceAfter).toUint().divDecimal(DecimalMath.UNIT * 2);
    }

    struct RequiredMarginWithNewPositionRuntime {
        uint256 newRequiredMargin;
        uint256 oldRequiredMargin;
        uint256 requiredMarginForNewPosition;
        uint accumulatedLiquidationRewards;
        uint maxNumberOfWindows;
        uint numberOfWindows;
        uint256 requiredRewardMargin;
    }

    /**
     * @notice After the required margins are calculated with the old position, this function replaces the
     * old position data with the new position margin requirements and returns them.
     */
    function getRequiredMarginWithNewPosition(
        PerpsAccount.Data storage account,
        PerpsMarketConfiguration.Data storage marketConfig,
        uint128 marketId,
        int128 oldPositionSize,
        int128 newPositionSize,
        uint256 fillPrice,
        uint256 currentTotalMaintenanceMargin
    ) internal view returns (uint256) {
        RequiredMarginWithNewPositionRuntime memory runtime;
        // get initial margin requirement for the new position
        (, , runtime.newRequiredMargin, , ) = marketConfig.calculateRequiredMargins(
            newPositionSize,
            fillPrice
        );

        // get maintenance margin of old position
<<<<<<< HEAD
        (, , , runtime.oldRequiredMargin, ) = marketConfig.calculateRequiredMargins(
            oldPositionSize,
            PerpsPrice.getCurrentPrice(marketId)
        );
=======
        (, , , uint256 oldRequiredMargin, uint256 oldLiquidationReward) = marketConfig
            .calculateRequiredMargins(
                oldPositionSize,
                PerpsPrice.getCurrentPrice(marketId, PerpsPrice.Tolerance.DEFAULT)
            );
>>>>>>> e104982a

        // remove the maintenance margin and add the initial margin requirement
        // this gets us our total required margin for new position
        runtime.requiredMarginForNewPosition =
            currentTotalMaintenanceMargin +
            runtime.newRequiredMargin -
            runtime.oldRequiredMargin;

        (runtime.accumulatedLiquidationRewards, runtime.maxNumberOfWindows) = account
            .getKeeperRewardsAndCosts(marketId);
        runtime.accumulatedLiquidationRewards += marketConfig.calculateLiquidationReward(
            MathUtil.abs(newPositionSize).mulDecimal(fillPrice)
        );
        runtime.numberOfWindows = marketConfig.numberOfLiquidationWindows(
            MathUtil.abs(newPositionSize)
        );
        runtime.maxNumberOfWindows = MathUtil.max(
            runtime.numberOfWindows,
            runtime.maxNumberOfWindows
        );

        runtime.requiredRewardMargin = account.getPossibleLiquidationReward(
            runtime.accumulatedLiquidationRewards,
            runtime.maxNumberOfWindows
        );

        // this is the required margin for the new position (minus any order fees)
        return runtime.requiredMarginForNewPosition + runtime.requiredRewardMargin;
    }

    function getNewPositionsCount(
        int128 oldPositionSize,
        int128 newPositionSize
    ) internal pure returns (bool openingNewPosition, bool closingPosition) {
        // newPosition>0 and oldPosition >0 => nothing changes
        // newPosition>0 and oldPosition ==0 => currentPositionsLenght+1
        // newPosition==0 and oldPosition >0 => currentPositionsLenght-1
        openingNewPosition = (newPositionSize > 0 && oldPositionSize == 0);

        closingPosition = newPositionSize == 0 && oldPositionSize > 0;
    }

    /**
     * @notice Checks if the fill price exceeds the acceptable price set at submission.
     */
    function acceptablePriceExceeded(
        Data storage order,
        uint256 fillPrice
    ) internal view returns (bool exceeded) {
        return
            (order.request.sizeDelta > 0 && fillPrice > order.request.acceptablePrice) ||
            (order.request.sizeDelta < 0 && fillPrice < order.request.acceptablePrice);
    }
}<|MERGE_RESOLUTION|>--- conflicted
+++ resolved
@@ -298,14 +298,8 @@
             runtime.currentAvailableMargin,
             ,
             runtime.requiredMaintenanceMargin,
-<<<<<<< HEAD
             runtime.currentLiquidationReward
-        ) = account.isEligibleForLiquidation();
-=======
-            runtime.accumulatedLiquidationRewards,
-
         ) = account.isEligibleForLiquidation(PerpsPrice.Tolerance.DEFAULT);
->>>>>>> e104982a
 
         if (isEligible) {
             revert PerpsAccount.AccountLiquidatable(runtime.accountId);
@@ -544,18 +538,10 @@
         );
 
         // get maintenance margin of old position
-<<<<<<< HEAD
         (, , , runtime.oldRequiredMargin, ) = marketConfig.calculateRequiredMargins(
             oldPositionSize,
-            PerpsPrice.getCurrentPrice(marketId)
-        );
-=======
-        (, , , uint256 oldRequiredMargin, uint256 oldLiquidationReward) = marketConfig
-            .calculateRequiredMargins(
-                oldPositionSize,
-                PerpsPrice.getCurrentPrice(marketId, PerpsPrice.Tolerance.DEFAULT)
-            );
->>>>>>> e104982a
+            PerpsPrice.getCurrentPrice(marketId, PerpsPrice.Tolerance.DEFAULT)
+        );
 
         // remove the maintenance margin and add the initial margin requirement
         // this gets us our total required margin for new position
