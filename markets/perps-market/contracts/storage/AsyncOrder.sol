//SPDX-License-Identifier: MIT
pragma solidity >=0.8.11 <0.9.0;

import {DecimalMath} from "@synthetixio/core-contracts/contracts/utils/DecimalMath.sol";
import {SafeCastI256, SafeCastU256, SafeCastI128} from "@synthetixio/core-contracts/contracts/utils/SafeCast.sol";
import {SettlementStrategy} from "./SettlementStrategy.sol";
import {Position} from "./Position.sol";
import {PerpsMarketConfiguration} from "./PerpsMarketConfiguration.sol";
import {PerpsMarket} from "./PerpsMarket.sol";
import {PerpsPrice} from "./PerpsPrice.sol";
import {PerpsAccount} from "./PerpsAccount.sol";
import {MathUtil} from "../utils/MathUtil.sol";
import {OrderFee} from "./OrderFee.sol";
import {KeeperCosts} from "./KeeperCosts.sol";
import {BaseQuantoPerUSDInt128, BaseQuantoPerUSDInt256, USDPerBaseUint256, USDPerQuantoUint256, USDPerQuantoInt256, USDPerBaseInt256, QuantoUint256, QuantoInt256, USDInt256, USDUint256} from 'quanto-dimensions/src/UnitTypes.sol';

/**
 * @title Async order top level data storage
 */
library AsyncOrder {
    using DecimalMath for int256;
    using DecimalMath for int128;
    using DecimalMath for uint256;
    using SafeCastI128 for int128;
    using SafeCastI256 for int256;
    using SafeCastU256 for uint256;
    using PerpsMarketConfiguration for PerpsMarketConfiguration.Data;
    using PerpsMarket for PerpsMarket.Data;
    using PerpsAccount for PerpsAccount.Data;
    using KeeperCosts for KeeperCosts.Data;

    /**
     * @notice Thrown when settlement window is not open yet.
     */
    error SettlementWindowNotOpen(uint256 timestamp, uint256 settlementTime);

    /**
     * @notice Thrown when attempting to settle an expired order.
     */
    error SettlementWindowExpired(
        uint256 timestamp,
        uint256 settlementTime,
        uint256 settlementExpiration
    );

    /**
     * @notice Thrown when order does not exist.
     * @dev Order does not exist if the order sizeDelta is 0.
     */
    error OrderNotValid();

    /**
     * @notice Thrown when fill price exceeds the acceptable price set at submission.
     */
    error AcceptablePriceExceeded(USDPerBaseUint256 fillPrice, USDPerBaseUint256 acceptablePrice);

    /**
     * @notice Gets thrown when attempting to cancel an order and price does not exceeds acceptable price.
     */
    error AcceptablePriceNotExceeded(USDPerBaseUint256 fillPrice, USDPerBaseUint256 acceptablePrice);

    /**
     * @notice Gets thrown when pending orders exist and attempts to modify collateral.
     */
    error PendingOrderExists();

    /**
     * @notice Thrown when commiting an order with sizeDelta is zero.
     * @dev Size delta 0 is used to flag a non-valid order since it's a non-update order.
     */
    error ZeroSizeOrder();

    /**
     * @notice Thrown when there's not enough margin to cover the order and settlement costs associated.
     */
    error InsufficientMargin(USDInt256 availableMargin, uint256 minMargin);

    struct Data {
        /**
         * @dev Time at which the order was committed.
         */
        uint256 commitmentTime;
        /**
         * @dev Order request details.
         */
        OrderCommitmentRequest request;
    }

    struct OrderCommitmentRequest {
        /**
         * @dev Order market id.
         */
        uint128 marketId;
        /**
         * @dev Order account id.
         */
        uint128 accountId;
        /**
         * @dev Order size delta (of base*quanto/usd units expressed in decimal 18 digits). It can be positive or negative.
         */
        BaseQuantoPerUSDInt128 sizeDelta;
        /**
         * @dev Settlement strategy used for the order.
         */
        uint128 settlementStrategyId;
        /**
         * @dev Acceptable price set at submission.
         */
        USDPerBaseUint256 acceptablePrice;
        /**
         * @dev An optional code provided by frontends to assist with tracking the source of volume and fees.
         */
        bytes32 trackingCode;
        /**
         * @dev Referrer address to send the referrer fees to.
         */
        address referrer;
    }

    /**
     * @notice Updates the order with the commitment request data and settlement time.
     */
    function load(uint128 accountId) internal pure returns (Data storage order) {
        bytes32 s = keccak256(abi.encode("io.synthetix.perps-market.AsyncOrder", accountId));

        assembly {
            order.slot := s
        }
    }

    /**
     * @dev Reverts if order was not committed by checking the sizeDelta.
     * @dev Reverts if order is not in the settlement window.
     */
    function loadValid(
        uint128 accountId
    ) internal view returns (Data storage order, SettlementStrategy.Data storage strategy) {
        order = load(accountId);
        if (order.request.sizeDelta.unwrap() == 0) {
            revert OrderNotValid();
        }

        strategy = PerpsMarketConfiguration.loadValidSettlementStrategy(
            order.request.marketId,
            order.request.settlementStrategyId
        );
        checkWithinSettlementWindow(order, strategy);
    }

    /**
     * @dev Updates the order with the new commitment request data and settlement time.
     * @dev Reverts if there's a pending order.
     * @dev Reverts if accont cannot open a new position (due to max allowed reached).
     */
    function updateValid(Data storage self, OrderCommitmentRequest memory newRequest) internal {
        checkPendingOrder(newRequest.accountId);

        PerpsAccount.validateMaxPositions(newRequest.accountId, newRequest.marketId);

        // Replace previous (or empty) order with the commitment request
        self.commitmentTime = block.timestamp;
        self.request = newRequest;
    }

    /**
     * @dev Reverts if there is a pending order.
     * @dev A pending order is one that has a sizeDelta and isn't expired yet.
     */
    function checkPendingOrder(uint128 accountId) internal view returns (Data storage order) {
        order = load(accountId);

        if (order.request.sizeDelta.unwrap() != 0) {
            SettlementStrategy.Data storage strategy = PerpsMarketConfiguration
                .load(order.request.marketId)
                .settlementStrategies[order.request.settlementStrategyId];

            if (!expired(order, strategy)) {
                revert PendingOrderExists();
            }
        }
    }

    /**
     * @notice Resets the order.
     * @dev This function is called after the order is settled.
     * @dev Just setting the sizeDelta to 0 is enough, since is the value checked to identify an active order at settlement time.
     * @dev The rest of the fields will be updated on the next commitment. Not doing it here is more gas efficient.
     */
    function reset(Data storage self) internal {
        self.request.sizeDelta = BaseQuantoPerUSDInt128.wrap(0);
    }

    /**
     * @notice Checks if the order window settlement is opened and expired.
     * @dev Reverts if block.timestamp is < settlementTime (not <=, so even if the settlementDelay is set to zero, it will require at least 1 second waiting time)
     * @dev Reverts if block.timestamp is > settlementTime + settlementWindowDuration
     */
    function checkWithinSettlementWindow(
        Data storage self,
        SettlementStrategy.Data storage settlementStrategy
    ) internal view {
        uint256 settlementTime = self.commitmentTime + settlementStrategy.settlementDelay;
        uint256 settlementExpiration = settlementTime + settlementStrategy.settlementWindowDuration;

        if (block.timestamp < settlementTime) {
            revert SettlementWindowNotOpen(block.timestamp, settlementTime);
        }

        if (block.timestamp > settlementExpiration) {
            revert SettlementWindowExpired(block.timestamp, settlementTime, settlementExpiration);
        }
    }

    /**
     * @notice Returns if order is expired or not
     */
    function expired(
        Data storage self,
        SettlementStrategy.Data storage settlementStrategy
    ) internal view returns (bool) {
        uint256 settlementExpiration = self.commitmentTime +
            settlementStrategy.settlementDelay +
            settlementStrategy.settlementWindowDuration;
        return block.timestamp > settlementExpiration;
    }

    /**
     * @dev Struct used internally in validateOrder() to prevent stack too deep error.
     */
    // TODO: check to be sure commented out types can definitely be deleted safely
    // TODO: if they can be deleted safely, delete them
    struct SimulateDataRuntime {
        bool isEligible;
        BaseQuantoPerUSDInt128 sizeDelta;
        uint128 accountId;
        uint128 marketId;
        USDPerBaseUint256 fillPrice;
        USDUint256 orderFees;
        // uint256 availableMargin;
        // uint256 currentLiquidationMargin;
        uint256 accumulatedLiquidationRewards;
        USDUint256 currentLiquidationReward;
        BaseQuantoPerUSDInt128 newPositionSize;
        // uint256 newNotionalValue;
        USDInt256 currentAvailableMargin;
        USDUint256 requiredInitialMargin;
        // uint256 initialRequiredMargin;
        USDUint256 totalRequiredMargin;
        Position.Data newPosition;
        bytes32 trackingCode;
        USDPerQuantoUint256 quantoPrice;
        USDInt256 startingPnl;
    }

    /**
     * @notice Checks if the order request can be settled.
     * @dev it recomputes market funding rate, calculates fill price and fees for the order
     * @dev and with that data it checks that:
     * @dev - the account is eligible for liquidation
     * @dev - the fill price is within the acceptable price range
     * @dev - the position size doesn't exceed market configured limits
     * @dev - the account has enough margin to cover for the fees
     * @dev - the account has enough margin to not be liquidable immediately after the order is settled
     * @dev if the order can be executed, it returns (newPosition, orderFees, fillPrice, oldPosition)
     */
    function validateRequest(
        Data storage order,
        SettlementStrategy.Data storage strategy,
        USDPerBaseUint256 orderPrice
    ) internal returns (Position.Data memory, USDUint256, USDPerBaseUint256, Position.Data storage oldPosition) {
        SimulateDataRuntime memory runtime;
        runtime.sizeDelta = order.request.sizeDelta;
        runtime.accountId = order.request.accountId;
        runtime.marketId = order.request.marketId;

        if (runtime.sizeDelta.unwrap() == 0) {
            revert ZeroSizeOrder();
        }

        PerpsAccount.Data storage account = PerpsAccount.load(runtime.accountId);

        (
            runtime.isEligible,
            runtime.currentAvailableMargin,
            runtime.requiredInitialMargin,
            ,
            runtime.currentLiquidationReward
        ) = account.isEligibleForLiquidation(PerpsPrice.Tolerance.DEFAULT);

        if (runtime.isEligible) {
            revert PerpsAccount.AccountLiquidatable(runtime.accountId);
        }

        PerpsMarket.Data storage perpsMarketData = PerpsMarket.load(runtime.marketId);
        perpsMarketData.recomputeFunding(orderPrice);

        PerpsMarketConfiguration.Data storage marketConfig = PerpsMarketConfiguration.load(
            runtime.marketId
        );

        runtime.fillPrice = calculateFillPrice(
            perpsMarketData.skew,
            marketConfig.skewScale,
            runtime.sizeDelta,
            orderPrice
        );

        if (acceptablePriceExceeded(order, runtime.fillPrice)) {
            revert AcceptablePriceExceeded(runtime.fillPrice, order.request.acceptablePrice);
        }

        runtime.quantoPrice = PerpsPrice.getCurrentQuantoPrice(runtime.marketId, PerpsPrice.Tolerance.DEFAULT);

        runtime.orderFees =
            calculateOrderFee(
                runtime.sizeDelta,
                runtime.fillPrice,
                perpsMarketData.skew,
                marketConfig.orderFees
<<<<<<< HEAD
            ).mulDecimalToUSD(runtime.quantoPrice) +
            KeeperCosts.load().getSettlementKeeperCosts(runtime.accountId) +
            USDUint256.wrap(strategy.settlementReward);
=======
            ) +
            settlementRewardCost(strategy);
>>>>>>> 3494b1f3

        oldPosition = PerpsMarket.accountPosition(runtime.marketId, runtime.accountId);
        runtime.newPositionSize = oldPosition.size + runtime.sizeDelta;

        runtime.startingPnl = calculateStartingPnl(
            runtime.fillPrice,
            orderPrice,
            runtime.newPositionSize
        ).mulDecimalToUSD(USDPerQuantoInt256.wrap(runtime.quantoPrice.unwrap().toInt()));

        // only account for negative pnl
        runtime.currentAvailableMargin = runtime.currentAvailableMargin + USDInt256.wrap(MathUtil.min(
            runtime.startingPnl.unwrap(),
            0
        ));

        if (runtime.currentAvailableMargin.unwrap() < runtime.orderFees.unwrap().toInt()) {
            revert InsufficientMargin(runtime.currentAvailableMargin, runtime.orderFees.unwrap());
        }

        PerpsMarket.validatePositionSize(
            perpsMarketData,
            marketConfig.maxMarketSize,
            marketConfig.maxMarketValue,
            orderPrice.unwrap(),
            oldPosition.size.unwrap(),
            runtime.newPositionSize.unwrap()
        );

        runtime.totalRequiredMargin =
            getRequiredMarginWithNewPosition(
                account,
                marketConfig,
                runtime.marketId,
                oldPosition.size,
                runtime.newPositionSize,
                runtime.fillPrice,
                runtime.requiredInitialMargin
            ) +
            runtime.orderFees;

        if (runtime.currentAvailableMargin.unwrap() < runtime.totalRequiredMargin.unwrap().toInt()) {
            revert InsufficientMargin(runtime.currentAvailableMargin, runtime.totalRequiredMargin.unwrap());
        }

        runtime.newPosition = Position.Data({
            marketId: runtime.marketId,
            latestInteractionPrice: runtime.fillPrice.unwrap().to128(),
            latestInteractionFunding: perpsMarketData.lastFundingValue.to128(),
            latestInterestAccrued: 0,
            size: runtime.newPositionSize
        });
        return (runtime.newPosition, runtime.orderFees, runtime.fillPrice, oldPosition);
    }

    /**
     * @notice Checks if the order request can be cancelled.
     * @notice This function doesn't check for liquidation or available margin since the fees to be paid are small and we did that check at commitment less than the settlement window time.
     * @notice it won't check if the order exists since it was already checked when loading the order (loadValid)
     * @dev it calculates fill price the order
     * @dev and with that data it checks that:
     * @dev - settlement window is open
     * @dev - the fill price is outside the acceptable price range
     * @dev if the order can be cancelled, it returns the fillPrice
     */
    function validateCancellation(
        Data storage order,
        SettlementStrategy.Data storage strategy,
        USDPerBaseUint256 orderPrice
    ) internal view returns (USDPerBaseUint256 fillPrice) {
        checkWithinSettlementWindow(order, strategy);

        PerpsMarket.Data storage perpsMarketData = PerpsMarket.load(order.request.marketId);

        PerpsMarketConfiguration.Data storage marketConfig = PerpsMarketConfiguration.load(
            order.request.marketId
        );

        fillPrice = calculateFillPrice(
            perpsMarketData.skew,
            marketConfig.skewScale,
            order.request.sizeDelta,
            orderPrice
        );

        // check if fill price exceeded acceptable price
        if (!acceptablePriceExceeded(order, fillPrice)) {
            revert AcceptablePriceNotExceeded(fillPrice, order.request.acceptablePrice);
        }
    }

    /**
     * @notice Calculates the settlement rewards.
     */
    function settlementRewardCost(
        SettlementStrategy.Data storage strategy
    ) internal view returns (uint256) {
        return KeeperCosts.load().getSettlementKeeperCosts() + strategy.settlementReward;
    }

    /**
     * @notice Calculates the order fees.
     */
    function calculateOrderFee(
        BaseQuantoPerUSDInt128 sizeDelta,
        USDPerBaseUint256 fillPrice,
        BaseQuantoPerUSDInt256 marketSkew,
        OrderFee.Data storage orderFeeData
    ) internal view returns (QuantoUint256) {
        QuantoInt256 notionalDiff = BaseQuantoPerUSDInt256.wrap(sizeDelta.unwrap().to256()).mulDecimalToQuanto(USDPerBaseInt256.wrap(fillPrice.unwrap().toInt()));

        // does this trade keep the skew on one side?
        if (MathUtil.sameSide(marketSkew.unwrap() + sizeDelta.unwrap(), marketSkew.unwrap())) {
            // use a flat maker/taker fee for the entire size depending on whether the skew is increased or reduced.
            //
            // if the order is submitted on the same side as the skew (increasing it) - the taker fee is charged.
            // otherwise if the order is opposite to the skew, the maker fee is charged.

            uint256 staticRate = MathUtil.sameSide(notionalDiff.unwrap(), marketSkew.unwrap())
                ? orderFeeData.takerFee
                : orderFeeData.makerFee;
            return QuantoUint256.wrap(MathUtil.abs(notionalDiff.mulDecimal(staticRate.toInt()).unwrap()));
        }

        // this trade flips the skew.
        //
        // the proportion of size that moves in the direction after the flip should not be considered
        // as a maker (reducing skew) as it's now taking (increasing skew) in the opposite direction. hence,
        // a different fee is applied on the proportion increasing the skew.

        // The proportions are computed as follows:
        // makerSize = abs(marketSkew) => since we are reversing the skew, the maker size is the current skew
        // takerSize = abs(marketSkew + sizeDelta) => since we are reversing the skew, the taker size is the new skew
        //
        // we then multiply the sizes by the fill price to get the notional value of each side, and that times the fee rate for each side

        uint256 makerFee = MathUtil.abs(marketSkew.unwrap()).mulDecimal(fillPrice.unwrap()).mulDecimal(
            orderFeeData.makerFee
        );

        uint256 takerFee = MathUtil.abs(marketSkew.unwrap() + sizeDelta.unwrap()).mulDecimal(fillPrice.unwrap()).mulDecimal(
            orderFeeData.takerFee
        );

        return QuantoUint256.wrap(takerFee + makerFee);
    }

    /**
     * @notice Calculates the fill price for an order.
     */
    function calculateFillPrice(
        BaseQuantoPerUSDInt256 skew,
        uint256 skewScale,
        BaseQuantoPerUSDInt128 size,
        USDPerBaseUint256 price
    ) internal pure returns (USDPerBaseUint256) {
        // How is the p/d-adjusted price calculated using an example:
        //
        // price      = $1200 USD (oracle)
        // size       = 100
        // skew       = 0
        // skew_scale = 1,000,000 (1M)
        //
        // Then,
        //
        // pd_before = 0 / 1,000,000
        //           = 0
        // pd_after  = (0 + 100) / 1,000,000
        //           = 100 / 1,000,000
        //           = 0.0001
        //
        // price_before = 1200 * (1 + pd_before)
        //              = 1200 * (1 + 0)
        //              = 1200
        // price_after  = 1200 * (1 + pd_after)
        //              = 1200 * (1 + 0.0001)
        //              = 1200 * (1.0001)
        //              = 1200.12
        // Finally,
        //
        // fill_price = (price_before + price_after) / 2
        //            = (1200 + 1200.12) / 2
        //            = 1200.06
        if (skewScale == 0) {
            return price;
        }
        // calculate pd (premium/discount) before and after trade
        int256 pdBefore = skew.unwrap().divDecimal(skewScale.toInt());
        int256 newSkew = skew.unwrap() + size.unwrap();
        int256 pdAfter = newSkew.divDecimal(skewScale.toInt());

        // calculate price before and after trade with pd applied
        int256 priceBefore = price.unwrap().toInt() + (price.unwrap().toInt().mulDecimal(pdBefore));
        int256 priceAfter = price.unwrap().toInt() + (price.unwrap().toInt().mulDecimal(pdAfter));

        // the fill price is the average of those prices
        return USDPerBaseUint256.wrap((priceBefore + priceAfter).toUint().divDecimal(DecimalMath.UNIT * 2));
    }

    struct RequiredMarginWithNewPositionRuntime {
        QuantoUint256 newRequiredMargin;
        QuantoUint256 oldRequiredMargin;
        USDUint256 requiredMarginForNewPosition;
        USDUint256 accumulatedLiquidationRewards;
        uint256 maxNumberOfWindows;
        uint256 numberOfWindows;
        USDUint256 requiredRewardMargin;
    }

    /**
     * @notice Initial pnl of a position after it's opened due to p/d fill price delta.
     */
    function calculateStartingPnl(
        USDPerBaseUint256 fillPrice,
        USDPerBaseUint256 marketPrice,
        BaseQuantoPerUSDInt128 size
    ) internal pure returns (QuantoInt256) {
        return BaseQuantoPerUSDInt256.wrap(size.unwrap().to256()).mulDecimalToQuanto(USDPerBaseInt256.wrap(marketPrice.unwrap().toInt() - fillPrice.unwrap().toInt()));
    }

    /**
     * @notice After the required margins are calculated with the old position, this function replaces the
     * old position initial margin with the new position initial margin requirements and returns them.
     * @dev SIP-359: If the position is being reduced, required margin is 0.
     */
    function getRequiredMarginWithNewPosition(
        PerpsAccount.Data storage account,
        PerpsMarketConfiguration.Data storage marketConfig,
        uint128 marketId,
        BaseQuantoPerUSDInt128 oldPositionSize,
        BaseQuantoPerUSDInt128 newPositionSize,
        USDPerBaseUint256 fillPrice,
        USDUint256 currentTotalInitialMargin
    ) internal view returns (USDUint256) {
        RequiredMarginWithNewPositionRuntime memory runtime;

        if (MathUtil.isSameSideReducing(oldPositionSize.unwrap(), newPositionSize.unwrap())) {
            return USDUint256.wrap(0);
        }

        // get initial margin requirement for the new position
        (, , runtime.newRequiredMargin, ) = marketConfig.calculateRequiredMargins(
            newPositionSize,
            fillPrice
        );

        // get initial margin of old position
        (, , runtime.oldRequiredMargin, ) = marketConfig.calculateRequiredMargins(
            oldPositionSize,
            PerpsPrice.getCurrentPrice(marketId, PerpsPrice.Tolerance.DEFAULT)
        );

        USDPerQuantoUint256 quantoPrice = PerpsPrice.getCurrentQuantoPrice(marketId, PerpsPrice.Tolerance.DEFAULT);

        // remove the old initial margin and add the new initial margin requirement
        // this gets us our total required margin for new position
        runtime.requiredMarginForNewPosition =
            currentTotalInitialMargin +
            runtime.newRequiredMargin.mulDecimalToUSD(quantoPrice) -
            runtime.oldRequiredMargin.mulDecimalToUSD(quantoPrice);

        (runtime.accumulatedLiquidationRewards, runtime.maxNumberOfWindows) = account
            .getKeeperRewardsAndCosts(marketId);
        runtime.accumulatedLiquidationRewards = runtime.accumulatedLiquidationRewards + marketConfig.calculateFlagReward(
            QuantoUint256.wrap(MathUtil.abs(newPositionSize.unwrap()).mulDecimal(fillPrice.unwrap()))
        ).mulDecimalToUSD(quantoPrice);

        runtime.numberOfWindows = marketConfig.numberOfLiquidationWindows(
            MathUtil.abs(newPositionSize.unwrap())
        );
        runtime.maxNumberOfWindows = MathUtil.max(
            runtime.numberOfWindows,
            runtime.maxNumberOfWindows
        );

        runtime.requiredRewardMargin = account.getPossibleLiquidationReward(
            runtime.accumulatedLiquidationRewards,
            runtime.maxNumberOfWindows
        );

        // this is the required margin for the new position (minus any order fees)
        return runtime.requiredMarginForNewPosition + runtime.requiredRewardMargin;
    }

    /**
     * @notice Checks if the fill price exceeds the acceptable price set at submission.
     */
    function acceptablePriceExceeded(
        Data storage order,
        USDPerBaseUint256 fillPrice
    ) internal view returns (bool exceeded) {
        return
            (order.request.sizeDelta.unwrap() > 0 && fillPrice > order.request.acceptablePrice) ||
            (order.request.sizeDelta.unwrap() < 0 && fillPrice < order.request.acceptablePrice);
    }
}<|MERGE_RESOLUTION|>--- conflicted
+++ resolved
@@ -317,14 +317,7 @@
                 runtime.fillPrice,
                 perpsMarketData.skew,
                 marketConfig.orderFees
-<<<<<<< HEAD
-            ).mulDecimalToUSD(runtime.quantoPrice) +
-            KeeperCosts.load().getSettlementKeeperCosts(runtime.accountId) +
-            USDUint256.wrap(strategy.settlementReward);
-=======
-            ) +
-            settlementRewardCost(strategy);
->>>>>>> 3494b1f3
+            ).mulDecimalToUSD(runtime.quantoPrice) + settlementRewardCost(strategy);
 
         oldPosition = PerpsMarket.accountPosition(runtime.marketId, runtime.accountId);
         runtime.newPositionSize = oldPosition.size + runtime.sizeDelta;
