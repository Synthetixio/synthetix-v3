//SPDX-License-Identifier: MIT
pragma solidity >=0.8.11 <0.9.0;

import {DecimalMath} from "@synthetixio/core-contracts/contracts/utils/DecimalMath.sol";
import {SafeCastI256, SafeCastU256, SafeCastI128} from "@synthetixio/core-contracts/contracts/utils/SafeCast.sol";
import {IAsyncOrderModule} from "../interfaces/IAsyncOrderModule.sol";
import {SettlementStrategy} from "./SettlementStrategy.sol";
import {Position} from "./Position.sol";
import {PerpsMarketConfiguration} from "./PerpsMarketConfiguration.sol";
import {PerpsMarket} from "./PerpsMarket.sol";
import {PerpsAccount} from "./PerpsAccount.sol";
import {MathUtil} from "../utils/MathUtil.sol";
import {OrderFee} from "./OrderFee.sol";

library AsyncOrder {
    using DecimalMath for int256;
    using DecimalMath for int128;
    using DecimalMath for uint256;
    using DecimalMath for int64;
    using SafeCastI256 for int256;
    using SafeCastU256 for uint256;
    using SafeCastI128 for int128;
    using PerpsMarketConfiguration for PerpsMarketConfiguration.Data;
    using PerpsMarket for PerpsMarket.Data;
    using PerpsAccount for PerpsAccount.Data;
    using Position for Position.Data;

    error SettlementWindowExpired(
        uint256 timestamp,
        uint256 settlementTime,
        uint256 settlementExpiration
    );

    error SettlementWindowNotExpired(
        uint256 timestamp,
        uint256 settlementTime,
        uint256 settlementExpiration
    );

    error OrderNotValid();

    error AcceptablePriceExceeded(uint256 acceptablePrice, uint256 fillPrice);

    struct Data {
        uint128 accountId;
        uint128 marketId;
        int128 sizeDelta;
        uint128 settlementStrategyId;
        uint256 settlementTime;
        uint256 acceptablePrice;
        bytes32 trackingCode;
    }

    struct OrderCommitmentRequest {
        uint128 marketId;
        uint128 accountId;
        int128 sizeDelta;
        uint128 settlementStrategyId;
        uint256 acceptablePrice;
        bytes32 trackingCode;
    }

    function update(
        Data storage self,
        OrderCommitmentRequest memory commitment,
        uint256 settlementTime
    ) internal {
        self.sizeDelta = commitment.sizeDelta;
        self.settlementStrategyId = commitment.settlementStrategyId;
        self.settlementTime = settlementTime;
        self.acceptablePrice = commitment.acceptablePrice;
        self.trackingCode = commitment.trackingCode;
        self.marketId = commitment.marketId;
        self.accountId = commitment.accountId;
    }

    function reset(Data storage self) internal {
        self.sizeDelta = 0;

        // setting the rest to 0 is not necessary, and is gas inefficient since it will be overwritten at new order claim.
    }

    function checkWithinSettlementWindow(
        Data storage self,
        SettlementStrategy.Data storage settlementStrategy
    ) internal view {
        uint settlementExpiration = self.settlementTime +
            settlementStrategy.settlementWindowDuration;
        if (block.timestamp < self.settlementTime || block.timestamp > settlementExpiration) {
            revert SettlementWindowExpired(
                block.timestamp,
                self.settlementTime,
                settlementExpiration
            );
        }
    }

    function checkCancellationEligibility(
        Data storage self,
        SettlementStrategy.Data storage settlementStrategy
    ) internal view {
        uint settlementExpiration = self.settlementTime +
            settlementStrategy.settlementWindowDuration;
        if (block.timestamp < settlementExpiration) {
            revert SettlementWindowNotExpired(
                block.timestamp,
                self.settlementTime,
                settlementExpiration
            );
        }
    }

    function checkValidity(Data storage self) internal view {
        if (self.sizeDelta == 0) {
            revert OrderNotValid();
        }
    }

    error ZeroSizeOrder();
    error InsufficientMargin(int availableMargin, uint minMargin);

    struct SimulateDataRuntime {
        uint fillPrice;
        uint orderFees;
        uint availableMargin;
        uint currentLiquidationMargin;
        int128 newPositionSize;
        uint newNotionalValue;
        int currentAvailableMargin;
        uint requiredMaintenanceMargin;
        uint initialRequiredMargin;
        uint totalRequiredMargin;
        Position.Data newPosition;
    }

    function validateOrder(
        Data storage order,
        SettlementStrategy.Data storage strategy,
        uint256 orderPrice
    )
        internal
        returns (
            // return pnl
            Position.Data memory,
            uint,
            uint,
            Position.Data storage oldPosition
        )
    {
        if (order.sizeDelta == 0) {
            revert ZeroSizeOrder();
        }

        SimulateDataRuntime memory runtime;

        PerpsAccount.Data storage account = PerpsAccount.load(order.accountId);

        bool isEligible;
        (isEligible, runtime.currentAvailableMargin, runtime.requiredMaintenanceMargin) = account
            .isEligibleForLiquidation();

        if (isEligible) {
            revert PerpsAccount.AccountLiquidatable(order.accountId);
        }

        PerpsMarket.Data storage perpsMarketData = PerpsMarket.load(order.marketId);
        perpsMarketData.recomputeFunding(orderPrice);

        PerpsMarketConfiguration.Data storage marketConfig = PerpsMarketConfiguration.load(
            order.marketId
        );

        runtime.fillPrice = calculateFillPrice(
            perpsMarketData.skew,
            marketConfig.skewScale,
            order.sizeDelta,
            orderPrice
        );

        if (
            (order.sizeDelta > 0 && runtime.fillPrice > order.acceptablePrice) ||
            (order.sizeDelta < 0 && runtime.fillPrice < order.acceptablePrice)
        ) {
            revert AcceptablePriceExceeded(runtime.fillPrice, order.acceptablePrice);
        }

        runtime.orderFees =
            calculateOrderFee(
                order.sizeDelta,
                runtime.fillPrice,
                perpsMarketData.skew,
                marketConfig.orderFees
            ) +
            strategy.settlementReward;

        if (runtime.currentAvailableMargin < runtime.orderFees.toInt()) {
            revert InsufficientMargin(runtime.currentAvailableMargin, runtime.orderFees);
        }

        oldPosition = PerpsMarket.load(order.marketId).positions[order.accountId];

<<<<<<< HEAD
        runtime.newPositionSize = oldPosition.size + order.sizeDelta.to128();

=======
        runtime.newPositionSize = oldPosition.size + order.sizeDelta;
>>>>>>> d4d79b1b
        (, , runtime.initialRequiredMargin, , ) = marketConfig.calculateRequiredMargins(
            runtime.newPositionSize,
            runtime.fillPrice
        );

        // use order price to determine notional value here since we need to subtract
        // this amount
        (, , , uint256 currentMarketMaintenanceMargin, ) = marketConfig.calculateRequiredMargins(
            oldPosition.size,
            orderPrice
        );

        // requiredMaintenanceMargin includes the maintenance margin for the current position that's
        // being modified, so we subtract the maintenance margin and use the initial required margin
        runtime.totalRequiredMargin =
            runtime.orderFees +
            runtime.requiredMaintenanceMargin +
            runtime.initialRequiredMargin -
            currentMarketMaintenanceMargin;

        // TODO: create new errors for different scenarios instead of reusing InsufficientMargin
        if (runtime.currentAvailableMargin < runtime.totalRequiredMargin.toInt()) {
            revert InsufficientMargin(runtime.currentAvailableMargin, runtime.totalRequiredMargin);
        }

        runtime.newPosition = Position.Data({
            marketId: order.marketId,
            latestInteractionPrice: runtime.fillPrice.to128(),
            latestInteractionFunding: perpsMarketData.lastFundingValue.to128(),
            size: runtime.newPositionSize
        });
        return (runtime.newPosition, runtime.orderFees, runtime.fillPrice, oldPosition);
    }

    function calculateOrderFee(
        int128 sizeDelta,
        uint256 fillPrice,
        int marketSkew,
        OrderFee.Data storage orderFeeData
    ) internal view returns (uint) {
        int notionalDiff = sizeDelta.mulDecimal(fillPrice.toInt());

        // does this trade keep the skew on one side?
        if (MathUtil.sameSide(marketSkew + sizeDelta, marketSkew)) {
            // use a flat maker/taker fee for the entire size depending on whether the skew is increased or reduced.
            //
            // if the order is submitted on the same side as the skew (increasing it) - the taker fee is charged.
            // otherwise if the order is opposite to the skew, the maker fee is charged.

            uint staticRate = MathUtil.sameSide(notionalDiff, marketSkew)
                ? orderFeeData.takerFee
                : orderFeeData.makerFee;
            return MathUtil.abs(notionalDiff.mulDecimal(staticRate.toInt()));
        }

        // this trade flips the skew.
        //
        // the proportion of size that moves in the direction after the flip should not be considered
        // as a maker (reducing skew) as it's now taking (increasing skew) in the opposite direction. hence,
        // a different fee is applied on the proportion increasing the skew.

        // proportion of size that's on the other direction
        uint takerSize = MathUtil.abs((marketSkew + sizeDelta).divDecimal(sizeDelta));
        uint makerSize = DecimalMath.UNIT - takerSize;
        uint takerFee = MathUtil.abs(notionalDiff).mulDecimal(takerSize).mulDecimal(
            orderFeeData.takerFee
        );
        uint makerFee = MathUtil.abs(notionalDiff).mulDecimal(makerSize).mulDecimal(
            orderFeeData.makerFee
        );

        return takerFee + makerFee;
    }

    // TODO: refactor possibly
    function calculateFillPrice(
        int skew,
        uint skewScale,
        int size,
        uint price
    ) internal pure returns (uint) {
        if (skewScale == 0) {
            return price;
        }

        int pdBefore = skew.divDecimal(skewScale.toInt());
        int pdAfter = (skew + size).divDecimal(skewScale.toInt());
        int priceBefore = price.toInt() + (price.toInt().mulDecimal(pdBefore));
        int priceAfter = price.toInt() + (price.toInt().mulDecimal(pdAfter));

        // How is the p/d-adjusted price calculated using an example:
        //
        // price      = $1200 USD (oracle)
        // size       = 100
        // skew       = 0
        // skew_scale = 1,000,000 (1M)
        //
        // Then,
        //
        // pd_before = 0 / 1,000,000
        //           = 0
        // pd_after  = (0 + 100) / 1,000,000
        //           = 100 / 1,000,000
        //           = 0.0001
        //
        // price_before = 1200 * (1 + pd_before)
        //              = 1200 * (1 + 0)
        //              = 1200
        // price_after  = 1200 * (1 + pd_after)
        //              = 1200 * (1 + 0.0001)
        //              = 1200 * (1.0001)
        //              = 1200.12
        // Finally,
        //
        // fill_price = (price_before + price_after) / 2
        //            = (1200 + 1200.12) / 2
        //            = 1200.06
        return (priceBefore + priceAfter).toUint().divDecimal(DecimalMath.UNIT * 2);
    }
}<|MERGE_RESOLUTION|>--- conflicted
+++ resolved
@@ -199,12 +199,7 @@
 
         oldPosition = PerpsMarket.load(order.marketId).positions[order.accountId];
 
-<<<<<<< HEAD
-        runtime.newPositionSize = oldPosition.size + order.sizeDelta.to128();
-
-=======
         runtime.newPositionSize = oldPosition.size + order.sizeDelta;
->>>>>>> d4d79b1b
         (, , runtime.initialRequiredMargin, , ) = marketConfig.calculateRequiredMargins(
             runtime.newPositionSize,
             runtime.fillPrice
