--- conflicted
+++ resolved
@@ -25,13 +25,7 @@
         /**
          * @dev Synthetix core v3 proxy address
          */
-<<<<<<< HEAD
         address synthetix;
-=======
-        ISynthetixSystem synthetix;
-
-        string name;
->>>>>>> bf309c3f
     }
 
     function load() internal pure returns (Data storage perpsMarketFactory) {
@@ -40,12 +34,4 @@
             perpsMarketFactory.slot := s
         }
     }
-
-    /**
-     * @dev first creates an allowance entry in usdToken for market manager, then deposits snxUSD amount into mm.
-     */
-    function depositToMarketManager(Data storage self, uint128 marketId, uint256 amount) internal {
-        self.usdToken.approve(address(this), amount);
-        self.synthetix.depositMarketUsd(marketId, address(this), amount);
-    }
 }