//SPDX-License-Identifier: MIT
pragma solidity >=0.8.11 <0.9.0;

import {ITokenModule} from "@synthetixio/core-modules/contracts/interfaces/ITokenModule.sol";
import {INodeModule} from "@synthetixio/oracle-manager/contracts/interfaces/INodeModule.sol";
import {ISynthetixSystem} from "../interfaces/external/ISynthetixSystem.sol";
import {ISpotMarketSystem} from "../interfaces/external/ISpotMarketSystem.sol";
import {GlobalPerpsMarket} from "../storage/GlobalPerpsMarket.sol";
import {PerpsMarket} from "../storage/PerpsMarket.sol";
<<<<<<< HEAD
import {CollateralConfiguration} from "../storage/CollateralConfiguration.sol";
import {LiquidationAssetManager} from "../storage/LiquidationAssetManager.sol";
=======
>>>>>>> 7c5fc33c
import {SafeCastI256, SafeCastU256} from "@synthetixio/core-contracts/contracts/utils/SafeCast.sol";
import {SetUtil} from "@synthetixio/core-contracts/contracts/utils/SetUtil.sol";
import {Price} from "@synthetixio/spot-market/contracts/storage/Price.sol";

/**
 * @title Main factory library that registers perps markets.  Also houses global configuration for all perps markets.
 */
library PerpsMarketFactory {
    using SafeCastI256 for int256;
    using SafeCastU256 for uint256;
    using SetUtil for SetUtil.UintSet;
    using GlobalPerpsMarket for GlobalPerpsMarket.Data;
    using PerpsMarket for PerpsMarket.Data;
    using LiquidationAssetManager for LiquidationAssetManager.Data;

    bytes32 private constant _SLOT_PERPS_MARKET_FACTORY =
        keccak256(abi.encode("io.synthetix.perps-market.PerpsMarketFactory"));

    error PerpsMarketNotInitialized();
    error PerpsMarketAlreadyInitialized();

    struct Data {
        /**
         * @dev oracle manager address used for price feeds
         */
        INodeModule oracle;
        ITokenModule usdToken;
        /**
         * @dev Synthetix core v3 proxy address
         */
        ISynthetixSystem synthetix;
        ISpotMarketSystem spotMarket;
        uint128 perpsMarketId;
        string name;
        /**
         * @dev all liquidated account's assets are sent to this address
         */
        address liquidationAssetManager;
    }

    function onlyIfInitialized(Data storage self) internal view {
        if (self.perpsMarketId == 0) {
            revert PerpsMarketNotInitialized();
        }
    }

    function onlyIfNotInitialized(Data storage self) internal view {
        if (self.perpsMarketId != 0) {
            revert PerpsMarketAlreadyInitialized();
        }
    }

    function load() internal pure returns (Data storage perpsMarketFactory) {
        bytes32 s = _SLOT_PERPS_MARKET_FACTORY;
        assembly {
            perpsMarketFactory.slot := s
        }
    }

    function initialize(
        Data storage self,
        ISynthetixSystem synthetix,
        ISpotMarketSystem spotMarket,
        string memory name
    ) internal returns (uint128 perpsMarketId) {
        onlyIfNotInitialized(self); // redundant check, but kept here in case this internal is called somewhere else

        (address usdTokenAddress, ) = synthetix.getAssociatedSystem("USDToken");
        perpsMarketId = synthetix.registerMarket(address(this));

        self.spotMarket = spotMarket;
        self.synthetix = synthetix;
        self.name = name;
        self.usdToken = ITokenModule(usdTokenAddress);
        self.oracle = synthetix.getOracleManager();
        self.perpsMarketId = perpsMarketId;
    }

    function totalWithdrawableUsd() internal view returns (uint256) {
        Data storage self = load();
        return self.synthetix.getWithdrawableMarketUsd(self.perpsMarketId);
    }

    function depositMarketCollateral(
        Data storage self,
        ITokenModule collateral,
        uint256 amount
    ) internal {
        collateral.approve(address(self.synthetix), amount);
        self.synthetix.depositMarketCollateral(self.perpsMarketId, address(collateral), amount);
    }

    function depositMarketUsd(Data storage self, uint256 amount) internal {
        self.usdToken.approve(address(this), amount);
        self.synthetix.depositMarketUsd(self.perpsMarketId, address(this), amount);
    }

    function withdrawMarketUsd(Data storage self, address to, uint256 amount) internal {
        self.synthetix.withdrawMarketUsd(self.perpsMarketId, to, amount);
    }

    function transferLiquidatedSynth(
        Data storage self,
        uint128 synthMarketId,
        uint256 amount
    ) internal returns (uint256 synthValue) {
        address synth = self.spotMarket.getSynth(synthMarketId);
        self.synthetix.withdrawMarketCollateral(self.perpsMarketId, synth, amount);

        (synthValue, ) = self.spotMarket.quoteSellExactIn(
            synthMarketId,
            amount,
            Price.Tolerance.DEFAULT
        );
<<<<<<< HEAD

        CollateralConfiguration.loadValidLam(synthMarketId).distrubuteCollateral(synth, amount);
=======
        ITokenModule(synth).transfer(self.liquidationAssetManager, amount);
>>>>>>> 7c5fc33c
    }
}<|MERGE_RESOLUTION|>--- conflicted
+++ resolved
@@ -7,11 +7,8 @@
 import {ISpotMarketSystem} from "../interfaces/external/ISpotMarketSystem.sol";
 import {GlobalPerpsMarket} from "../storage/GlobalPerpsMarket.sol";
 import {PerpsMarket} from "../storage/PerpsMarket.sol";
-<<<<<<< HEAD
 import {CollateralConfiguration} from "../storage/CollateralConfiguration.sol";
 import {LiquidationAssetManager} from "../storage/LiquidationAssetManager.sol";
-=======
->>>>>>> 7c5fc33c
 import {SafeCastI256, SafeCastU256} from "@synthetixio/core-contracts/contracts/utils/SafeCast.sol";
 import {SetUtil} from "@synthetixio/core-contracts/contracts/utils/SetUtil.sol";
 import {Price} from "@synthetixio/spot-market/contracts/storage/Price.sol";
@@ -126,11 +123,7 @@
             amount,
             Price.Tolerance.DEFAULT
         );
-<<<<<<< HEAD
 
         CollateralConfiguration.loadValidLam(synthMarketId).distrubuteCollateral(synth, amount);
-=======
-        ITokenModule(synth).transfer(self.liquidationAssetManager, amount);
->>>>>>> 7c5fc33c
     }
 }