--- conflicted
+++ resolved
@@ -31,15 +31,13 @@
          */
         uint256 lowerLimitDiscount;
         /**
-<<<<<<< HEAD
+         * @dev This value is used to scale the impactOnSkew of the collateral.
+         */
+        uint256 discountScalar;
+        /**
          * @dev Liquidation Asset Manager data. (see LiquidationAssetManager.Data struct).
          */
         LiquidationAssetManager.Data lam;
-=======
-         * @dev This value is used to scale the impactOnSkew of the collateral.
-         */
-        uint256 discountScalar;
->>>>>>> 8f8fd6a6
     }
 
     /**
