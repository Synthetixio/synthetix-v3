--- conflicted
+++ resolved
@@ -12,11 +12,9 @@
     using DecimalMath for uint256;
     using SafeCastI128 for int128;
 
-<<<<<<< HEAD
     error MaxOpenInterestReached(uint128 marketId, uint256 maxMarketValue, int newSideSize);
-=======
+
     error InvalidSettlementStrategy(uint128 settlementStrategyId);
->>>>>>> d4d79b1b
 
     struct Data {
         OrderFee.Data orderFees;
