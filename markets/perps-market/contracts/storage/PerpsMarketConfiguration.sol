--- conflicted
+++ resolved
@@ -75,16 +75,14 @@
          */
         address endorsedLiquidator;
         /**
-<<<<<<< HEAD
-         * @dev The Synth Market Id for the quanto asset for this market
-         */
-        uint256 quantoSynthMarketId;
-=======
          * @dev OI cap in USD denominated.
          * @dev If set to zero then there is no cap with value, just units
          */
         uint256 maxMarketValue;
->>>>>>> ef458119
+        /**
+         * @dev The Synth Market Id for the quanto asset for this market
+         */
+        uint256 quantoSynthMarketId;
     }
 
     function load(uint128 marketId) internal pure returns (Data storage store) {
