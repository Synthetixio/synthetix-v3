--- conflicted
+++ resolved
@@ -95,13 +95,8 @@
         Data storage self,
         uint256 price
     ) internal view returns (uint256 chargedInterest) {
-<<<<<<< HEAD
-        uint nextInterestAccrued = InterestRate.load().calculateNextInterest();
-        uint netInterestPerQuantoUnit = nextInterestAccrued - self.latestInterestAccrued;
-=======
         uint256 nextInterestAccrued = InterestRate.load().calculateNextInterest();
         uint256 netInterestPerQuantoUnit = nextInterestAccrued - self.latestInterestAccrued;
->>>>>>> e13712bd
 
         // The interest is charged pro-rata on this position's contribution to the locked OI requirement
         chargedInterest = getLockedNotionalValue(self, price).mulDecimal(netInterestPerQuantoUnit);
