//SPDX-License-Identifier: MIT
pragma solidity >=0.8.11 <0.9.0;

import {SetUtil} from "@synthetixio/core-contracts/contracts/utils/SetUtil.sol";
import {MathUtil} from "../utils/MathUtil.sol";
import {GlobalPerpsMarketConfiguration} from "./GlobalPerpsMarketConfiguration.sol";
import {SafeCastU256, SafeCastI256, SafeCastU128} from "@synthetixio/core-contracts/contracts/utils/SafeCast.sol";
import {PerpsAccount} from "./PerpsAccount.sol";
import {PerpsMarketFactory} from "./PerpsMarketFactory.sol";
import {PerpsPrice} from "./PerpsPrice.sol";
import {ISpotMarketSystem} from "../interfaces/external/ISpotMarketSystem.sol";

/**
 * @title This library contains all global perps market data
 */
library GlobalPerpsMarket {
    using SafeCastI256 for int256;
    using SafeCastU256 for uint256;
    using SafeCastU128 for uint128;
    using SetUtil for SetUtil.UintSet;

    bytes32 private constant _SLOT_GLOBAL_PERPS_MARKET =
        keccak256(abi.encode("io.synthetix.perps-market.GlobalPerpsMarket"));

    /**
     * @notice Thrown when attempting to deposit more than enabled collateral.
     */
    error MaxCollateralExceeded(
        uint128 synthMarketId,
        uint maxAmount,
        uint collateralAmount,
        uint depositAmount
    );

    /**
     * @notice Thrown when attempting to use a synth that is not enabled as collateral.
     */
    error SynthNotEnabledForCollateral(uint128 synthMarketId);

    /**
     * @notice Thrown when attempting to withdraw more collateral than is available.
     */
    error InsufficientCollateral(uint128 synthMarketId, uint collateralAmount, uint withdrawAmount);

    struct Data {
        /**
         * @dev Set of liquidatable account ids.
         */
        SetUtil.UintSet liquidatableAccounts;
        /**
         * @dev Collateral amounts running total, by collateral synth market id.
         */
        mapping(uint128 => uint) collateralAmounts;
        SetUtil.UintSet activeCollateralTypes;
        SetUtil.UintSet activeMarkets;
    }

    function load() internal pure returns (Data storage marketData) {
        bytes32 s = _SLOT_GLOBAL_PERPS_MARKET;
        assembly {
            marketData.slot := s
        }
    }

<<<<<<< HEAD
    /**
     * @notice Check if the account is set as liquidatable.
     */
=======
    function totalCollateralValue(Data storage self) internal view returns (uint256 total) {
        ISpotMarketSystem spotMarket = PerpsMarketFactory.load().spotMarket;
        SetUtil.UintSet storage activeCollateralTypes = self.activeCollateralTypes;
        uint256 activeCollateralLength = activeCollateralTypes.length();
        for (uint i = 1; i < activeCollateralLength; i++) {
            uint128 synthMarketId = activeCollateralTypes.valueAt(i).to128();

            if (synthMarketId == 0) {
                total += self.collateralAmounts[synthMarketId];
            } else {
                (uint collateralValue, ) = spotMarket.quoteSellExactIn(
                    synthMarketId,
                    self.collateralAmounts[synthMarketId]
                );
                total += collateralValue;
            }
        }
    }

    function updateCollateralAmount(
        Data storage self,
        uint128 synthMarketId,
        int amountDelta
    ) internal returns (uint collateralAmount) {
        collateralAmount = (self.collateralAmounts[synthMarketId].toInt() + amountDelta).toUint();
        self.collateralAmounts[synthMarketId] = collateralAmount;

        bool isActiveCollateral = self.activeCollateralTypes.contains(synthMarketId);
        if (collateralAmount > 0 && !isActiveCollateral) {
            self.activeCollateralTypes.add(synthMarketId.to256());
        } else if (collateralAmount == 0 && isActiveCollateral) {
            self.activeCollateralTypes.remove(synthMarketId.to256());
        }
    }

>>>>>>> fb63e9cc
    function checkLiquidation(Data storage self, uint128 accountId) internal view {
        if (self.liquidatableAccounts.contains(accountId)) {
            revert PerpsAccount.AccountLiquidatable(accountId);
        }
    }

<<<<<<< HEAD
    /**
     * @notice Check the collateral is enabled and amount acceptable and adjusts accounting.
     * @dev called when the account is modifying collateral.
     * @dev 1. checks to ensure max cap isn't hit
     * @dev 2. adjusts accounting for collateral amounts
     */
    function checkCollateralAmountAndAdjust(
=======
    /*
        1. checks to ensure max cap isn't hit
        2. adjusts accounting for collateral amounts
    */
    function validateCollateralAmount(
>>>>>>> fb63e9cc
        Data storage self,
        uint128 synthMarketId,
        int synthAmount
    ) internal view {
        uint collateralAmount = self.collateralAmounts[synthMarketId];
        if (synthAmount > 0) {
            uint maxAmount = GlobalPerpsMarketConfiguration.load().maxCollateralAmounts[
                synthMarketId
            ];
            if (maxAmount == 0) {
                revert SynthNotEnabledForCollateral(synthMarketId);
            }
            uint newCollateralAmount = collateralAmount + synthAmount.toUint();
            if (newCollateralAmount > maxAmount) {
                revert MaxCollateralExceeded(
                    synthMarketId,
                    maxAmount,
                    collateralAmount,
                    synthAmount.toUint()
                );
            }
        } else {
            uint synthAmountAbs = MathUtil.abs(synthAmount);
            if (collateralAmount < synthAmountAbs) {
                revert InsufficientCollateral(synthMarketId, collateralAmount, synthAmountAbs);
            }
        }
    }

    function addMarket(Data storage self, uint128 marketId) internal {
        self.activeMarkets.add(marketId.to256());
    }
}<|MERGE_RESOLUTION|>--- conflicted
+++ resolved
@@ -62,11 +62,6 @@
         }
     }
 
-<<<<<<< HEAD
-    /**
-     * @notice Check if the account is set as liquidatable.
-     */
-=======
     function totalCollateralValue(Data storage self) internal view returns (uint256 total) {
         ISpotMarketSystem spotMarket = PerpsMarketFactory.load().spotMarket;
         SetUtil.UintSet storage activeCollateralTypes = self.activeCollateralTypes;
@@ -102,28 +97,22 @@
         }
     }
 
->>>>>>> fb63e9cc
+    /**
+     * @notice Check if the account is set as liquidatable.
+     */
     function checkLiquidation(Data storage self, uint128 accountId) internal view {
         if (self.liquidatableAccounts.contains(accountId)) {
             revert PerpsAccount.AccountLiquidatable(accountId);
         }
     }
 
-<<<<<<< HEAD
     /**
      * @notice Check the collateral is enabled and amount acceptable and adjusts accounting.
      * @dev called when the account is modifying collateral.
      * @dev 1. checks to ensure max cap isn't hit
      * @dev 2. adjusts accounting for collateral amounts
      */
-    function checkCollateralAmountAndAdjust(
-=======
-    /*
-        1. checks to ensure max cap isn't hit
-        2. adjusts accounting for collateral amounts
-    */
     function validateCollateralAmount(
->>>>>>> fb63e9cc
         Data storage self,
         uint128 synthMarketId,
         int synthAmount
