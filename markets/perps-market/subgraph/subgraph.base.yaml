--- conflicted
+++ resolved
@@ -24,11 +24,8 @@
           handler: handleAccountCreated
         - event: MarketCreated(indexed uint128,string,string)
           handler: handleMarketCreated
-<<<<<<< HEAD
-=======
         - event: MarketUpdated(uint128,uint256,int256,uint256,int256,int256,int256)
           handler: handleMarketUpdated
->>>>>>> 45bb2bd2
         - event: MarketPriceDataUpdated(indexed uint128,bytes32)
           handler: handleMarketPriceDataUpdated
         - event: FundingParametersSet(indexed uint128,uint256,uint256)
