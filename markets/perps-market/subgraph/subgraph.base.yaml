specVersion: 0.0.4
schema:
  file: ./schema.graphql
dataSources:
  - kind: ethereum
    name: PerpsMarketProxy
    source:
      abi: PerpsMarketProxy
    mapping:
      kind: ethereum/events
      apiVersion: 0.0.6
      language: wasm/assemblyscript
      abis:
        - name: PerpsMarketProxy
          file: ./deployments/optimism-goerli/perpsFactory/PerpsMarketProxy.json
      entities:
        - Account
        - LiquidatedAccount
        - Market
        - Order
        - SettlementStrategy
        - OrderCommitted
        - OrderSettled
        - MarketUpdated
      eventHandlers:
        - event: AccountCreated(indexed uint128,indexed address)
          handler: handleAccountCreated
        - event: MarketCreated(indexed uint128,string,string)
          handler: handleMarketCreated
<<<<<<< HEAD
=======
        - event: MarketUpdated(uint128,uint256,int256,uint256,int256,int256,int256)
          handler: handleMarketUpdated
>>>>>>> 45bb2bd2
        - event: MarketPriceDataUpdated(indexed uint128,bytes32)
          handler: handleMarketPriceDataUpdated
        - event: FundingParametersSet(indexed uint128,uint256,uint256)
          handler: handleFundingParametersSet
        - event: LiquidationParametersSet(indexed uint128,uint256,uint256,uint256,uint256,uint256,uint256)
          handler: handleLiquidationParametersSet
        - event: LockedOiRatioSet(indexed uint128,uint256)
          handler: handleLockedOiRatioSet
        - event: OrderFeesSet(indexed uint128,uint256,uint256)
          handler: handleOrderFeesSet
        - event: SettlementStrategyAdded(indexed uint128,(uint8,uint256,uint256,uint256,address,bytes32,string,uint256,uint256,bool),indexed uint256)
          handler: handleSettlementStrategyAdded
        - event: SettlementStrategyEnabled(indexed uint128,uint256,bool)
          handler: handleSettlementStrategyEnabled
        - event: OrderCommitted(indexed uint128,indexed uint128,uint8,int128,uint256,uint256,uint256,indexed bytes32,address)
          handler: handleOrderCommitted
<<<<<<< HEAD
        - event: OrderSettled(indexed uint128,indexed uint128,uint256,int256,int128,int128,uint256,uint256,uint256,uint256,indexed bytes32,address)
          handler: handleOrderSettled
        - event: MarketUpdated(uint128,uint256,int256,uint256,int256,int256,int256)
          handler: handleMarketUpdated
=======
        - event: PositionLiquidated(indexed uint128,indexed uint128,uint256,int128)
          handler: handlePositionLiquidated
        - event: AccountLiquidated(indexed uint128,uint256,bool)
          handler: handleAccountLiquidated
>>>>>>> 45bb2bd2
      file: ./src/core.ts<|MERGE_RESOLUTION|>--- conflicted
+++ resolved
@@ -27,11 +27,6 @@
           handler: handleAccountCreated
         - event: MarketCreated(indexed uint128,string,string)
           handler: handleMarketCreated
-<<<<<<< HEAD
-=======
-        - event: MarketUpdated(uint128,uint256,int256,uint256,int256,int256,int256)
-          handler: handleMarketUpdated
->>>>>>> 45bb2bd2
         - event: MarketPriceDataUpdated(indexed uint128,bytes32)
           handler: handleMarketPriceDataUpdated
         - event: FundingParametersSet(indexed uint128,uint256,uint256)
@@ -48,15 +43,12 @@
           handler: handleSettlementStrategyEnabled
         - event: OrderCommitted(indexed uint128,indexed uint128,uint8,int128,uint256,uint256,uint256,indexed bytes32,address)
           handler: handleOrderCommitted
-<<<<<<< HEAD
         - event: OrderSettled(indexed uint128,indexed uint128,uint256,int256,int128,int128,uint256,uint256,uint256,uint256,indexed bytes32,address)
           handler: handleOrderSettled
         - event: MarketUpdated(uint128,uint256,int256,uint256,int256,int256,int256)
           handler: handleMarketUpdated
-=======
         - event: PositionLiquidated(indexed uint128,indexed uint128,uint256,int128)
           handler: handlePositionLiquidated
         - event: AccountLiquidated(indexed uint128,uint256,bool)
           handler: handleAccountLiquidated
->>>>>>> 45bb2bd2
       file: ./src/core.ts