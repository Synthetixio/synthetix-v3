{
  "name": "@synthetixio/perps-market-subgraph",
  "license": "MIT",
  "private": true,
  "version": "1.0.0",
  "scripts": {
    "subgraphgen": "yarn subgraph:deployments && yarn subgraph:codegen && yarn subgraph:build",
    "subgraph:deployments": "yarn deployments:optimism-goerli && yarn deployments:base-goerli",
    "subgraph:codegen": "yarn codegen:optimism-goerli && yarn codegen:base-goerli",
    "subgraph:build": "yarn build:optimism-goerli && yarn build:base-goerli",
    "auth": "graph auth --product hosted-service $V3_GRAPH_KEY",
    "deployments:optimism-goerli": "cannon inspect synthetix-perps-market:latest --chain-id 420 --write-deployments ./optimism-goerli/deployments",
    "codegen:optimism-goerli": "node ./codegen optimism-goerli && graph codegen subgraph.optimism-goerli.yaml --output-dir=optimism-goerli/generated && prettier --write optimism-goerli/generated",
    "build:optimism-goerli": "graph build subgraph.optimism-goerli.yaml --output-dir ./build/optimism-goerli --network optimism-goerli",
    "deploy:optimism-goerli": "graph deploy perps-market-optimism-goerli subgraph.optimism-goerli.yaml --output-dir ./build/optimism-goerli --network optimism-goerli --version-label v0.0.1 --node https://app.satsuma.xyz/api/subgraphs/deploy --deploy-key $SATSUMA_KEY --ipfs https://ipfs.satsuma.xyz",
    "deployments:base-goerli": "cannon inspect synthetix-perps-market:latest --chain-id 84531 --write-deployments ./base-goerli/deployments",
    "codegen:base-goerli": "node ./codegen base-goerli && graph codegen subgraph.base-goerli.yaml --output-dir=base-goerli/generated && prettier --write base-goerli/generated",
    "build:base-goerli": "graph build subgraph.base-goerli.yaml --output-dir ./build/base-goerli --network base-testnet",
    "deploy:base-goerli": "graph deploy perps-market-base-testnet subgraph.base-goerli.yaml --output-dir ./build/base-goerli --network base-testnet --version-label v0.0.1 --node https://app.satsuma.xyz/api/subgraphs/deploy --deploy-key $SATSUMA_KEY --ipfs https://ipfs.satsuma.xyz",
    "test": "graph test",
    "coverage": "yarn deployments:optimism-goerli && yarn codegen:optimism-goerli && git diff --exit-code && yarn test --coverage",
    "create-local": "graph create --node http://localhost:8020/ snx-v3/v3-perps-opt-goerli",
    "remove-local": "graph remove --node http://localhost:8020/ snx-v3/v3-perps-opt-goerli",
    "deploy-local": "graph deploy --node http://localhost:8020/ --ipfs http://localhost:5001 snx-v3/v3-perps-opt-goerli"
  },
  "devDependencies": {
    "@graphprotocol/graph-cli": "^0.50.1",
    "@graphprotocol/graph-ts": "^0.30.0",
    "@usecannon/cli": "^2.6.1",
    "ethers": "^5.7.2",
    "matchstick-as": "^0.5.2",
<<<<<<< HEAD
    "prettier": "^2.8.8"
  },
  "depcheck": {
    "ignorePatterns": [
      "build",
      "deployments",
      "generated",
      "src"
    ],
    "ignoreMatches": [
      "@graphprotocol/graph-ts"
    ]
=======
    "prettier": "^3.0.3"
>>>>>>> cc4a8aeb
  }
}<|MERGE_RESOLUTION|>--- conflicted
+++ resolved
@@ -29,21 +29,6 @@
     "@usecannon/cli": "^2.6.1",
     "ethers": "^5.7.2",
     "matchstick-as": "^0.5.2",
-<<<<<<< HEAD
-    "prettier": "^2.8.8"
-  },
-  "depcheck": {
-    "ignorePatterns": [
-      "build",
-      "deployments",
-      "generated",
-      "src"
-    ],
-    "ignoreMatches": [
-      "@graphprotocol/graph-ts"
-    ]
-=======
     "prettier": "^3.0.3"
->>>>>>> cc4a8aeb
   }
 }