--- conflicted
+++ resolved
@@ -21,11 +21,7 @@
   "devDependencies": {
     "@graphprotocol/graph-cli": "^0.61.0",
     "@graphprotocol/graph-ts": "^0.31.0",
-<<<<<<< HEAD
-    "@usecannon/cli": "^2.10.4",
-=======
     "@usecannon/cli": "2.10.4",
->>>>>>> 5a0ebfde
     "ethers": "^5.7.2",
     "matchstick-as": "^0.6.0",
     "prettier": "^3.0.3"
