--- conflicted
+++ resolved
@@ -26,11 +26,7 @@
   "devDependencies": {
     "@graphprotocol/graph-cli": "^0.50.1",
     "@graphprotocol/graph-ts": "^0.30.0",
-<<<<<<< HEAD
-    "@usecannon/cli": "^2.6.0",
-=======
     "@usecannon/cli": "^2.6.1",
->>>>>>> cc6d877c
     "ethers": "^5.7.2",
     "matchstick-as": "^0.5.2",
     "prettier": "^3.0.3"
