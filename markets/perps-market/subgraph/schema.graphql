type Account @entity {
  id: ID!
  accountId: BigInt!
  owner: String!
}

type LiquidatedAccount @entity {
  id: ID!
  accountId: BigInt!
  keeperLiquidationReward: BigInt
  accountFullyLiquidated: Boolean
}

type LiquidatedPosition @entity {
  id: ID!
  accountId: BigInt!
  marketId: BigInt
  amountLiquidated: BigInt
  currentPositionSize: BigInt
}

type Market @entity {
  id: ID!
  perpsMarketId: BigInt!
  marketName: String
  marketSymbol: String
  price: BigInt
  skew: BigInt
  size: BigInt
  sizeDelta: BigInt
  currentFundingRate: BigInt
  currentFundingVelocity: BigInt
  feedId: Bytes
  maxFundingVelocity: BigInt
  skewScale: BigInt
  lockedOiPercent: BigInt
  marketOwner: String
  owner: String
  initialMarginRatioD18: BigInt
  maintenanceMarginRatioD18: BigInt
  liquidationRewardRatioD18: BigInt
  maxSecondsInLiquidationWindow: BigInt
  minimumPositionMargin: BigInt
  maxLiquidationLimitAccumulationMultiplier: BigInt
  makerFee: BigInt
  takerFee: BigInt

  factoryInitialized: Boolean
}

type Order @entity {
  id: ID!
  marketId: BigInt
  accountId: BigInt
  amountProvided: BigInt
  orderType: Int
  size: BigInt
  acceptablePrice: BigInt
  settlementTime: BigInt
  expirationTime: BigInt
  trackingCode: Bytes
  owner: String

  fillPrice: BigInt
  accountPnlRealized: BigInt
  newSize: BigInt
  collectedFees: BigInt
  settlementReward: BigInt
  settler: String

  block: BigInt!
  timestamp: BigInt!
}

type SettlementStrategy @entity {
  id: ID!
  strategyId: BigInt!
  marketId: BigInt!
  enabled: Boolean
  strategyType: Int
  settlementDelay: BigInt
  settlementWindowDuration: BigInt
  priceVerificationContract: String
  feedId: Bytes
  url: String
  settlementReward: BigInt
  priceDeviationTolerance: BigInt
  minimumUsdExchangeAmount: BigInt
  maxRoundingLoss: BigInt
}

<<<<<<< HEAD
# raw events
type OrderCommitted @entity {
  id: ID!
  timestamp: BigInt!
  marketId: BigInt!
  accountId: BigInt!
  orderType: Int!
  sizeDelta: BigInt!
  acceptablePrice: BigInt!
  settlementTime: BigInt!
  expirationTime: BigInt!
  trackingCode: Bytes!
  sender: Bytes!
}

type OrderSettled @entity {
  id: ID!
  timestamp: BigInt!
  marketId: BigInt!
  accountId: BigInt!
  fillPrice: BigInt!
  sizeDelta: BigInt!
  newSize: BigInt!
  totalFees: BigInt!
  referralFees: BigInt!
  collectedFees: BigInt!
  settlementReward: BigInt!
  trackingCode: Bytes!
  settler: Bytes!
}

type MarketUpdated @entity {
  id: ID!
  timestamp: BigInt!
  marketId: BigInt!
  price: BigInt!
  skew: BigInt!
  size: BigInt!
  sizeDelta: BigInt!
  currentFundingRate: BigInt!
  currentFundingVelocity: BigInt!
=======
type ReferrerShare @entity {
  id: ID!
  referrer: String
  shareRatioD18: BigInt
}

type GlobalConfiguration @entity {
  id: ID!
  feeCollector: String
>>>>>>> 45bb2bd2
}<|MERGE_RESOLUTION|>--- conflicted
+++ resolved
@@ -89,7 +89,17 @@
   maxRoundingLoss: BigInt
 }
 
-<<<<<<< HEAD
+type ReferrerShare @entity {
+  id: ID!
+  referrer: String
+  shareRatioD18: BigInt
+}
+
+type GlobalConfiguration @entity {
+  id: ID!
+  feeCollector: String
+}
+
 # raw events
 type OrderCommitted @entity {
   id: ID!
@@ -131,15 +141,4 @@
   sizeDelta: BigInt!
   currentFundingRate: BigInt!
   currentFundingVelocity: BigInt!
-=======
-type ReferrerShare @entity {
-  id: ID!
-  referrer: String
-  shareRatioD18: BigInt
-}
-
-type GlobalConfiguration @entity {
-  id: ID!
-  feeCollector: String
->>>>>>> 45bb2bd2
 }