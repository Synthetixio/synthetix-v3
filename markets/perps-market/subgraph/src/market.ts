import {
  MarketPriceDataUpdated,
  MarketCreated,
  FundingParametersSet,
  LiquidationParametersSet,
  LockedOiRatioSet,
  OrderFeesSet,
  MarketUpdated,
  FactoryInitialized,
} from '../generated/PerpsMarketProxy/PerpsMarketProxy';

import { Market } from '../generated/schema';

export function handleMarketCreated(event: MarketCreated): void {
  const id = event.params.perpsMarketId.toString();
  const market = new Market(id);

  market.perpsMarketId = event.params.perpsMarketId;
  market.marketName = event.params.marketName;
  market.marketSymbol = event.params.marketSymbol;
  market.save();
}

<<<<<<< HEAD
export function handleMarketPriceDataUpdated(event: MarketPriceDataUpdated): void {
  const id = event.params.marketId.toString();
  const market = Market.load(id);
=======
export function handleMarketUpdated(event: MarketUpdated): void {
  const id = event.params.marketId.toString();
  const market = new Market(id);
>>>>>>> 45bb2bd2

  market.price = event.params.price;
  market.skew = event.params.skew;
  market.size = event.params.size;
  market.sizeDelta = event.params.sizeDelta;
  market.currentFundingRate = event.params.currentFundingRate;
  market.currentFundingVelocity = event.params.currentFundingVelocity;
  market.save();
}

<<<<<<< HEAD
=======
export function handleMarketPriceDataUpdated(event: MarketPriceDataUpdated): void {
  const id = event.params.marketId.toString();
  const market = Market.load(id);

  if (market) {
    market.feedId = event.params.feedId;
    market.save();
  }
}

>>>>>>> 45bb2bd2
export function handleFundingParametersSet(event: FundingParametersSet): void {
  const id = event.params.marketId.toString();
  const market = Market.load(id);

  if (market) {
    market.maxFundingVelocity = event.params.maxFundingVelocity;
    market.skewScale = event.params.skewScale;
    market.save();
  }
}

export function handleLockedOiRatioSet(event: LockedOiRatioSet): void {
  const id = event.params.marketId.toString();
  const market = Market.load(id);

  if (market) {
    market.lockedOiPercent = event.params.lockedOiRatioD18;
    market.save();
  }
}

export function handleLiquidationParametersSet(event: LiquidationParametersSet): void {
  const id = event.params.marketId.toString();
  const market = Market.load(id);

  if (market) {
    market.initialMarginRatioD18 = event.params.initialMarginRatioD18;
    market.liquidationRewardRatioD18 = event.params.liquidationRewardRatioD18;
    market.maintenanceMarginRatioD18 = event.params.maintenanceMarginRatioD18;
    market.maxSecondsInLiquidationWindow = event.params.maxSecondsInLiquidationWindow;
    market.minimumPositionMargin = event.params.minimumPositionMargin;
    market.maxLiquidationLimitAccumulationMultiplier =
      event.params.maxLiquidationLimitAccumulationMultiplier;
    market.save();
  }
}

export function handleOrderFeesSet(event: OrderFeesSet): void {
  const id = event.params.marketId.toString();
  const market = Market.load(id);

  if (market) {
    market.makerFee = event.params.makerFeeRatio;
    market.takerFee = event.params.takerFeeRatio;
    market.save();
  }
}<|MERGE_RESOLUTION|>--- conflicted
+++ resolved
@@ -21,15 +21,9 @@
   market.save();
 }
 
-<<<<<<< HEAD
-export function handleMarketPriceDataUpdated(event: MarketPriceDataUpdated): void {
-  const id = event.params.marketId.toString();
-  const market = Market.load(id);
-=======
 export function handleMarketUpdated(event: MarketUpdated): void {
   const id = event.params.marketId.toString();
   const market = new Market(id);
->>>>>>> 45bb2bd2
 
   market.price = event.params.price;
   market.skew = event.params.skew;
@@ -40,8 +34,6 @@
   market.save();
 }
 
-<<<<<<< HEAD
-=======
 export function handleMarketPriceDataUpdated(event: MarketPriceDataUpdated): void {
   const id = event.params.marketId.toString();
   const market = Market.load(id);
@@ -52,7 +44,6 @@
   }
 }
 
->>>>>>> 45bb2bd2
 export function handleFundingParametersSet(event: FundingParametersSet): void {
   const id = event.params.marketId.toString();
   const market = Market.load(id);
