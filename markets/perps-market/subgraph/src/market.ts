--- conflicted
+++ resolved
@@ -5,11 +5,11 @@
   LiquidationParametersSet,
   LockedOiRatioSet,
   OrderFeesSet,
-  MarketUpdated,
+  MarketUpdated as MarketUpdatedEvent,
   FactoryInitialized,
 } from '../generated/PerpsMarketProxy/PerpsMarketProxy';
 
-import { Market } from '../generated/schema';
+import { Market, MarketUpdated } from '../generated/schema';
 
 export function handleMarketCreated(event: MarketCreated): void {
   const id = event.params.perpsMarketId.toString();
@@ -21,15 +21,9 @@
   market.save();
 }
 
-<<<<<<< HEAD
-export function handleMarketPriceDataUpdated(event: MarketPriceDataUpdated): void {
-  const id = event.params.marketId.toString();
-  const market = Market.load(id);
-=======
-export function handleMarketUpdated(event: MarketUpdated): void {
+export function handleMarketUpdated(event: MarketUpdatedEvent): void {
   const id = event.params.marketId.toString();
   const market = new Market(id);
->>>>>>> 45bb2bd2
 
   market.price = event.params.price;
   market.skew = event.params.skew;
@@ -37,11 +31,31 @@
   market.sizeDelta = event.params.sizeDelta;
   market.currentFundingRate = event.params.currentFundingRate;
   market.currentFundingVelocity = event.params.currentFundingVelocity;
+
   market.save();
+
+  // create MarketUpdated entity
+  const marketUpdatedid =
+    event.params.marketId.toString() +
+    '-' +
+    event.block.number.toString() +
+    '-' +
+    event.logIndex.toString();
+
+  let marketUpdated = new MarketUpdated(marketUpdatedid);
+
+  marketUpdated.timestamp = event.block.timestamp;
+  marketUpdated.marketId = event.params.marketId;
+  marketUpdated.price = event.params.price;
+  marketUpdated.skew = event.params.skew;
+  marketUpdated.size = event.params.size;
+  marketUpdated.sizeDelta = event.params.sizeDelta;
+  marketUpdated.currentFundingRate = event.params.currentFundingRate;
+  marketUpdated.currentFundingVelocity = event.params.currentFundingVelocity;
+
+  marketUpdated.save();
 }
 
-<<<<<<< HEAD
-=======
 export function handleMarketPriceDataUpdated(event: MarketPriceDataUpdated): void {
   const id = event.params.marketId.toString();
   const market = Market.load(id);
@@ -52,7 +66,6 @@
   }
 }
 
->>>>>>> 45bb2bd2
 export function handleFundingParametersSet(event: FundingParametersSet): void {
   const id = event.params.marketId.toString();
   const market = Market.load(id);
