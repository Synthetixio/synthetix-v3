--- conflicted
+++ resolved
@@ -140,8 +140,6 @@
       `OnlyMarketOwner("${owner}", "${randomUserAddress}")`
     );
   });
-<<<<<<< HEAD
-=======
 
   it('get maxMarketValue', async () => {
     const maxMarketValue = await systems().PerpsMarket.getMaxMarketValue(marketId);
@@ -170,6 +168,12 @@
       settlementStrategy.priceVerificationContract,
       fixture.settlementStrategy.priceVerificationContract
     );
+  });
+
+  it('get orderFees', async () => {
+    const [makerFee, takerFee] = await systems().PerpsMarket.getOrderFees(marketId);
+    assertBn.equal(makerFee, fixture.orderFees.makerFee);
+    assertBn.equal(takerFee, fixture.orderFees.takerFee);
   });
 
   it('get fundingParameters', async () => {
@@ -195,5 +199,4 @@
       fixture.maxLiquidationLimitAccumulationMultiplier
     );
   });
->>>>>>> afb9a560
 });