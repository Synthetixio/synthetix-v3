--- conflicted
+++ resolved
@@ -98,30 +98,6 @@
     owner,
     accountIds: data.traderAccountIds,
   });
-<<<<<<< HEAD
-  const { globalConfig = {} } = data;
-  const { collateralMax } = globalConfig;
-  if (collateralMax) {
-    before('set collateral max', async () => {
-      for (const { synthId, maxAmount } of collateralMax) {
-        await systems()
-          .PerpsMarket.connect(owner())
-          .setMaxCollateralForSynthMarketId(synthId, maxAmount);
-      }
-    });
-  }
-  const { synthDeductionPriority } = globalConfig || {};
-  if (synthDeductionPriority) {
-    before('set synth deduction priority', async () => {
-      await systems()
-        .PerpsMarket.connect(owner())
-        .setSynthDeductionPriority(synthDeductionPriority!);
-    });
-  }
-
-  const { liquidationGuards } = globalConfig || {};
-  if (liquidationGuards) {
-=======
 
   // auto set all synth markets collaterals to max
   before('set collateral max', async () => {
@@ -138,20 +114,14 @@
     const synthIds = [bn(0), ...synthMarkets().map((s) => s.marketId())];
     await systems().PerpsMarket.connect(owner()).setSynthDeductionPriority(synthIds);
   });
-
-  if (data.liquidationGuards) {
->>>>>>> afb9a560
+  const { liquidationGuards } = data;
+  if (liquidationGuards) {
     before('set liquidation guards', async () => {
       await systems()
         .PerpsMarket.connect(owner())
         .setLiquidationRewardGuards(
-<<<<<<< HEAD
           liquidationGuards.minLiquidationReward,
           liquidationGuards.maxLiquidationReward
-=======
-          data.liquidationGuards!.minLiquidationReward,
-          data.liquidationGuards!.maxLiquidationReward
->>>>>>> afb9a560
         );
     });
   }
