import { PerpsMarket, bn, bootstrapMarkets } from './bootstrap';
import { calculateInterestRate, openPosition } from './helpers';
import Wei, { wei } from '@synthetixio/wei';
import { ethers } from 'ethers';
import { fastForwardTo, getTime } from '@synthetixio/core-utils/utils/hardhat/rpc';
import assertBn from '@synthetixio/core-utils/utils/assertions/assert-bignumber';
<<<<<<< HEAD
import { delegateCollateral } from '@synthetixio/main/test/common';
=======
import assertRevert from '@synthetixio/core-utils/utils/assertions/assert-revert';
>>>>>>> 75975f9f

const _SECONDS_IN_DAY = 24 * 60 * 60;

const _TRADER_SIZE = wei(200);
const _ETH_PRICE = wei(2000);
const _ETH_LOCKED_OI_RATIO = wei(1);

const interestRateParams = {
  lowUtilGradient: wei(0.0003),
  gradientBreakpoint: wei(0.75),
  highUtilGradient: wei(0.01),
};

<<<<<<< HEAD
describe('Position - interest rates', () => {
  const { systems, perpsMarkets, superMarketId, provider, owner, trader1, keeper, staker } =
=======
describe('Insolvent test', () => {
  const { systems, perpsMarkets, superMarketId, provider, trader1, keeper, staker } =
>>>>>>> 75975f9f
    bootstrapMarkets({
      interestRateParams: {
        lowUtilGradient: interestRateParams.lowUtilGradient.toBN(),
        gradientBreakpoint: interestRateParams.gradientBreakpoint.toBN(),
        highUtilGradient: interestRateParams.highUtilGradient.toBN(),
      },
      synthMarkets: [],
      perpsMarkets: [
        {
          lockedOiRatioD18: _ETH_LOCKED_OI_RATIO.toBN(),
          requestedMarketId: 25,
          name: 'Ether',
          token: 'snxETH',
          price: _ETH_PRICE.toBN(),
        },
      ],
      traderAccountIds: [2],
    });

  let ethMarket: PerpsMarket;

  before('identify actors', async () => {
    ethMarket = perpsMarkets()[0];
  });

  before('add collateral to margin', async () => {
    await systems().PerpsMarket.connect(trader1()).modifyCollateral(2, 0, bn(50_000));
  });

  const checkMarketInterestRate = () => {
    let currentInterestRate: Wei;
    it('has correct interest rate', async () => {
      const withdrawableUsd = wei(await systems().Core.getWithdrawableMarketUsd(superMarketId()));
      const totalCollateralValue = wei(await systems().PerpsMarket.totalGlobalCollateralValue());
      const delegatedCollateral = withdrawableUsd.sub(totalCollateralValue);

      const snxUsdValue = wei(await systems().PerpsMarket.globalCollateralValue(0));
      const minCredit = wei(await systems().PerpsMarket.minimumCredit(superMarketId())).sub(
        snxUsdValue
      );

      const utilRate = delegatedCollateral.gt(0) ? minCredit.div(delegatedCollateral) : wei(1);
      currentInterestRate = calculateInterestRate(utilRate, interestRateParams);
      assertBn.near(
        await systems().PerpsMarket.interestRate(),
        currentInterestRate.toBN(),
        bn(0.0001)
      );
      const { rate: expectedUtilizationRate } = await systems().PerpsMarket.utilizationRate();
      assertBn.near(expectedUtilizationRate, utilRate.toBN(), bn(0.0001));
    });

    return {
      currentInterestRate: () => currentInterestRate,
    };
  };

  before('fast forward time', async () => {
    await fastForwardTo((await getTime(provider())) + _SECONDS_IN_DAY * 10, provider());
  });

  let delegatedCollateralValue: Wei;
  before('undelegate', async () => {
    const currentCollateralAmount = await systems().Core.getPositionCollateral(
      1,
      1,
      systems().CollateralMock.address
    );
    console.log(currentCollateralAmount);
    // very low amount to make market insolvent
<<<<<<< HEAD
    await delegateCollateral(
      systems,
      owner(),
      staker(),
      1,
      1,
      systems().CollateralMock.address,
      wei(currentCollateralAmount).mul(wei(0.1)).toBN(),
      ethers.utils.parseEther('1')
    );
=======
    await systems()
      .Core.connect(staker())
      .delegateCollateral(
        1,
        1,
        systems().CollateralMock.address,
        wei(currentCollateralAmount).mul(wei(0.1)).toBN(),
        ethers.utils.parseEther('1')
      );
    // this ends up being total delegated collateral value
    delegatedCollateralValue = wei(200_000);
>>>>>>> 75975f9f
  });

  it('reverts if attempting to open position when market insolved', async () => {
    await assertRevert(
      systems()
        .PerpsMarket.connect(trader1())
        .commitOrder({
          marketId: ethMarket.marketId(),
          accountId: 2,
          sizeDelta: _TRADER_SIZE.toBN(),
          settlementStrategyId: ethMarket.strategyId(),
          acceptablePrice: _ETH_PRICE.mul(2).toBN(),
          referrer: ethers.constants.AddressZero,
          trackingCode: ethers.constants.HashZero,
        }),
      `ExceedsMarketCreditCapacity("${delegatedCollateralValue.toString(18, true)}", "${_TRADER_SIZE.mul(_ETH_PRICE).toString(18, true)}")`,
      systems().PerpsMarket
    );
  });

  describe('open position', () => {
    before(async () => {
      await openPosition({
        systems,
        provider,
        trader: trader1(),
        accountId: 2,
        keeper: keeper(),
        marketId: ethMarket.marketId(),
        sizeDelta: bn(50),
        settlementStrategyId: ethMarket.strategyId(),
        price: bn(2_000),
      });
    });

    it('reverts when attempting to open position above market credit capacity', async () => {
      await assertRevert(
        systems()
          .PerpsMarket.connect(trader1())
          .commitOrder({
            marketId: ethMarket.marketId(),
            accountId: 2,
            sizeDelta: bn(60),
            settlementStrategyId: ethMarket.strategyId(),
            acceptablePrice: _ETH_PRICE.mul(2).toBN(),
            referrer: ethers.constants.AddressZero,
            trackingCode: ethers.constants.HashZero,
          }),
        `ExceedsMarketCreditCapacity("${delegatedCollateralValue.toString(18, true)}", "${wei(60).add(wei(50)).mul(_ETH_PRICE).toString(18, true)}")`,
        systems().PerpsMarket
      );
    });

    it('reverts when attempting to open position in the opposite direction above market credit capacity', async () => {
      await assertRevert(
        systems()
          .PerpsMarket.connect(trader1())
          .commitOrder({
            marketId: ethMarket.marketId(),
            accountId: 2,
            sizeDelta: bn(-160),
            settlementStrategyId: ethMarket.strategyId(),
            acceptablePrice: _ETH_PRICE.mul(2).toBN(),
            referrer: ethers.constants.AddressZero,
            trackingCode: ethers.constants.HashZero,
          }),
        `ExceedsMarketCreditCapacity("${delegatedCollateralValue.toString(18, true)}", "${wei(60).add(wei(50)).mul(_ETH_PRICE).toString(18, true)}")`,
        systems().PerpsMarket
      );
    });
  });

  describe('open position with profit', () => {
    before('open 100 eth position', async () => {
      await openPosition({
        systems,
        provider,
        trader: trader1(),
        accountId: 2,
        keeper: keeper(),
        marketId: ethMarket.marketId(),
        sizeDelta: bn(50),
        settlementStrategyId: ethMarket.strategyId(),
        price: _ETH_PRICE.toBN(),
      });
    });

    checkMarketInterestRate();

    describe('close for large profit making market insolvent', () => {
      before('make price higher', async () => {
        await ethMarket.aggregator().mockSetCurrentPrice(bn(10_000));
      });

      before('close position', async () => {
        await openPosition({
          systems,
          provider,
          trader: trader1(),
          accountId: 2,
          keeper: keeper(),
          marketId: ethMarket.marketId(),
          sizeDelta: bn(-100),
          settlementStrategyId: ethMarket.strategyId(),
          price: bn(10_000),
        });
      });

      it('sets util rate at 1', async () => {
        const utilRate = await systems().PerpsMarket.utilizationRate();
        assertBn.equal(utilRate.rate, bn(1));
      });

      checkMarketInterestRate();
    });
  });
});<|MERGE_RESOLUTION|>--- conflicted
+++ resolved
@@ -4,11 +4,8 @@
 import { ethers } from 'ethers';
 import { fastForwardTo, getTime } from '@synthetixio/core-utils/utils/hardhat/rpc';
 import assertBn from '@synthetixio/core-utils/utils/assertions/assert-bignumber';
-<<<<<<< HEAD
 import { delegateCollateral } from '@synthetixio/main/test/common';
-=======
 import assertRevert from '@synthetixio/core-utils/utils/assertions/assert-revert';
->>>>>>> 75975f9f
 
 const _SECONDS_IN_DAY = 24 * 60 * 60;
 
@@ -22,13 +19,8 @@
   highUtilGradient: wei(0.01),
 };
 
-<<<<<<< HEAD
-describe('Position - interest rates', () => {
+describe('Insolvent test', () => {
   const { systems, perpsMarkets, superMarketId, provider, owner, trader1, keeper, staker } =
-=======
-describe('Insolvent test', () => {
-  const { systems, perpsMarkets, superMarketId, provider, trader1, keeper, staker } =
->>>>>>> 75975f9f
     bootstrapMarkets({
       interestRateParams: {
         lowUtilGradient: interestRateParams.lowUtilGradient.toBN(),
@@ -99,7 +91,6 @@
     );
     console.log(currentCollateralAmount);
     // very low amount to make market insolvent
-<<<<<<< HEAD
     await delegateCollateral(
       systems,
       owner(),
@@ -110,19 +101,8 @@
       wei(currentCollateralAmount).mul(wei(0.1)).toBN(),
       ethers.utils.parseEther('1')
     );
-=======
-    await systems()
-      .Core.connect(staker())
-      .delegateCollateral(
-        1,
-        1,
-        systems().CollateralMock.address,
-        wei(currentCollateralAmount).mul(wei(0.1)).toBN(),
-        ethers.utils.parseEther('1')
-      );
     // this ends up being total delegated collateral value
     delegatedCollateralValue = wei(200_000);
->>>>>>> 75975f9f
   });
 
   it('reverts if attempting to open position when market insolved', async () => {
