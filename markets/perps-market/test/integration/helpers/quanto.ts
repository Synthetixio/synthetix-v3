--- conflicted
+++ resolved
@@ -52,15 +52,10 @@
   baseAssetEndPrice: ethers.BigNumber;
   quantoAssetStartPrice: ethers.BigNumber;
   quantoAssetEndPrice: ethers.BigNumber;
-<<<<<<< HEAD
   quantoSizeDelta: ethers.BigNumber;
-}
-=======
-  baseAssetSizeDelta: ethers.BigNumber;
 };
 
 export const ONE_ETHER = ethers.utils.parseEther('1');
->>>>>>> 28c2d9c3
 
 /**
  * Calculates the PnL of a quanto position given the start
