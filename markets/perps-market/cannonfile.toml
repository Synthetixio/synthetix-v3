--- conflicted
+++ resolved
@@ -81,22 +81,6 @@
     "LiquidationModule",
     "MarketConfigurationModule",
     "GlobalPerpsMarketModule"
-<<<<<<< HEAD
-=======
-]
-depends = [
-    "import.synthetix",
-    "contract.CoreModule",
-    "contract.PerpsMarketFactoryModule",
-    "contract.AsyncOrderModule",
-    "contract.AsyncOrderSettlementModule",
-    "contract.PerpsAccountModule",
-    "contract.PerpsMarketModule",
-    "contract.FeatureFlagModule",
-    "contract.LiquidationModule",
-    "contract.MarketConfigurationModule",
-    "contract.GlobalPerpsMarketModule"
->>>>>>> cc4a8aeb
 ]
 
 [invoke.upgrade_proxy]
@@ -113,20 +97,12 @@
 from = "<%= settings.coreProxyOwner %>"
 func = "setSynthetix"
 args = ["<%= imports.synthetix.contracts.CoreProxy.address %>"]
-<<<<<<< HEAD
-=======
-depends = ["invoke.upgrade_proxy"]
->>>>>>> cc4a8aeb
 
 [invoke.setSpotMarket]
 target = ["PerpsMarketProxy"]
 from = "<%= settings.coreProxyOwner %>"
 func = "setSpotMarket"
 args = ["<%= imports.spotMarket.contracts.SpotMarketProxy.address %>"]
-<<<<<<< HEAD
-=======
-depends = ["invoke.upgrade_proxy", "import.spotMarket"]
->>>>>>> cc4a8aeb
 
 [invoke.init_account]
 target = ["PerpsMarketProxy"]
@@ -153,10 +129,6 @@
     "<%= formatBytes32String('registerMarket') %>",
     "<%= contracts.PerpsMarketProxy.address %>"
 ]
-<<<<<<< HEAD
-=======
-depends = ['invoke.upgrade_proxy']
->>>>>>> cc4a8aeb
 
 [invoke.addCreateMarketToFeatureFlag]
 target = ["PerpsMarketProxy"]
@@ -168,9 +140,5 @@
 target = ["PerpsMarketProxy"]
 func = "initializeFactory"
 from = "<%= settings.owner %>"
-<<<<<<< HEAD
-=======
-depends = ['invoke.setSynthetix']
->>>>>>> cc4a8aeb
 extra.superMarketId.event = "FactoryInitialized"
 extra.superMarketId.arg = 0