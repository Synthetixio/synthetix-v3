import assertRevert from '@synthetixio/core-utils/utils/assertions/assert-revert';
import assertBn from '@synthetixio/core-utils/utils/assertions/assert-bignumber';
import { ethers } from 'ethers';
import hre from 'hardhat';
import { LegacyMarket__factory } from '../../typechain-types';

import { LegacyMarket } from '../../typechain-types/contracts/LegacyMarket';

import Wei, { wei } from '@synthetixio/wei';
import assertEvent from '@synthetixio/core-utils/utils/assertions/assert-event';
import { snapshotCheckpoint } from '../utils';

async function getImpersonatedSigner(
  provider: ethers.providers.JsonRpcProvider,
  addr: string
): Promise<ethers.Signer> {
  await provider.send('hardhat_impersonateAccount', [addr]);

  return provider.getSigner(addr);
}

async function doForkDeploy() {
  return await hre.run('cannon:deploy', {
    dryRun: true,
    impersonate: '0xf39fd6e51aad88f6f4ce6ab8827279cfffb92266',
    fundSigners: true,
  });
}

describe('LegacyMarket', () => {
  let owner: ethers.Signer, snxStaker: ethers.Signer;

  let snxStakerAddress: string;

  let market: LegacyMarket;

  let addressResolver: ethers.Contract;
  let snxToken: ethers.Contract;
  let susdToken: ethers.Contract;
  let synthetixDebtShare: ethers.Contract;
  let liquidationRewards: ethers.Contract;
  let rewardEscrow: ethers.Contract;

  let v3System: ethers.Contract;
  let v3Account: ethers.Contract;
  let v3Usd: ethers.Contract;

  let cannonProvider: ethers.providers.JsonRpcProvider;

  before('deploy', async () => {
    const { provider, signers, outputs } =
      hre.network.name === 'cannon' ? await hre.run('cannon:build') : await doForkDeploy();

    [owner] = signers as ethers.Signer[];

    // default test user
    snxStakerAddress = '0x48914229deDd5A9922f44441ffCCfC2Cb7856Ee9';
    snxStaker = await getImpersonatedSigner(provider, snxStakerAddress);

    market = LegacyMarket__factory.connect(outputs.contracts.Proxy.address, snxStaker);

    addressResolver = new ethers.Contract(
      outputs.imports.v2x.contracts.AddressResolver.address,
      outputs.imports.v2x.contracts.AddressResolver.abi,
      provider
    );
    snxToken = new ethers.Contract(
      outputs.imports.v2x.contracts.ProxySynthetix.address,
      outputs.imports.v2x.contracts.Synthetix.abi,
      provider
    );
    susdToken = new ethers.Contract(
      outputs.imports.v2x.contracts.ProxysUSD.address,
      outputs.imports.v2x.contracts.ProxysUSD.abi,
      provider
    );
    synthetixDebtShare = new ethers.Contract(
      outputs.imports.v2x.contracts.SynthetixDebtShare.address,
      outputs.imports.v2x.contracts.SynthetixDebtShare.abi,
      provider
    );

    liquidationRewards = new ethers.Contract(
      outputs.imports.v2x.contracts.LiquidatorRewards.address,
      outputs.imports.v2x.contracts.LiquidatorRewards.abi,
      provider
    );
    rewardEscrow = new ethers.Contract(
      outputs.imports.v2x.contracts.RewardEscrowV2.address,
      outputs.imports.v2x.contracts.RewardEscrowV2.abi,
      provider
    );

    v3System = new ethers.Contract(
      outputs.imports.v3.contracts.CoreProxy.address,
      outputs.imports.v3.contracts.CoreProxy.abi,
      provider
    );
    v3Account = new ethers.Contract(
      outputs.imports.v3.contracts.AccountProxy.address,
      outputs.imports.v3.contracts.AccountProxy.abi,
      provider
    );
    v3Usd = new ethers.Contract(
      outputs.imports.v3.contracts.USDProxy.address,
      outputs.imports.v3.contracts.USDProxy.abi,
      provider
    );

    cannonProvider = provider;
  });

  const migratedAccountId = 1234;

  const restore = snapshotCheckpoint(() => cannonProvider);

  describe('convertUSD()', async () => {
    before(restore);

    before('approve', async () => {
      await susdToken.connect(snxStaker).approve(market.address, ethers.constants.MaxUint256);
    });

    it('fails when insufficient migrated collateral', async () => {
      await assertRevert(
        market.connect(snxStaker).convertUSD(wei(1).toBN()),
        'InsufficientCollateralMigrated("1000000000000000000", "0")',
        market
      );
    });

    describe('when some collateral has been migrated', async () => {
      const convertedAmount = wei(1);

      before('do migration', async () => {
        await snxToken.connect(snxStaker).approve(market.address, ethers.constants.MaxUint256);
        await market.connect(snxStaker).migrate(migratedAccountId);

        // sanity
        console.log(
          'coll',
          wei(
            (
              await v3System.getPositionCollateral(
                migratedAccountId,
                await v3System.getPreferredPool(),
                snxToken.address
              )
            ).value
          ).toString()
        );
        assertBn.gte(
          await v3System.getWithdrawableUsd(await market.marketId()),
          convertedAmount.toBN()
        );
      });

      it('fails when convertUSD is 0', async () => {
        await assertRevert(market.connect(snxStaker).convertUSD(0), 'InvalidParameter("amount"');
      });

      it('fails when insufficient source balance', async () => {
        // transfer away some of the sUSD so that we can see what happens when there is not balance
        await susdToken.connect(snxStaker).transfer(await owner.getAddress(), wei(500).toBN());
        await assertRevert(
          market.connect(snxStaker).convertUSD(wei(501).toBN()),
<<<<<<< HEAD
          `Error("Insufficient balance after any settlement owing")`
=======
          'Error("Insufficient balance after any settlement owing")'
>>>>>>> cd80bedb
        );
      });

      describe('when invoked', async () => {
        let txn: ethers.providers.TransactionReceipt;

        let beforeMarketBalance: Wei;

        before('record priors', async () => {
          beforeMarketBalance = wei(await v3System.getMarketNetIssuance(await market.marketId()));
        });

        before('when invoked', async () => {
          txn = await (await market.connect(snxStaker).convertUSD(convertedAmount.toBN())).wait();
        });

        it('burns v2 USD', async () => {
          assertBn.equal(await susdToken.balanceOf(await snxStaker.getAddress()), wei(499).toBN());
        });

        it('mints v3 USD', async () => {
          assertBn.equal(
            await v3Usd.balanceOf(await snxStaker.getAddress()),
            convertedAmount.toBN()
          );
        });

        it('reduced market balance', async () => {
          assertBn.equal(
            await v3System.getMarketNetIssuance(await market.marketId()),
            beforeMarketBalance.add(convertedAmount).toBN()
          );
        });

        it('emitted an event', async () => {
          await assertEvent(
            txn,
            `ConvertedUSD("${snxStakerAddress}", ${convertedAmount.toBN().toString()})`,
            market
          );
        });
      });
    });
  });

  function testMigrate(doMigrateCall: () => Promise<ethers.providers.TransactionResponse>) {
    describe('with a fake account with escrow entries and liquidation rewards', async () => {
      before('create escrow entries', async () => {
        await snxToken.connect(owner).approve(rewardEscrow.address, ethers.constants.MaxUint256);

        // just create it from this user's own SNX balance
        await rewardEscrow.connect(owner).createEscrowEntry(snxStakerAddress, wei(4).toBN(), 3600);

        // create a second entry for good measure
        await rewardEscrow.connect(owner).createEscrowEntry(snxStakerAddress, wei(2).toBN(), 1800);
      });

      before('create liquidation reward', async () => {
        // temporarily set synthetix address to different so we can call `notifyRewardAmount` below
        const preSynthetix = await addressResolver.getAddress(
          ethers.utils.formatBytes32String('Synthetix')
        );
        await addressResolver
          .connect(owner)
          .importAddresses(
            [ethers.utils.formatBytes32String('Synthetix')],
            [await owner.getAddress()]
          );
        await liquidationRewards.connect(owner).rebuildCache();

        await snxToken.connect(snxStaker).transfer(liquidationRewards.address, wei(1).toBN());
        await liquidationRewards.connect(owner).notifyRewardAmount(wei(1).toBN());

        await addressResolver
          .connect(owner)
          .importAddresses([ethers.utils.formatBytes32String('Synthetix')], [preSynthetix]);
        await liquidationRewards.connect(owner).rebuildCache();
      });

      // sanity
      let beforeCollateral: Wei;
      let beforeDebt: Wei;
      //let beforeDebtShares: Wei;
      before('calculate before values', async () => {
        beforeCollateral = wei(await snxToken.collateral(snxStakerAddress));
        beforeDebt = wei(
          await snxToken.debtBalanceOf(snxStakerAddress, ethers.utils.formatBytes32String('sUSD'))
        );
        //beforeDebtShares = wei(await synthetixDebtShare.balanceOf(snxStakerAddress));

        // sanity
        assertBn.equal(
          wei(await snxToken.balanceOf(snxStakerAddress))
            .add(1 + 2 + 4)
            .toBN(),
          beforeCollateral.toBN()
        );
      });

      describe('when invoked', () => {
        let txn: ethers.providers.TransactionReceipt;

        before('invoke', async () => {
          await snxToken.connect(snxStaker).approve(market.address, beforeCollateral.toBN());
          txn = await (await doMigrateCall()).wait();
        });

        it('cleared liquidation rewards balance', async () => {
          assertBn.equal(await liquidationRewards.earned(snxStakerAddress), 0);
        });

        it('removed all snx balance', async () => {
          assertBn.equal(await snxToken.balanceOf(snxStakerAddress), 0);
        });

        it('revoked escrow entries', async () => {
          assertBn.equal(await rewardEscrow.totalEscrowedAccountBalance(snxStakerAddress), 0);
        });

        it('has all collateral in v3 account', async () => {
          const collateralInfo = await v3System.getAccountCollateral(
            migratedAccountId,
            snxToken.address
          );
          assertBn.equal(collateralInfo.totalDeposited, beforeCollateral.toBN());
          assertBn.equal(collateralInfo.totalLocked, wei(7).toBN());
          assertBn.equal(collateralInfo.totalAssigned, beforeCollateral.toBN());
        });

        it('assigned whatever debt they had pre migration', async () => {
          const debt = await v3System.callStatic.getPositionDebt(
            migratedAccountId,
            await v3System.getPreferredPool(),
            snxToken.address
          );

          assertBn.gte(debt, beforeDebt.toBN().sub(100));

          assertBn.lte(debt, beforeDebt.toBN().add(100));
        });

        it('undertook debt shares from user account', async () => {
          assertBn.equal(await synthetixDebtShare.balanceOf(snxStakerAddress), 0);
        });

        it('sent v3 account to user', async () => {
          assertBn.equal(await v3Account.ownerOf(migratedAccountId), snxStakerAddress);
        });

        it('emitted an event', async () => {
          await assertEvent(txn, 'AccountMigrated', market);
        });
      });
    });
  }

  describe('migrate()', () => {
    before(restore);

    it('fails when no debt to migrate', async () => {
      await assertRevert(market.connect(owner).migrate(migratedAccountId), 'NothingToMigrate()');
    });

    testMigrate(async () => {
      return market.connect(snxStaker).migrate(migratedAccountId);
    });

    // the below tests are fork only
    if (hre.network.name === 'cannon') {
      describe('when all accounts migrate to v3', function () {
        before('get list of all staking accounts', async () => {});

        before('call migrate for all accounts', async () => {});

        it('assigned all snx debt to legacy market', async () => {});

        it('can withdraw v2 USD for v3 USD', async () => {});
      });
    }
  });

  describe('migrateOnBehalf()', () => {
    before(restore);

    it('only works for owner', async () => {});

    testMigrate(async () => {
      return market.connect(owner).migrateOnBehalf(snxStakerAddress, migratedAccountId);
    });
  });

  describe('setPauseStablecoinConversion', async () => {
    it('only works for owner', async () => {});

    it('sets the value', async () => {});
  });

  describe('setPauseMigration', async () => {
    it('only works for owner', async () => {});

    it('sets the value', async () => {});
  });
});<|MERGE_RESOLUTION|>--- conflicted
+++ resolved
@@ -164,11 +164,7 @@
         await susdToken.connect(snxStaker).transfer(await owner.getAddress(), wei(500).toBN());
         await assertRevert(
           market.connect(snxStaker).convertUSD(wei(501).toBN()),
-<<<<<<< HEAD
-          `Error("Insufficient balance after any settlement owing")`
-=======
           'Error("Insufficient balance after any settlement owing")'
->>>>>>> cd80bedb
         );
       });
 
