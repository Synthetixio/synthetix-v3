//SPDX-License-Identifier: MIT
pragma solidity ^0.8.0;

import "@synthetixio/main/contracts/interfaces/external/IMarket.sol";
import "synthetix/contracts/interfaces/ILiquidatorRewards.sol";
import "synthetix/contracts/interfaces/IIssuer.sol";
import "synthetix/contracts/interfaces/ISynthetixDebtShare.sol";

<<<<<<< HEAD
import { UUPSImplementation } from "@synthetixio/core-contracts/contracts/proxy/UUPSImplementation.sol";

import "./interfaces/ILegacyMarket.sol";

import "./interfaces/ISynthetix.sol";
import "./interfaces/IRewardEscrowV2.sol";
=======
import {UUPSImplementation} from "@synthetixio/core-contracts/contracts/proxy/UUPSImplementation.sol";

import "./interfaces/ILegacyMarket.sol";

import "./interfaces/external/ISynthetix.sol";
import "./interfaces/external/IRewardEscrowV2.sol";
>>>>>>> cd80bedb

import "@synthetixio/core-contracts/contracts/ownership/Ownable.sol";
import "@synthetixio/core-contracts/contracts/interfaces/IERC20.sol";
import "@synthetixio/core-contracts/contracts/interfaces/IERC721.sol";

import "@synthetixio/core-contracts/contracts/utils/DecimalMath.sol";
import "@synthetixio/core-contracts/contracts/errors/ParameterError.sol";

<<<<<<< HEAD
import "hardhat/console.sol";

=======
>>>>>>> cd80bedb
contract LegacyMarket is ILegacyMarket, Ownable, UUPSImplementation, IMarket {
    using DecimalMath for uint256;

    uint128 public marketId;
    bool public pauseStablecoinConversion;
    bool public pauseMigration;

    // used by _migrate to temporarily set reportedDebt to another value before
    uint tmpLockedDebt;

    IAddressResolver public v2xResolver;
    IV3CoreProxy public v3System;

    error NothingToMigrate();
    error InsufficientCollateralMigrated(uint amountRequested, uint amountAvailable);
    error Paused();

<<<<<<< HEAD
    event AccountMigrated(address indexed account, uint indexed accountId, uint collateralAmount, uint debtAmount);
    event ConvertedUSD(address indexed account, uint amount);

=======
    /**
     * @inheritdoc ILegacyMarket
     */
>>>>>>> cd80bedb
    function setSystemAddresses(
        IAddressResolver v2xResolverAddress,
        IV3CoreProxy v3SystemAddress
    ) external onlyOwner returns (bool didInitialize) {
        v2xResolver = v2xResolverAddress;
        v3System = v3SystemAddress;

        IERC20(v2xResolverAddress.getAddress("ProxySynthetix")).approve(
            address(v3SystemAddress),
            type(uint).max
        );

        return true;
    }

    /**
     * @inheritdoc ILegacyMarket
     */
    function registerMarket() external onlyOwner returns (uint128 newMarketId) {
        require(marketId == 0, "Market already registered");
        newMarketId = v3System.registerMarket(address(this));
        marketId = newMarketId;
    }

    /**
     * @inheritdoc IMarket
     */
    function reportedDebt(uint128 requestedMarketId) public view returns (uint) {
        if (marketId == requestedMarketId) {
<<<<<<< HEAD
            // in cases where we are in the middle of an account migration, we want to prevent the debt from changing, so we "lock" the value to the amount as the call starts 
=======
            // in cases where we are in the middle of an account migration, we want to prevent the debt from changing, so we "lock" the value to the amount as the call starts
>>>>>>> cd80bedb
            // so we can detect the increase and associate it properly later.
            if (tmpLockedDebt != 0) {
                return tmpLockedDebt;
            }

            IIssuer iss = IIssuer(v2xResolver.getAddress("Issuer"));

            // the amount of debt we are backing is whatever v2x reports is the amount of debt for the legacy market
            return iss.debtBalanceOf(address(this), "sUSD");
        }

        return 0;
    }

<<<<<<< HEAD
=======
    /**
     * @inheritdoc IMarket
     */
>>>>>>> cd80bedb
    function name(uint128) external pure returns (string memory) {
        return "Legacy Market";
    }

<<<<<<< HEAD
    function locked(
        uint128 /* requestedMarketId*/
    ) external pure returns (uint) {
=======
    /**
     * @inheritdoc IMarket
     */
    function locked(uint128 /* requestedMarketId*/) external pure returns (uint) {
>>>>>>> cd80bedb
        // legacy market never locks collateral
        return 0;
    }

    /**
     * @inheritdoc ILegacyMarket
     */
    function convertUSD(uint amount) external {
        if (pauseStablecoinConversion) {
            revert Paused();
        }

        if (amount == 0) {
            revert ParameterError.InvalidParameter("amount", "Should be non-zero");
        }

        if (amount > reportedDebt(marketId)) {
            revert InsufficientCollateralMigrated(amount, reportedDebt(marketId));
        }

        // get synthetix v2x addresses
        IERC20 oldUSD = IERC20(v2xResolver.getAddress("ProxysUSD"));
        ISynthetix oldSynthetix = ISynthetix(v2xResolver.getAddress("Synthetix"));

        // retrieve the sUSD from the user so we can burn it
        oldUSD.transferFrom(msg.sender, address(this), amount);

        // now burn it
        oldSynthetix.burnSynths(amount);

        // now mint same amount of snxUSD (called a "withdraw" in v3 land)
        v3System.withdrawMarketUsd(marketId, msg.sender, amount);

        emit ConvertedUSD(msg.sender, amount);
    }

    /**
     * @inheritdoc ILegacyMarket
     */
    function migrate(uint128 accountId) external {
        if (pauseMigration) {
            revert Paused();
        }

        _migrate(msg.sender, accountId);
    }

    /**
     * @inheritdoc ILegacyMarket
     */
    function migrateOnBehalf(address staker, uint128 accountId) external onlyOwner {
        _migrate(staker, accountId);
    }

    /**
     * @dev Migrates {staker} from V2 to {accountId} in V3.
     */
    function _migrate(address staker, uint128 accountId) internal {
        // find out how much debt is on the v2x system
        tmpLockedDebt = reportedDebt(marketId);

        // get the address of the synthetix v2x proxy contract so we can manipulate the debt
        ISynthetix oldSynthetix = ISynthetix(v2xResolver.getAddress("ProxySynthetix"));

        // ensure liquidator rewards are collected (have to do it here so escrow is up to date)
        ILiquidatorRewards(v2xResolver.getAddress("LiquidatorRewards")).getReward(staker);

        // get all the current vesting schedules (1000 is more entries than any account can possibly have)
<<<<<<< HEAD
        VestingEntries.VestingEntryWithID[] memory oldEscrows = IRewardEscrowV2(v2xResolver.getAddress("RewardEscrowV2"))
            .getVestingSchedules(staker, 0, 1000);
=======
        VestingEntries.VestingEntryWithID[] memory oldEscrows = IRewardEscrowV2(
            v2xResolver.getAddress("RewardEscrowV2")
        ).getVestingSchedules(staker, 0, 1000);
>>>>>>> cd80bedb

        // transfer all collateral from the user to our account
        (uint collateralMigrated, uint debtValueMigrated) = _gatherFromV2(staker);

        // start building the staker's v3 account
        v3System.createAccount(accountId);

        // put the collected collateral into their v3 account
        v3System.deposit(accountId, address(oldSynthetix), collateralMigrated);

        // create the most-equivalent mechanism for v3 to match the vesting entries: a "lock"
        uint curTime = block.timestamp;
        for (uint i = 0; i < oldEscrows.length; i++) {
            if (oldEscrows[i].endTime > curTime) {
                v3System.createLock(
                    accountId,
                    address(oldSynthetix),
                    oldEscrows[i].escrowAmount,
                    oldEscrows[i].endTime
                );
            }
        }

        // find out which pool is the spartan council pool
        uint128 preferredPoolId = v3System.getPreferredPool();

        // delegate to the resolved spartan council pool
<<<<<<< HEAD
        v3System.delegateCollateral(accountId, preferredPoolId, address(oldSynthetix), collateralMigrated, DecimalMath.UNIT);
=======
        v3System.delegateCollateral(
            accountId,
            preferredPoolId,
            address(oldSynthetix),
            collateralMigrated,
            DecimalMath.UNIT
        );
>>>>>>> cd80bedb

        // unlock the debt. now it will suddenly appear in subsequent call for association
        tmpLockedDebt = 0;

        // now we can associate the debt to a single staker
<<<<<<< HEAD
        v3System.associateDebt(marketId, preferredPoolId, address(oldSynthetix), accountId, debtValueMigrated);

        // send the built v3 account to the staker
        IERC721(v3System.getAccountTokenAddress()).safeTransferFrom(address(this), staker, accountId);
=======
        v3System.associateDebt(
            marketId,
            preferredPoolId,
            address(oldSynthetix),
            accountId,
            debtValueMigrated
        );

        // send the built v3 account to the staker
        IERC721(v3System.getAccountTokenAddress()).safeTransferFrom(
            address(this),
            staker,
            accountId
        );
>>>>>>> cd80bedb

        emit AccountMigrated(staker, accountId, collateralMigrated, debtValueMigrated);
    }

<<<<<<< HEAD
    function _gatherFromV2x(address staker) internal returns (uint totalCollateralAmount, uint totalDebtAmount) {
=======
    /**
     * @dev Moves the collateral and debt associated {staker} in the V2 system to this market.
     */
    function _gatherFromV2(
        address staker
    ) internal returns (uint totalCollateralAmount, uint totalDebtAmount) {
>>>>>>> cd80bedb
        // get v2x addresses needed to get all the resources from staker's account
        ISynthetix oldSynthetix = ISynthetix(v2xResolver.getAddress("ProxySynthetix"));
        ISynthetixDebtShare oldDebtShares = ISynthetixDebtShare(
            v2xResolver.getAddress("SynthetixDebtShare")
        );

        // find out how much collateral we will have to migrate when we are done
        uint unlockedSnx = IERC20(address(oldSynthetix)).balanceOf(staker);
        totalCollateralAmount = ISynthetix(v2xResolver.getAddress("Synthetix")).collateral(staker);

        // find out how much debt we will have when we are done
        uint debtSharesMigrated = oldDebtShares.balanceOf(staker);

        // we cannot create an account if there is no debt shares, or there is no collateral for any debt that exists (shouldn't be able to happen but sanity)
        if (totalCollateralAmount == 0 || debtSharesMigrated == 0) {
            revert NothingToMigrate();
        }

        // debt shares != debt, so we have to do the scaling by the debt ratio oracle value
        totalDebtAmount = _calculateDebtValueMigrated(debtSharesMigrated);

        // transfer debt shares first so we can remove SNX from user's account
        oldDebtShares.transferFrom(staker, address(this), debtSharesMigrated);

        // now get the collateral from the user's account
        IERC20(address(oldSynthetix)).transferFrom(staker, address(this), unlockedSnx);

        // any remaining escrow should be revoked and sent to the legacy market address
        if (unlockedSnx < totalCollateralAmount) {
            ISynthetix(v2xResolver.getAddress("Synthetix")).revokeAllEscrow(staker);
        }
    }

    /**
     * @inheritdoc ILegacyMarket
     */
    function setPauseStablecoinConversion(bool paused) external onlyOwner {
        pauseStablecoinConversion = paused;
    }

    /**
     * @inheritdoc ILegacyMarket
     */
    function setPauseMigration(bool paused) external onlyOwner {
        pauseMigration = paused;
    }

    /**
     * @dev Returns the amount of dollar-denominated debt associated with {debtSharesMigrated} in the V2 system.
     */
    function _calculateDebtValueMigrated(uint debtSharesMigrated) internal view returns (uint) {
        (uint totalSystemDebt, uint totalDebtShares, ) = IIssuer(v2xResolver.getAddress("Issuer"))
            .allNetworksDebtInfo();

        return (debtSharesMigrated * totalSystemDebt) / totalDebtShares;
    }

    /**
     * @inheritdoc IERC165
     */
    function supportsInterface(
        bytes4 interfaceId
    ) public view virtual override(IERC165) returns (bool) {
        return
            interfaceId == type(IMarket).interfaceId ||
            interfaceId == this.supportsInterface.selector;
    }

    function upgradeTo(address to) external onlyOwner {
        _upgradeTo(to);
    }
}<|MERGE_RESOLUTION|>--- conflicted
+++ resolved
@@ -6,21 +6,12 @@
 import "synthetix/contracts/interfaces/IIssuer.sol";
 import "synthetix/contracts/interfaces/ISynthetixDebtShare.sol";
 
-<<<<<<< HEAD
-import { UUPSImplementation } from "@synthetixio/core-contracts/contracts/proxy/UUPSImplementation.sol";
-
-import "./interfaces/ILegacyMarket.sol";
-
-import "./interfaces/ISynthetix.sol";
-import "./interfaces/IRewardEscrowV2.sol";
-=======
 import {UUPSImplementation} from "@synthetixio/core-contracts/contracts/proxy/UUPSImplementation.sol";
 
 import "./interfaces/ILegacyMarket.sol";
 
 import "./interfaces/external/ISynthetix.sol";
 import "./interfaces/external/IRewardEscrowV2.sol";
->>>>>>> cd80bedb
 
 import "@synthetixio/core-contracts/contracts/ownership/Ownable.sol";
 import "@synthetixio/core-contracts/contracts/interfaces/IERC20.sol";
@@ -29,11 +20,6 @@
 import "@synthetixio/core-contracts/contracts/utils/DecimalMath.sol";
 import "@synthetixio/core-contracts/contracts/errors/ParameterError.sol";
 
-<<<<<<< HEAD
-import "hardhat/console.sol";
-
-=======
->>>>>>> cd80bedb
 contract LegacyMarket is ILegacyMarket, Ownable, UUPSImplementation, IMarket {
     using DecimalMath for uint256;
 
@@ -51,15 +37,9 @@
     error InsufficientCollateralMigrated(uint amountRequested, uint amountAvailable);
     error Paused();
 
-<<<<<<< HEAD
-    event AccountMigrated(address indexed account, uint indexed accountId, uint collateralAmount, uint debtAmount);
-    event ConvertedUSD(address indexed account, uint amount);
-
-=======
-    /**
-     * @inheritdoc ILegacyMarket
-     */
->>>>>>> cd80bedb
+    /**
+     * @inheritdoc ILegacyMarket
+     */
     function setSystemAddresses(
         IAddressResolver v2xResolverAddress,
         IV3CoreProxy v3SystemAddress
@@ -89,11 +69,7 @@
      */
     function reportedDebt(uint128 requestedMarketId) public view returns (uint) {
         if (marketId == requestedMarketId) {
-<<<<<<< HEAD
-            // in cases where we are in the middle of an account migration, we want to prevent the debt from changing, so we "lock" the value to the amount as the call starts 
-=======
             // in cases where we are in the middle of an account migration, we want to prevent the debt from changing, so we "lock" the value to the amount as the call starts
->>>>>>> cd80bedb
             // so we can detect the increase and associate it properly later.
             if (tmpLockedDebt != 0) {
                 return tmpLockedDebt;
@@ -108,26 +84,17 @@
         return 0;
     }
 
-<<<<<<< HEAD
-=======
     /**
      * @inheritdoc IMarket
      */
->>>>>>> cd80bedb
     function name(uint128) external pure returns (string memory) {
         return "Legacy Market";
     }
 
-<<<<<<< HEAD
-    function locked(
-        uint128 /* requestedMarketId*/
-    ) external pure returns (uint) {
-=======
     /**
      * @inheritdoc IMarket
      */
     function locked(uint128 /* requestedMarketId*/) external pure returns (uint) {
->>>>>>> cd80bedb
         // legacy market never locks collateral
         return 0;
     }
@@ -196,14 +163,9 @@
         ILiquidatorRewards(v2xResolver.getAddress("LiquidatorRewards")).getReward(staker);
 
         // get all the current vesting schedules (1000 is more entries than any account can possibly have)
-<<<<<<< HEAD
-        VestingEntries.VestingEntryWithID[] memory oldEscrows = IRewardEscrowV2(v2xResolver.getAddress("RewardEscrowV2"))
-            .getVestingSchedules(staker, 0, 1000);
-=======
         VestingEntries.VestingEntryWithID[] memory oldEscrows = IRewardEscrowV2(
             v2xResolver.getAddress("RewardEscrowV2")
         ).getVestingSchedules(staker, 0, 1000);
->>>>>>> cd80bedb
 
         // transfer all collateral from the user to our account
         (uint collateralMigrated, uint debtValueMigrated) = _gatherFromV2(staker);
@@ -231,9 +193,6 @@
         uint128 preferredPoolId = v3System.getPreferredPool();
 
         // delegate to the resolved spartan council pool
-<<<<<<< HEAD
-        v3System.delegateCollateral(accountId, preferredPoolId, address(oldSynthetix), collateralMigrated, DecimalMath.UNIT);
-=======
         v3System.delegateCollateral(
             accountId,
             preferredPoolId,
@@ -241,18 +200,11 @@
             collateralMigrated,
             DecimalMath.UNIT
         );
->>>>>>> cd80bedb
 
         // unlock the debt. now it will suddenly appear in subsequent call for association
         tmpLockedDebt = 0;
 
         // now we can associate the debt to a single staker
-<<<<<<< HEAD
-        v3System.associateDebt(marketId, preferredPoolId, address(oldSynthetix), accountId, debtValueMigrated);
-
-        // send the built v3 account to the staker
-        IERC721(v3System.getAccountTokenAddress()).safeTransferFrom(address(this), staker, accountId);
-=======
         v3System.associateDebt(
             marketId,
             preferredPoolId,
@@ -267,21 +219,16 @@
             staker,
             accountId
         );
->>>>>>> cd80bedb
 
         emit AccountMigrated(staker, accountId, collateralMigrated, debtValueMigrated);
     }
 
-<<<<<<< HEAD
-    function _gatherFromV2x(address staker) internal returns (uint totalCollateralAmount, uint totalDebtAmount) {
-=======
     /**
      * @dev Moves the collateral and debt associated {staker} in the V2 system to this market.
      */
     function _gatherFromV2(
         address staker
     ) internal returns (uint totalCollateralAmount, uint totalDebtAmount) {
->>>>>>> cd80bedb
         // get v2x addresses needed to get all the resources from staker's account
         ISynthetix oldSynthetix = ISynthetix(v2xResolver.getAddress("ProxySynthetix"));
         ISynthetixDebtShare oldDebtShares = ISynthetixDebtShare(
