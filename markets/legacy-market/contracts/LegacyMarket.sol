//SPDX-License-Identifier: MIT
pragma solidity >=0.8.11 <0.9.0;

import {SafeCastU256} from "@synthetixio/core-contracts/contracts/utils/SafeCast.sol";
import "@synthetixio/main/contracts/interfaces/external/IMarket.sol";
import "./interfaces/external/ILiquidatorRewards.sol";
import "./interfaces/external/IIssuer.sol";
import "./interfaces/external/ISynthetixDebtShare.sol";

import {UUPSImplementation} from "@synthetixio/core-contracts/contracts/proxy/UUPSImplementation.sol";

import "./interfaces/ILegacyMarket.sol";
import "./interfaces/ISNXDistributor.sol";

import "./interfaces/external/ISynthetix.sol";
import "./interfaces/external/IRewardEscrowV2.sol";

import "@synthetixio/core-contracts/contracts/utils/ERC2771Context.sol";
import "@synthetixio/core-contracts/contracts/ownership/Ownable.sol";
import "@synthetixio/core-contracts/contracts/interfaces/IERC20.sol";
import "@synthetixio/core-contracts/contracts/interfaces/IERC721.sol";
import "@synthetixio/core-contracts/contracts/interfaces/IERC721Receiver.sol";

import "@synthetixio/core-contracts/contracts/utils/DecimalMath.sol";
import "@synthetixio/core-contracts/contracts/errors/ParameterError.sol";

contract LegacyMarket is ILegacyMarket, Ownable, UUPSImplementation, IMarket, IERC721Receiver {
    using SafeCastU256 for uint256;
    using DecimalMath for uint256;

    uint32 public constant MIN_DELEGATION_TIME = 86400 * 7; // 7 days, matches v2x limit for the longest time

    uint128 public marketId;
    bool public pauseStablecoinConversion;
    bool public pauseMigration;

    // used by _migrate to temporarily set reportedDebt to another value before
    uint128 private tmpLockedDebt;

    bool private migrationInProgress;

    IAddressResolver public v2xResolver;
    IV3CoreProxy public v3System;
    ISNXDistributor public rewardsDistributor;

<<<<<<< HEAD
    error MigrationInProgress();
=======
    // redefine event so it can be catched by ethers
    event MarketRegistered(
        address indexed marketAddress,
        uint128 indexed marketId,
        address indexed sender
    );

>>>>>>> ba86feba
    error MarketAlreadyRegistered(uint256 existingMarketId);
    error NothingToMigrate();
    error InsufficientCollateralMigrated(uint256 amountRequested, uint256 amountAvailable);
    error Paused();

    // solhint-disable-next-line no-empty-blocks
    constructor() Ownable(ERC2771Context._msgSender()) {}

    /**
     * @inheritdoc ILegacyMarket
     */
    function setSystemAddresses(
        IAddressResolver v2xResolverAddress,
        IV3CoreProxy v3SystemAddress,
        ISNXDistributor snxDistributor
    ) external onlyOwner returns (bool didInitialize) {
        v2xResolver = v2xResolverAddress;
        v3System = v3SystemAddress;
        rewardsDistributor = snxDistributor;

        IERC20(v2xResolverAddress.getAddress("ProxySynthetix")).approve(
            address(v3SystemAddress),
            type(uint256).max
        );

        return true;
    }

    /**
     * @inheritdoc ILegacyMarket
     */
    function registerMarket() external onlyOwner returns (uint128 newMarketId) {
        if (marketId != 0) {
            revert MarketAlreadyRegistered(marketId);
        }

        newMarketId = v3System.registerMarket(address(this));
        v3System.setMarketMinDelegateTime(newMarketId, MIN_DELEGATION_TIME);
        marketId = newMarketId;
    }

    /**
     * @inheritdoc IMarket
     */
    function reportedDebt(uint128 requestedMarketId) public view returns (uint256 debt) {
        if (marketId == requestedMarketId) {
            // in cases where we are in the middle of an account migration, we want to prevent the debt from changing, so we "lock" the value to the amount as the call starts
            // so we can detect the increase and associate it properly later.
            if (migrationInProgress) {
                return tmpLockedDebt;
            }

            IIssuer iss = IIssuer(v2xResolver.getAddress("Issuer"));

            // the amount of debt we are backing is whatever v2x reports is the amount of debt for the legacy market
            return iss.debtBalanceOf(address(this), "sUSD");
        }

        return 0;
    }

    /**
     * @inheritdoc IMarket
     */
    function name(uint128) external pure returns (string memory) {
        return "Legacy Market";
    }

    /**
     * @inheritdoc IMarket
     */
    function minimumCredit(
        uint128 /* requestedMarketId*/
    ) external pure returns (uint256 lockedAmount) {
        // legacy market never locks collateral
        return 0;
    }

    /**
     * @inheritdoc ILegacyMarket
     */
    function convertUSD(uint256 amount) external {
        if (pauseStablecoinConversion) {
            revert Paused();
        }

        if (amount == 0) {
            revert ParameterError.InvalidParameter("amount", "Should be non-zero");
        }

        if (amount > reportedDebt(marketId)) {
            revert InsufficientCollateralMigrated(amount, reportedDebt(marketId));
        }

        // get synthetix v2x addresses
        IERC20 oldUSD = IERC20(v2xResolver.getAddress("ProxysUSD"));
        ISynthetix oldSynthetix = ISynthetix(v2xResolver.getAddress("Synthetix"));
        IIssuer iss = IIssuer(v2xResolver.getAddress("Issuer"));

        // retrieve the sUSD from the user so we can burn it
        oldUSD.transferFrom(ERC2771Context._msgSender(), address(this), amount);

        // now burn it
        uint256 beforeDebt = iss.debtBalanceOf(address(this), "sUSD");
        oldSynthetix.burnSynths(amount);
        if (iss.debtBalanceOf(address(this), "sUSD") != beforeDebt - amount) {
            revert Paused();
        }

        // now mint same amount of snxUSD (called a "withdraw" in v3 land)
        v3System.withdrawMarketUsd(marketId, ERC2771Context._msgSender(), amount);

        emit ConvertedUSD(ERC2771Context._msgSender(), amount);
    }

    /**
     * @inheritdoc ILegacyMarket
     */
    function migrate(uint128 accountId) external {
        if (pauseMigration) {
            revert Paused();
        }

        _migrate(ERC2771Context._msgSender(), accountId);
    }

    /**
     * @inheritdoc ILegacyMarket
     */
    function migrateOnBehalf(address staker, uint128 accountId) external onlyOwner {
        _migrate(staker, accountId);
    }

    /**
     * @dev Migrates {staker} from V2 to {accountId} in V3.
     */
    function _migrate(address staker, uint128 accountId) internal {
        if (staker == address(this)) {
            revert ParameterError.InvalidParameter("staker", "must not be legacy market");
        }

        // sanity
        if (migrationInProgress) {
            revert MigrationInProgress();
        }

        // find out how much debt is on the v2x system
        tmpLockedDebt = reportedDebt(marketId).to128();
        migrationInProgress = true;

        // get the address of the synthetix v2x proxy contract so we can manipulate the debt
        ISynthetix oldSynthetix = ISynthetix(v2xResolver.getAddress("ProxySynthetix"));

        // ensure liquidator rewards are collected (have to do it here so escrow is up to date)
        ILiquidatorRewards(v2xResolver.getAddress("LiquidatorRewards")).getReward(staker);

        // get all the current vesting schedules (1000 is more entries than any account can possibly have)
        VestingEntries.VestingEntryWithID[] memory oldEscrows = IRewardEscrowV2(
            v2xResolver.getAddress("RewardEscrowV2")
        ).getVestingSchedules(staker, 0, 1000);

        // transfer all collateral from the user to our account
        (uint256 collateralMigrated, uint256 debtValueMigrated) = _gatherFromV2(staker);

        uint256 cratio = (collateralMigrated * v3System.getCollateralPrice(address(oldSynthetix))) /
            debtValueMigrated;

        // if the account needs to be liquidated, liquidate it here by unlocking the debt to all accounts and moving to a
        if (
            cratio < v3System.getCollateralConfiguration(address(oldSynthetix)).liquidationRatioD18
        ) {
            oldSynthetix.transfer(address(rewardsDistributor), collateralMigrated);
            rewardsDistributor.notifyRewardAmount(collateralMigrated);

            tmpLockedDebt = 0;
            migrationInProgress = false;

            emit AccountLiquidatedInMigration(
                staker,
                collateralMigrated,
                debtValueMigrated,
                cratio
            );

            return;
        }

        // start building the staker's v3 account
        v3System.createAccount(accountId);

        // put the collected collateral into their v3 account
        v3System.deposit(accountId, address(oldSynthetix), collateralMigrated);

        // create the most-equivalent mechanism for v3 to match the vesting entries: a "lock"
        uint256 curTime = block.timestamp;
        for (uint256 i = 0; i < oldEscrows.length; i++) {
            if (oldEscrows[i].endTime > curTime) {
                v3System.createLock(
                    accountId,
                    address(oldSynthetix),
                    oldEscrows[i].escrowAmount,
                    oldEscrows[i].endTime
                );
            }
        }

        // find out which pool is the spartan council pool
        uint128 preferredPoolId = v3System.getPreferredPool();

        // delegate to the resolved spartan council pool
        v3System.delegateCollateral(
            accountId,
            preferredPoolId,
            address(oldSynthetix),
            collateralMigrated,
            DecimalMath.UNIT
        );

        // unlock the debt. now it will suddenly appear in subsequent call for association
        tmpLockedDebt = 0;
        migrationInProgress = false;

        // now we can associate the debt to a single staker
        v3System.associateDebt(
            marketId,
            preferredPoolId,
            address(oldSynthetix),
            accountId,
            debtValueMigrated
        );

        // send the built v3 account to the staker
        IERC721(v3System.getAccountTokenAddress()).safeTransferFrom(
            address(this),
            staker,
            accountId
        );

        emit AccountMigrated(staker, accountId, collateralMigrated, debtValueMigrated);
    }

    /**
     * @dev Moves the collateral and debt associated {staker} in the V2 system to this market.
     */
    function _gatherFromV2(
        address staker
    ) internal returns (uint256 totalCollateralAmount, uint256 totalDebtAmount) {
        // get v2x addresses needed to get all the resources from staker's account
        ISynthetixDebtShare oldDebtShares = ISynthetixDebtShare(
            v2xResolver.getAddress("SynthetixDebtShare")
        );

        // find out how much collateral we will have to migrate when we are done
        totalCollateralAmount = ISynthetix(v2xResolver.getAddress("Synthetix")).collateral(staker);

        // find out how much debt we will have when we are done
        uint256 debtSharesMigrated = oldDebtShares.balanceOf(staker);

        // we cannot create an account if there is no debt shares, or there is no collateral for any debt that exists (shouldn't be able to happen but sanity)
        if (totalCollateralAmount == 0 || debtSharesMigrated == 0) {
            revert NothingToMigrate();
        }

        // debt shares != debt, so we have to do the scaling by the debt ratio oracle value
        totalDebtAmount = _calculateDebtValueMigrated(debtSharesMigrated);

        // transfer debt shares first so we can remove SNX from user's account
        oldDebtShares.transferFrom(staker, address(this), debtSharesMigrated);

        // now get the collateral from the user's account (will also get escrowed SNX)
        ISynthetix(v2xResolver.getAddress("Synthetix")).migrateAccountBalances(staker);
    }

    /**
     * @inheritdoc ILegacyMarket
     */
    function setPauseStablecoinConversion(bool paused) external onlyOwner {
        pauseStablecoinConversion = paused;

        emit PauseStablecoinConversionSet(ERC2771Context._msgSender(), paused);
    }

    /**
     * @inheritdoc ILegacyMarket
     */
    function setPauseMigration(bool paused) external onlyOwner {
        pauseMigration = paused;

        emit PauseMigrationSet(ERC2771Context._msgSender(), paused);
    }

    /**
     * @dev Returns the amount of dollar-denominated debt associated with {debtSharesMigrated} in the V2 system.
     */
    function _calculateDebtValueMigrated(
        uint256 debtSharesMigrated
    ) internal view returns (uint256 portionMigrated) {
        (uint256 totalSystemDebt, uint256 totalDebtShares, ) = IIssuer(
            v2xResolver.getAddress("Issuer")
        ).allNetworksDebtInfo();

        return (debtSharesMigrated * totalSystemDebt) / totalDebtShares;
    }

    /**
     * @inheritdoc IERC165
     */
    function supportsInterface(
        bytes4 interfaceId
    ) public view virtual override(IERC165) returns (bool) {
        return
            interfaceId == type(IMarket).interfaceId ||
            interfaceId == this.supportsInterface.selector;
    }

    function upgradeTo(address to) external onlyOwner {
        _upgradeTo(to);
    }

    function onERC721Received(
        address operator,
        address /*from*/,
        uint256 /*tokenId*/,
        bytes memory /*data*/
    ) external view override returns (bytes4) {
        if (operator != address(v3System)) {
            revert ParameterError.InvalidParameter("operator", "should be account token");
        }

        if (!migrationInProgress) {
            revert ParameterError.InvalidParameter("tokenId", "must be migrating account token");
        }

        return IERC721Receiver.onERC721Received.selector;
    }
}<|MERGE_RESOLUTION|>--- conflicted
+++ resolved
@@ -43,17 +43,14 @@
     IV3CoreProxy public v3System;
     ISNXDistributor public rewardsDistributor;
 
-<<<<<<< HEAD
     error MigrationInProgress();
-=======
+    
     // redefine event so it can be catched by ethers
     event MarketRegistered(
         address indexed marketAddress,
         uint128 indexed marketId,
         address indexed sender
     );
-
->>>>>>> ba86feba
     error MarketAlreadyRegistered(uint256 existingMarketId);
     error NothingToMigrate();
     error InsufficientCollateralMigrated(uint256 amountRequested, uint256 amountAvailable);
