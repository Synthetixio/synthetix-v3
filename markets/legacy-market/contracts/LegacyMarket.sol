//SPDX-License-Identifier: MIT
pragma solidity >=0.8.11 <0.9.0;

import {SafeCastU256} from "@synthetixio/core-contracts/contracts/utils/SafeCast.sol";
import "@synthetixio/main/contracts/interfaces/external/IMarket.sol";
import "./interfaces/external/ILiquidatorRewards.sol";
import "./interfaces/external/IIssuer.sol";
import "./interfaces/external/ISynthetixDebtShare.sol";

import {UUPSImplementation} from "@synthetixio/core-contracts/contracts/proxy/UUPSImplementation.sol";

import "./interfaces/ILegacyMarket.sol";

import "./interfaces/external/ISynthetix.sol";
import "./interfaces/external/IRewardEscrowV2.sol";

import "@synthetixio/core-contracts/contracts/ownership/Ownable.sol";
import "@synthetixio/core-contracts/contracts/interfaces/IERC20.sol";
import "@synthetixio/core-contracts/contracts/interfaces/IERC721.sol";
import "@synthetixio/core-contracts/contracts/interfaces/IERC721Receiver.sol";

import "@synthetixio/core-contracts/contracts/utils/DecimalMath.sol";
import "@synthetixio/core-contracts/contracts/errors/ParameterError.sol";

contract LegacyMarket is ILegacyMarket, Ownable, UUPSImplementation, IMarket, IERC721Receiver {
    using SafeCastU256 for uint256;
    using DecimalMath for uint256;

    uint32 public constant MIN_DELEGATION_TIME = 86400 * 7; // 7 days, matches v2x limit for the longest time

    uint128 public marketId;
    bool public pauseStablecoinConversion;
    bool public pauseMigration;

    // used by _migrate to temporarily set reportedDebt to another value before
<<<<<<< HEAD
    uint128 tmpLockedDebt;

    bool migrationInProgress;
=======
    uint256 internal tmpLockedDebt;
>>>>>>> fb63e9cc

    IAddressResolver public v2xResolver;
    IV3CoreProxy public v3System;

    error MigrationInProgress();
    error MarketAlreadyRegistered(uint256 existingMarketId);
    error NothingToMigrate();
    error InsufficientCollateralMigrated(uint256 amountRequested, uint256 amountAvailable);
    error Paused();

    // solhint-disable-next-line no-empty-blocks
    constructor() Ownable(msg.sender) {}

    /**
     * @inheritdoc ILegacyMarket
     */
    function setSystemAddresses(
        IAddressResolver v2xResolverAddress,
        IV3CoreProxy v3SystemAddress
    ) external onlyOwner returns (bool didInitialize) {
        v2xResolver = v2xResolverAddress;
        v3System = v3SystemAddress;

        IERC20(v2xResolverAddress.getAddress("ProxySynthetix")).approve(
            address(v3SystemAddress),
            type(uint256).max
        );

        return true;
    }

    /**
     * @inheritdoc ILegacyMarket
     */
    function registerMarket() external onlyOwner returns (uint128 newMarketId) {
        if (marketId != 0) {
            revert MarketAlreadyRegistered(marketId);
        }

        newMarketId = v3System.registerMarket(address(this));
        v3System.setMarketMinDelegateTime(newMarketId, MIN_DELEGATION_TIME);
        marketId = newMarketId;
    }

    /**
     * @inheritdoc IMarket
     */
    function reportedDebt(uint128 requestedMarketId) public view returns (uint256 debt) {
        if (marketId == requestedMarketId) {
            // in cases where we are in the middle of an account migration, we want to prevent the debt from changing, so we "lock" the value to the amount as the call starts
            // so we can detect the increase and associate it properly later.
            if (migrationInProgress) {
                return tmpLockedDebt;
            }

            IIssuer iss = IIssuer(v2xResolver.getAddress("Issuer"));

            // the amount of debt we are backing is whatever v2x reports is the amount of debt for the legacy market
            return iss.debtBalanceOf(address(this), "sUSD");
        }

        return 0;
    }

    /**
     * @inheritdoc IMarket
     */
    function name(uint128) external pure returns (string memory) {
        return "Legacy Market";
    }

    /**
     * @inheritdoc IMarket
     */
    function minimumCredit(
        uint128 /* requestedMarketId*/
    ) external pure returns (uint256 lockedAmount) {
        // legacy market never locks collateral
        return 0;
    }

    /**
     * @inheritdoc ILegacyMarket
     */
    function convertUSD(uint256 amount) external {
        if (pauseStablecoinConversion) {
            revert Paused();
        }

        if (amount == 0) {
            revert ParameterError.InvalidParameter("amount", "Should be non-zero");
        }

        if (amount > reportedDebt(marketId)) {
            revert InsufficientCollateralMigrated(amount, reportedDebt(marketId));
        }

        // get synthetix v2x addresses
        IERC20 oldUSD = IERC20(v2xResolver.getAddress("ProxysUSD"));
        ISynthetix oldSynthetix = ISynthetix(v2xResolver.getAddress("Synthetix"));
        IIssuer iss = IIssuer(v2xResolver.getAddress("Issuer"));

        // retrieve the sUSD from the user so we can burn it
        oldUSD.transferFrom(msg.sender, address(this), amount);

        // now burn it
        uint beforeDebt = iss.debtBalanceOf(address(this), "sUSD");
        oldSynthetix.burnSynths(amount);
        if (iss.debtBalanceOf(address(this), "sUSD") != beforeDebt - amount) {
            revert Paused();
        }

        // now mint same amount of snxUSD (called a "withdraw" in v3 land)
        v3System.withdrawMarketUsd(marketId, msg.sender, amount);

        emit ConvertedUSD(msg.sender, amount);
    }

    /**
     * @inheritdoc ILegacyMarket
     */
    function migrate(uint128 accountId) external {
        if (pauseMigration) {
            revert Paused();
        }

        _migrate(msg.sender, accountId);
    }

    /**
     * @inheritdoc ILegacyMarket
     */
    function migrateOnBehalf(address staker, uint128 accountId) external onlyOwner {
        _migrate(staker, accountId);
    }

    /**
     * @dev Migrates {staker} from V2 to {accountId} in V3.
     */
    function _migrate(address staker, uint128 accountId) internal {

        if (staker == address(this)) {
            revert ParameterError.InvalidParameter("staker", "must not be legacy market");
        }

        // sanity
        if (migrationInProgress) {
            revert MigrationInProgress();
        }

        // find out how much debt is on the v2x system
        tmpLockedDebt = reportedDebt(marketId).to128();
        migrationInProgress = true;

        // start building the staker's v3 account
        v3System.createAccount(accountId);

        // get the address of the synthetix v2x proxy contract so we can manipulate the debt
        ISynthetix oldSynthetix = ISynthetix(v2xResolver.getAddress("ProxySynthetix"));

        // ensure liquidator rewards are collected (have to do it here so escrow is up to date)
        ILiquidatorRewards(v2xResolver.getAddress("LiquidatorRewards")).getReward(staker);

        // get all the current vesting schedules (1000 is more entries than any account can possibly have)
        VestingEntries.VestingEntryWithID[] memory oldEscrows = IRewardEscrowV2(
            v2xResolver.getAddress("RewardEscrowV2")
        ).getVestingSchedules(staker, 0, 1000);

        // transfer all collateral from the user to our account
        (uint256 collateralMigrated, uint256 debtValueMigrated) = _gatherFromV2(staker);

        // put the collected collateral into their v3 account
        v3System.deposit(accountId, address(oldSynthetix), collateralMigrated);

        // create the most-equivalent mechanism for v3 to match the vesting entries: a "lock"
        uint256 curTime = block.timestamp;
        for (uint256 i = 0; i < oldEscrows.length; i++) {
            if (oldEscrows[i].endTime > curTime) {
                v3System.createLock(
                    accountId,
                    address(oldSynthetix),
                    oldEscrows[i].escrowAmount,
                    oldEscrows[i].endTime
                );
            }
        }

        // find out which pool is the spartan council pool
        uint128 preferredPoolId = v3System.getPreferredPool();

        // delegate to the resolved spartan council pool
        v3System.delegateCollateral(
            accountId,
            preferredPoolId,
            address(oldSynthetix),
            collateralMigrated,
            DecimalMath.UNIT
        );

        // unlock the debt. now it will suddenly appear in subsequent call for association
        tmpLockedDebt = 0;
        migrationInProgress = false;

        // now we can associate the debt to a single staker
        v3System.associateDebt(
            marketId,
            preferredPoolId,
            address(oldSynthetix),
            accountId,
            debtValueMigrated
        );

        // send the built v3 account to the staker
        IERC721(v3System.getAccountTokenAddress()).safeTransferFrom(
            address(this),
            staker,
            accountId
        );

        emit AccountMigrated(staker, accountId, collateralMigrated, debtValueMigrated);
    }

    /**
     * @dev Moves the collateral and debt associated {staker} in the V2 system to this market.
     */
    function _gatherFromV2(
        address staker
    ) internal returns (uint256 totalCollateralAmount, uint256 totalDebtAmount) {
        // get v2x addresses needed to get all the resources from staker's account
        ISynthetix oldSynthetix = ISynthetix(v2xResolver.getAddress("ProxySynthetix"));
        ISynthetixDebtShare oldDebtShares = ISynthetixDebtShare(
            v2xResolver.getAddress("SynthetixDebtShare")
        );

        // find out how much collateral we will have to migrate when we are done
        uint256 unlockedSnx = IERC20(address(oldSynthetix)).balanceOf(staker);
        totalCollateralAmount = ISynthetix(v2xResolver.getAddress("Synthetix")).collateral(staker);

        // find out how much debt we will have when we are done
        uint256 debtSharesMigrated = oldDebtShares.balanceOf(staker);

        // we cannot create an account if there is no debt shares, or there is no collateral for any debt that exists (shouldn't be able to happen but sanity)
        if (totalCollateralAmount == 0 || debtSharesMigrated == 0) {
            revert NothingToMigrate();
        }

        // debt shares != debt, so we have to do the scaling by the debt ratio oracle value
        totalDebtAmount = _calculateDebtValueMigrated(debtSharesMigrated);

        // transfer debt shares first so we can remove SNX from user's account
        oldDebtShares.transferFrom(staker, address(this), debtSharesMigrated);

        // now get the collateral from the user's account
        IERC20(address(oldSynthetix)).transferFrom(staker, address(this), unlockedSnx);

        // any remaining escrow should be revoked and sent to the legacy market address
        if (unlockedSnx < totalCollateralAmount) {
            ISynthetix(v2xResolver.getAddress("Synthetix")).migrateAccountBalances(staker);
        }
    }

    /**
     * @inheritdoc ILegacyMarket
     */
    function setPauseStablecoinConversion(bool paused) external onlyOwner {
        pauseStablecoinConversion = paused;

        emit PauseStablecoinConversionSet(msg.sender, paused);
    }

    /**
     * @inheritdoc ILegacyMarket
     */
    function setPauseMigration(bool paused) external onlyOwner {
        pauseMigration = paused;

        emit PauseMigrationSet(msg.sender, paused);
    }

    /**
     * @dev Returns the amount of dollar-denominated debt associated with {debtSharesMigrated} in the V2 system.
     */
    function _calculateDebtValueMigrated(
        uint256 debtSharesMigrated
    ) internal view returns (uint256 portionMigrated) {
        (uint256 totalSystemDebt, uint256 totalDebtShares, ) = IIssuer(
            v2xResolver.getAddress("Issuer")
        ).allNetworksDebtInfo();

        return (debtSharesMigrated * totalSystemDebt) / totalDebtShares;
    }

    /**
     * @inheritdoc IERC165
     */
    function supportsInterface(
        bytes4 interfaceId
    ) public view virtual override(IERC165) returns (bool) {
        return
            interfaceId == type(IMarket).interfaceId ||
            interfaceId == this.supportsInterface.selector;
    }

    function upgradeTo(address to) external onlyOwner {
        _upgradeTo(to);
    }

    function onERC721Received(
        address operator,
        address /*from*/,
        uint256 /*tokenId*/,
        bytes memory /*data*/
    ) external view override returns (bytes4) {
        if (operator != address(v3System)) {
            revert ParameterError.InvalidParameter("operator", "should be account token");
        }

        if (!migrationInProgress) {
            revert ParameterError.InvalidParameter("tokenId", "must be migrating account token");
        }

        return IERC721Receiver.onERC721Received.selector;
    }
}<|MERGE_RESOLUTION|>--- conflicted
+++ resolved
@@ -33,13 +33,9 @@
     bool public pauseMigration;
 
     // used by _migrate to temporarily set reportedDebt to another value before
-<<<<<<< HEAD
     uint128 tmpLockedDebt;
 
     bool migrationInProgress;
-=======
-    uint256 internal tmpLockedDebt;
->>>>>>> fb63e9cc
 
     IAddressResolver public v2xResolver;
     IV3CoreProxy public v3System;
