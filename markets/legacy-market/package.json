{
  "name": "@synthetixio/legacy-market",
  "version": "3.3.6",
  "description": "Contract for migration from v2x to v3",
  "private": true,
  "scripts": {
<<<<<<< HEAD
    "SKIP:build": "yarn build:contracts",
    "SKIP:build:contracts": "hardhat compile --force && hardhat storage:dump && CANNON_REGISTRY_PRIORITY=local hardhat cannon:build",
=======
    "build": "yarn build:contracts",
    "SKIP:storage:verify": "hardhat compile --force && hardhat storage:verify",
    "build:contracts": "hardhat compile --force && CANNON_REGISTRY_PRIORITY=local hardhat cannon:build",
>>>>>>> a4ddc4a7
    "test": "hardhat test",
    "coverage": "hardhat coverage --network hardhat",
    "clean": "hardhat clean",
    "compile-contracts": "hardhat compile",
    "size-contracts": "hardhat compile && hardhat size-contracts",
    "docgen": "hardhat docgen"
  },
  "keywords": [],
  "author": "",
  "license": "MIT",
  "devDependencies": {
    "@synthetixio/common-config": "workspace:*",
    "@synthetixio/core-utils": "workspace:*",
    "@synthetixio/docgen": "workspace:*",
    "@synthetixio/wei": "^2.74.4",
    "ethers": "^5.7.2",
    "hardhat": "^2.19.5",
    "solidity-docgen": "^0.6.0-beta.36"
  }
}<|MERGE_RESOLUTION|>--- conflicted
+++ resolved
@@ -4,14 +4,9 @@
   "description": "Contract for migration from v2x to v3",
   "private": true,
   "scripts": {
-<<<<<<< HEAD
-    "SKIP:build": "yarn build:contracts",
-    "SKIP:build:contracts": "hardhat compile --force && hardhat storage:dump && CANNON_REGISTRY_PRIORITY=local hardhat cannon:build",
-=======
+    "build:contracts": "hardhat compile --force && hardhat storage:dump && CANNON_REGISTRY_PRIORITY=local hardhat cannon:build",
     "build": "yarn build:contracts",
-    "SKIP:storage:verify": "hardhat compile --force && hardhat storage:verify",
-    "build:contracts": "hardhat compile --force && CANNON_REGISTRY_PRIORITY=local hardhat cannon:build",
->>>>>>> a4ddc4a7
+    "storage:verify": "hardhat compile --force && hardhat storage:verify",
     "test": "hardhat test",
     "coverage": "hardhat coverage --network hardhat",
     "clean": "hardhat clean",
