{
  "name": "synthetix-v3",
  "version": "0.0.0",
  "private": true,
  "description": "Mono Repo with Contracts and JS tooling",
  "repository": {
    "type": "git",
    "url": "git+https://github.com/Synthetixio/synthetix-v3.git"
  },
  "bugs": {
    "url": "https://github.com/Synthetixio/synthetix-v3/issues"
  },
  "author": "Synthetix",
  "license": "MIT",
  "homepage": "https://github.com/Synthetixio/synthetix-v3#readme",
  "scripts": {
    "clean": "yarn workspaces foreach --parallel --verbose run clean",
    "build-prerelease-dev": "git diff --exit-code && yarn lerna exec -- npm version prepatch --no-git-tag-version --no-workspaces-update && yarn && yarn build && git stash && yarn",
    "build": "yarn workspaces foreach --topological-dev --verbose run build",
    "test": "yarn workspaces foreach --parallel --verbose run test",
    "coverage": "yarn workspaces foreach --verbose run coverage",
    "lint:progress": "ESLINT_PROGRESS=true eslint --max-warnings=0 .",
    "lint:js": "prettier --check '**/*.{t,j}s' && eslint --max-warnings=0 '**/*.{t,j}s'",
    "lint:js:fix": "prettier --write '**/*.{t,j}s' && eslint --max-warnings=0 --fix '**/*.{t,j}s'",
    "lint:sol": "prettier --check '(protocol|utils|markets)/**/*.sol' && solhint utils/*/contracts/**/*.sol protocol/*/contracts/**/*.sol  markets/*/contracts/**/*.sol",
    "lint:sol:fix": "prettier --write '(protocol|utils|markets)/**/*.sol' && solhint --fix utils/*/contracts/**/*.sol protocol/*/contracts/**/*.sol markets/*/contracts/**/*.sol",
    "lint:quick": "pretty-quick --check --staged --pattern '**/*.(js|ts|sol)'",
    "lint:fix": "yarn lint:js:fix && yarn lint:sol:fix",
    "lint": "yarn lint:js && yarn lint:sol",
    "deps": "deps",
    "deps:fix": "deps --fix",
    "deps:mismatched": "deps-mismatched",
    "deps:circular": "deps-circular",
    "version": "yarn install && git stage yarn.lock",
    "cannon:setup": "cannon setup",
    "publish:release": "lerna publish --force-publish",
    "publish:dev": "lerna publish --force-publish --canary --dist-tag dev --preid dev.$(git rev-parse --short HEAD)",
    "publish-contracts": "yarn workspaces foreach --verbose run publish-contracts",
    "prepublishOnly": "node ./prepublishOnly.js",
    "docgen": "yarn workspaces foreach --verbose run docgen"
  },
  "devDependencies": {
    "@ethersproject/abi": "^5.7.0",
    "@ethersproject/providers": "^5.0.0",
    "@lerna-lite/cli": "1.17.0",
<<<<<<< HEAD
    "@lerna-lite/exec": "1.17.0",
=======
    "@nomiclabs/hardhat-ethers": "^2.2.3",
>>>>>>> d4d79b1b
    "@synthetixio/deps": "workspace:*",
    "@types/mocha": "10.0.1",
    "@types/node": "18.11.10",
    "@typescript-eslint/eslint-plugin": "5.45.0",
    "@typescript-eslint/parser": "5.45.0",
    "@usecannon/cli": "^2.4.17",
    "eslint": "8.29.0",
    "eslint-config-prettier": "8.5.0",
    "eslint-plugin-no-only-tests": "3.1.0",
    "pre-commit": "1.2.2",
    "prettier": "^2.8.8",
    "prettier-plugin-solidity": "1.0.0",
    "pretty-quick": "3.1.3",
    "solhint": "3.3.7",
    "solhint-plugin-numcast": "1.0.0",
    "typescript": "4.9.3"
  },
  "pre-commit": [
    "lint:quick"
  ],
  "workspaces": [
    "utils/**",
    "protocol/**",
    "markets/**"
  ],
  "engines": {
    "node": "^18.16.0"
  },
  "packageManager": "yarn@3.6.0"
}<|MERGE_RESOLUTION|>--- conflicted
+++ resolved
@@ -43,11 +43,8 @@
     "@ethersproject/abi": "^5.7.0",
     "@ethersproject/providers": "^5.0.0",
     "@lerna-lite/cli": "1.17.0",
-<<<<<<< HEAD
     "@lerna-lite/exec": "1.17.0",
-=======
     "@nomiclabs/hardhat-ethers": "^2.2.3",
->>>>>>> d4d79b1b
     "@synthetixio/deps": "workspace:*",
     "@types/mocha": "10.0.1",
     "@types/node": "18.11.10",
