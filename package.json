--- conflicted
+++ resolved
@@ -57,11 +57,7 @@
     "@types/node": "^18.18.9",
     "@typescript-eslint/eslint-plugin": "^6.10.0",
     "@typescript-eslint/parser": "^6.10.0",
-<<<<<<< HEAD
-    "@usecannon/cli": "^2.10.4",
-=======
     "@usecannon/cli": "2.10.4",
->>>>>>> 5a0ebfde
     "eslint": "^8.53.0",
     "eslint-plugin-no-only-tests": "^3.1.0",
     "lint-staged": "^15.0.2",
