--- conflicted
+++ resolved
@@ -73,7 +73,7 @@
     "@types/semver": "^7.5.8",
     "@typescript-eslint/eslint-plugin": "^8.4.0",
     "@typescript-eslint/parser": "^8.4.0",
-    "@usecannon/cli": "2.21.0",
+    "@usecannon/cli": "2.22.0",
     "eslint": "^9.9.1",
     "eslint-plugin-no-only-tests": "^3.1.0",
     "globals": "^15.9.0",
@@ -125,9 +125,5 @@
   "engines": {
     "node": "^20.17.0"
   },
-<<<<<<< HEAD
-  "packageManager": "yarn@4.6.0"
-=======
   "packageManager": "yarn@4.7.0"
->>>>>>> a6431a08
 }