{
  "name": "@synthetixio/core-modules",
  "version": "3.3.4",
  "publishConfig": {
    "access": "public"
  },
  "description": "Common contracts for Synthetix",
  "files": [
    "contracts",
    "!contracts/routers",
    "!contracts/modules/mocks"
  ],
  "scripts": {
    "clean": "hardhat clean",
    "test": "hardhat test",
    "coverage": "hardhat coverage --network hardhat",
    "compile-contracts": "hardhat compile",
    "size-contracts": "hardhat compile && hardhat size-contracts"
  },
  "keywords": [],
  "author": "Synthetix",
  "license": "MIT",
  "devDependencies": {
    "@foundry-rs/hardhat-anvil": "^0.1.7",
    "@synthetixio/common-config": "workspace:*",
    "@synthetixio/core-utils": "workspace:*",
    "@synthetixio/router": "^3.3.0",
    "@types/debug": "^4.1.9",
    "ethers": "^5.7.2",
<<<<<<< HEAD
    "get-port": "^7.0.0",
    "hardhat": "^2.17.4"
=======
    "hardhat": "^2.19.0"
>>>>>>> 4ebc0d27
  },
  "gitHead": "ba5a9730df248cd1999b5a6fd1bf67b307b95eec"
}<|MERGE_RESOLUTION|>--- conflicted
+++ resolved
@@ -27,12 +27,8 @@
     "@synthetixio/router": "^3.3.0",
     "@types/debug": "^4.1.9",
     "ethers": "^5.7.2",
-<<<<<<< HEAD
     "get-port": "^7.0.0",
-    "hardhat": "^2.17.4"
-=======
     "hardhat": "^2.19.0"
->>>>>>> 4ebc0d27
   },
   "gitHead": "ba5a9730df248cd1999b5a6fd1bf67b307b95eec"
 }