--- conflicted
+++ resolved
@@ -9,11 +9,7 @@
 
 const parseEther = ethers.utils.parseEther;
 
-<<<<<<< HEAD
-describe.only('DecayTokenModule', () => {
-=======
-describe.skip('DecayTokenModule', () => {
->>>>>>> be6a6e87
+describe('DecayTokenModule', () => {
   const { getContractBehindProxy, getSigners, getProvider } = bootstrap({
     implementation: 'DecayTokenModuleRouter',
   });
