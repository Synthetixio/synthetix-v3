--- conflicted
+++ resolved
@@ -25,14 +25,9 @@
         bool simulatingUpgrade;
     }
     function _proxyStore() internal pure returns (ProxyStore storage store) {
-<<<<<<< HEAD
-        assembly {
-            store.slot := 0x32402780481dd8149e50baad867f01da72e2f7d02639a6fe378dbd80b6bb446e
-=======
         bytes32 s = _slotProxyStorage;
         assembly {
             store.slot := s
->>>>>>> 31ce5fd3
         }
     }
 }