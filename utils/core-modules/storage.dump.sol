// SPDX-License-Identifier: UNLICENSED
pragma solidity >=0.4.22<0.9.0;

// @custom:artifact @synthetixio/core-contracts/contracts/ownership/OwnableStorage.sol:OwnableStorage
library OwnableStorage {
    bytes32 private constant _SLOT_OWNABLE_STORAGE = keccak256(abi.encode("io.synthetix.core-contracts.Ownable"));
    struct Data {
        bool initialized;
        address owner;
        address nominatedOwner;
    }
    function load() internal pure returns (Data storage store) {
        bytes32 s = _SLOT_OWNABLE_STORAGE;
        assembly {
            store.slot := s
        }
    }
}

// @custom:artifact @synthetixio/core-contracts/contracts/proxy/ProxyStorage.sol:ProxyStorage
contract ProxyStorage {
    bytes32 private constant _SLOT_PROXY_STORAGE = keccak256(abi.encode("io.synthetix.core-contracts.Proxy"));
    struct ProxyStore {
        address implementation;
        bool simulatingUpgrade;
    }
    function _proxyStore() internal pure returns (ProxyStore storage store) {
        bytes32 s = _SLOT_PROXY_STORAGE;
<<<<<<< HEAD
=======
        assembly {
            store.slot := s
        }
    }
}

// @custom:artifact @synthetixio/core-contracts/contracts/token/ERC20Storage.sol:ERC20Storage
library ERC20Storage {
    bytes32 private constant _SLOT_ERC20_STORAGE = keccak256(abi.encode("io.synthetix.core-contracts.ERC20"));
    struct Data {
        string name;
        string symbol;
        uint8 decimals;
        mapping(address => uint256) balanceOf;
        mapping(address => mapping(address => uint256)) allowance;
        uint256 totalSupply;
    }
    function load() internal pure returns (Data storage store) {
        bytes32 s = _SLOT_ERC20_STORAGE;
        assembly {
            store.slot := s
        }
    }
}

// @custom:artifact @synthetixio/core-contracts/contracts/token/ERC721EnumerableStorage.sol:ERC721EnumerableStorage
library ERC721EnumerableStorage {
    bytes32 private constant _SLOT_ERC721_ENUMERABLE_STORAGE = keccak256(abi.encode("io.synthetix.core-contracts.ERC721Enumerable"));
    struct Data {
        mapping(uint256 => uint256) ownedTokensIndex;
        mapping(uint256 => uint256) allTokensIndex;
        mapping(address => mapping(uint256 => uint256)) ownedTokens;
        uint256[] allTokens;
    }
    function load() internal pure returns (Data storage store) {
        bytes32 s = _SLOT_ERC721_ENUMERABLE_STORAGE;
        assembly {
            store.slot := s
        }
    }
}

// @custom:artifact @synthetixio/core-contracts/contracts/token/ERC721Storage.sol:ERC721Storage
library ERC721Storage {
    bytes32 private constant _SLOT_ERC721_STORAGE = keccak256(abi.encode("io.synthetix.core-contracts.ERC721"));
    struct Data {
        string name;
        string symbol;
        string baseTokenURI;
        mapping(uint256 => address) ownerOf;
        mapping(address => uint256) balanceOf;
        mapping(uint256 => address) tokenApprovals;
        mapping(address => mapping(address => bool)) operatorApprovals;
    }
    function load() internal pure returns (Data storage store) {
        bytes32 s = _SLOT_ERC721_STORAGE;
        assembly {
            store.slot := s
        }
    }
}

// @custom:artifact @synthetixio/core-contracts/contracts/utils/SetUtil.sol:SetUtil
library SetUtil {
    struct UintSet {
        Bytes32Set raw;
    }
    struct AddressSet {
        Bytes32Set raw;
    }
    struct Bytes32Set {
        bytes32[] _values;
        mapping(bytes32 => uint) _positions;
    }
}

// @custom:artifact contracts/modules/NftModule.sol:NftModule
contract NftModule {
    bytes32 internal constant _INITIALIZED_NAME = "NftModule";
}

// @custom:artifact contracts/storage/AssociatedSystem.sol:AssociatedSystem
library AssociatedSystem {
    bytes32 public constant KIND_ERC20 = "erc20";
    bytes32 public constant KIND_ERC721 = "erc721";
    bytes32 public constant KIND_UNMANAGED = "unmanaged";
    struct Data {
        address proxy;
        address impl;
        bytes32 kind;
    }
    function load(bytes32 id) internal pure returns (Data storage store) {
        bytes32 s = keccak256(abi.encode("io.synthetix.core-modules.AssociatedSystem", id));
        assembly {
            store.slot := s
        }
    }
}

// @custom:artifact contracts/storage/FeatureFlag.sol:FeatureFlag
library FeatureFlag {
    struct Data {
        bytes32 name;
        bool allowAll;
        SetUtil.AddressSet permissionedAddresses;
    }
    function load(bytes32 featureName) internal pure returns (Data storage store) {
        bytes32 s = keccak256(abi.encode("io.synthetix.core-modules.FeatureFlag", featureName));
        assembly {
            store.slot := s
        }
    }
}

// @custom:artifact contracts/storage/Initialized.sol:Initialized
library Initialized {
    struct Data {
        bool initialized;
    }
    function load(bytes32 id) internal pure returns (Data storage store) {
        bytes32 s = keccak256(abi.encode("io.synthetix.code-modules.Initialized", id));
        assembly {
            store.slot := s
        }
    }
}

// @custom:artifact contracts/storage/SampleStorage.sol:SampleStorage
library SampleStorage {
    bytes32 private constant _SLOT_SAMPLE_STORAGE = keccak256(abi.encode("io.synthetix.core-modules.Sample"));
    struct Data {
        uint someValue;
        uint protectedValue;
    }
    function load() internal pure returns (Data storage store) {
        bytes32 s = _SLOT_SAMPLE_STORAGE;
>>>>>>> 6bd0bb37
        assembly {
            store.slot := s
        }
    }
}

// @custom:artifact @synthetixio/core-contracts/contracts/token/ERC20Storage.sol:ERC20Storage
library ERC20Storage {
    bytes32 private constant _SLOT_ERC20_STORAGE = keccak256(abi.encode("io.synthetix.core-contracts.ERC20"));
    struct Data {
        string name;
        string symbol;
        uint8 decimals;
        mapping(address => uint256) balanceOf;
        mapping(address => mapping(address => uint256)) allowance;
        uint256 totalSupply;
    }
    function load() internal pure returns (Data storage store) {
        bytes32 s = _SLOT_ERC20_STORAGE;
        assembly {
            store.slot := s
        }
    }
}

// @custom:artifact @synthetixio/core-contracts/contracts/utils/DecimalMath.sol:DecimalMath
library DecimalMath {
    uint256 public constant UNIT = 1e18;
    int256 public constant UNIT_INT = int256(UNIT);
    uint128 public constant UNIT_UINT128 = uint128(UNIT);
    int128 public constant UNIT_INT128 = int128(UNIT_INT);
    uint256 public constant UNIT_PRECISE = 1e27;
    int256 public constant UNIT_PRECISE_INT = int256(UNIT_PRECISE);
    int128 public constant UNIT_PRECISE_INT128 = int128(UNIT_PRECISE_INT);
    uint256 public constant PRECISION_FACTOR = 9;
}

// @custom:artifact contracts/storage/DecayToken.sol:DecayToken
library DecayToken {
    bytes32 private constant _SLOT_DECAY_TOKEN_STORAGE = keccak256(abi.encode("io.synthetix.core-contracts.DecayToken"));
    struct Data {
        uint256 interestRate;
        uint256 epochStart;
        uint256 totalSupplyAtEpochStart;
    }
    function load() internal pure returns (Data storage store) {
        bytes32 s = _SLOT_DECAY_TOKEN_STORAGE;
        assembly {
            store.slot := s
        }
    }
}

// @custom:artifact hardhat/console.sol:console
library console {
    address internal constant CONSOLE_ADDRESS = address(0x000000000000000000636F6e736F6c652e6c6f67);
}<|MERGE_RESOLUTION|>--- conflicted
+++ resolved
@@ -26,8 +26,6 @@
     }
     function _proxyStore() internal pure returns (ProxyStore storage store) {
         bytes32 s = _SLOT_PROXY_STORAGE;
-<<<<<<< HEAD
-=======
         assembly {
             store.slot := s
         }
@@ -164,7 +162,6 @@
     }
     function load() internal pure returns (Data storage store) {
         bytes32 s = _SLOT_SAMPLE_STORAGE;
->>>>>>> 6bd0bb37
         assembly {
             store.slot := s
         }
