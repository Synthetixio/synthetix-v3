--- conflicted
+++ resolved
@@ -7,53 +7,7 @@
  * @title Module wrapping an ERC20 token implementation.
  * @notice the contract uses A = P(1 + r/n)**nt formula compounded every second to calculate decay amount at any moment
  */
-<<<<<<< HEAD
-interface IDecayTokenModule is IERC20 {
-    /**
-     * @notice Thrown if decay rate is set greater than 10**18 per second
-     */
-    error InvalidDecayRate();
-
-    /**
-     * @notice Returns wether the token has been initialized.
-     * @return A boolean with the result of the query.
-     */
-    function isInitialized() external returns (bool);
-
-    /**
-     * @notice Initializes the token with name, symbol, and decimals.
-     */
-    function initialize(
-        string memory tokenName,
-        string memory tokenSymbol,
-        uint8 tokenDecimals
-    ) external;
-
-    /**
-     * @notice Allows the owner to mint tokens.
-     * @param to The address to receive the newly minted tokens.
-     * @param amount The amount of tokens to mint.
-     */
-    function mint(address to, uint256 amount) external;
-
-    /**
-     * @notice Allows the owner to burn tokens.
-     * @param to The address whose tokens will be burnt.
-     * @param amount The amount of tokens to burn.
-     */
-    function burn(address to, uint256 amount) external;
-
-    /**
-     * @notice Allows an address that holds tokens to provide allowance to another.
-     * @param from The address that is providing allowance.
-     * @param spender The address that is given allowance.
-     * @param amount The amount of shares as allowance being given.
-     */
-    function setAllowance(address from, address spender, uint256 amount) external;
-
-=======
 interface IDecayTokenModule is ITokenModule {
->>>>>>> 50957e55
     /**
      * @notice Updates the decay rate for a year
      * @param _rate The decay rate with 18 decimals (1e16 means 1% decay per year).
