{
  "name": "@synthetixio/core-contracts",
<<<<<<< HEAD
  "version": "3.2.0-xchain.0",
=======
  "version": "3.3.4",
>>>>>>> ddde448f
  "publishConfig": {
    "access": "public"
  },
  "description": "Base solidity contracts",
  "author": "Synthetix",
  "license": "MIT",
  "keywords": [
    "hardhat",
    "solidity",
    "proxy",
    "ownership"
  ],
  "files": [
    "contracts",
    "!contracts/mocks"
  ],
  "scripts": {
    "clean": "hardhat clean",
    "test": "hardhat test --network hardhat",
    "coverage": "hardhat coverage --network hardhat",
    "compile-contracts": "hardhat compile",
    "size-contracts": "hardhat compile && hardhat size-contracts"
  },
  "devDependencies": {
    "@ethersproject/abstract-provider": "^5.7.0",
    "@ethersproject/bignumber": "^5.7.0",
    "@synthetixio/common-config": "workspace:*",
    "@synthetixio/core-utils": "workspace:*",
    "ethers": "^5.7.2",
    "hardhat": "2.17.2"
  },
  "gitHead": "ba5a9730df248cd1999b5a6fd1bf67b307b95eec",
  "depcheck": {
    "ignoreMatches": [
      "@ethersproject/abi",
      "@ethersproject/providers",
      "@nomiclabs/hardhat-ethers"
    ]
  }
}<|MERGE_RESOLUTION|>--- conflicted
+++ resolved
@@ -1,10 +1,6 @@
 {
   "name": "@synthetixio/core-contracts",
-<<<<<<< HEAD
-  "version": "3.2.0-xchain.0",
-=======
-  "version": "3.3.4",
->>>>>>> ddde448f
+  "version": "3.3.4-xchain.0",
   "publishConfig": {
     "access": "public"
   },
