--- conflicted
+++ resolved
@@ -11,12 +11,7 @@
   "devDependencies": {
     "@nomiclabs/hardhat-ethers": "2.2.1",
     "@nomiclabs/hardhat-etherscan": "3.1.3",
-<<<<<<< HEAD
-    "@synthetixio/hardhat-storage": "3.2.0-xchain.0",
-    "@synthetixio/router": "3.1.1",
-=======
     "@synthetixio/hardhat-storage": "workspace:*",
->>>>>>> 8d809957
     "@typechain/ethers-v5": "10.1.0",
     "@typechain/hardhat": "6.1.3",
     "@usecannon/builder": "2.4.15",
