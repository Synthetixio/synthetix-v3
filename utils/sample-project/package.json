--- conflicted
+++ resolved
@@ -6,14 +6,9 @@
   "scripts": {
     "clean": "hardhat clean",
     "build": "yarn build:contracts",
-<<<<<<< HEAD
     "build:contracts": "hardhat compile --force && hardhat storage:dump && CANNON_REGISTRY_PRIORITY=local hardhat cannon:build",
     "check:storage": "git diff --exit-code storage.dump.json",
-=======
     "storage:verify": "hardhat compile --force && hardhat storage:verify",
-    "build:contracts": "hardhat compile --force && CANNON_REGISTRY_PRIORITY=local hardhat cannon:build",
-    "check:storage": "git diff --exit-code storage.dump.sol",
->>>>>>> a4ddc4a7
     "test": "hardhat test",
     "coverage": "hardhat coverage --network hardhat"
   },
