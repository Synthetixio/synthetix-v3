--- conflicted
+++ resolved
@@ -20,11 +20,7 @@
     "@synthetixio/router": "^3.3.0",
     "ethers": "^5.7.2",
     "hardhat": "^2.19.0",
-<<<<<<< HEAD
-    "hardhat-cannon": "^2.10.4",
-=======
     "hardhat-cannon": "2.10.4",
->>>>>>> 5a0ebfde
     "solidity-coverage": "^0.8.5"
   }
 }