//SPDX-License-Identifier: MIT
pragma solidity >=0.8.11 <0.9.0;

import "../interfaces/IAnotherModule.sol";

contract AnotherModule is IAnotherModule {
    uint256 private constant _SIXTY_FOUR = 64;
<<<<<<< HEAD
=======
    // solhint-disable-next-line immutable-vars-naming
>>>>>>> a4ddc4a7
    uint256 private immutable _LEET = 1337;

    function getAnotherValue() public pure override returns (uint256) {
        return _SIXTY_FOUR;
    }

    function getAnotherImmutableValue() public pure override returns (uint256) {
        return _LEET;
    }
}<|MERGE_RESOLUTION|>--- conflicted
+++ resolved
@@ -5,10 +5,7 @@
 
 contract AnotherModule is IAnotherModule {
     uint256 private constant _SIXTY_FOUR = 64;
-<<<<<<< HEAD
-=======
     // solhint-disable-next-line immutable-vars-naming
->>>>>>> a4ddc4a7
     uint256 private immutable _LEET = 1337;
 
     function getAnotherValue() public pure override returns (uint256) {
