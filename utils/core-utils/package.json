--- conflicted
+++ resolved
@@ -39,11 +39,7 @@
   "devDependencies": {
     "@istanbuljs/nyc-config-typescript": "^1.0.2",
     "@types/prompts": "^2.4.8",
-<<<<<<< HEAD
-    "@usecannon/builder": "^2.10.4",
-=======
     "@usecannon/builder": "2.10.4",
->>>>>>> 5a0ebfde
     "ethers": "^5.7.2",
     "hardhat": "^2.19.0",
     "mocha": "^10.2.0",
