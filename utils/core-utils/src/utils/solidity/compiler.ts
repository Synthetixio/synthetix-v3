--- conflicted
+++ resolved
@@ -87,19 +87,12 @@
   const isDownloaded = await downloader.isCompilerDownloaded(version);
 
   if (!isDownloaded) {
-<<<<<<< HEAD
-    await downloader.downloadCompiler(
-      version
-      //async () => {},
-      //async () => {}
-=======
     // NOTE: any is used here because on some people's computers, the `downloadCompiler` function comes out with different types (who knows why but its better to just not)
     // eslint-disable-next-line
     await (downloader as any).downloadCompiler(
       version,
       async () => {},
       async () => {}
->>>>>>> e57e95fb
     );
   }
 
