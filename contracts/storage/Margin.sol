--- conflicted
+++ resolved
@@ -30,13 +30,10 @@
         bytes32 oracleNodeId;
         // Maximum allowable deposited amount for this collateral type.
         uint128 maxAllowable;
-<<<<<<< HEAD
         // Address of the associated reward distributor.
         address rewardDistributor;
-=======
         // Adding exists so we can differentiate maxAllowable from 0 and unset in the supported mapping below.
         bool exists;
->>>>>>> e8455d9b
     }
 
     // --- Storage --- //
