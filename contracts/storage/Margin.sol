//SPDX-License-Identifier: MIT
pragma solidity 0.8.19;

import {DecimalMath} from "@synthetixio/core-contracts/contracts/utils/DecimalMath.sol";
import {ITokenModule} from "@synthetixio/core-modules/contracts/interfaces/ITokenModule.sol";
import {PerpMarketConfiguration, SYNTHETIX_USD_MARKET_ID} from "./PerpMarketConfiguration.sol";
import {SafeCastI256, SafeCastU256, SafeCastU128} from "@synthetixio/core-contracts/contracts/utils/SafeCast.sol";
import {INodeModule} from "@synthetixio/oracle-manager/contracts/interfaces/INodeModule.sol";
import {PerpMarket} from "./PerpMarket.sol";
import {Position} from "./Position.sol";
import {MathUtil} from "../utils/MathUtil.sol";
import {ErrorUtil} from "../utils/ErrorUtil.sol";

library Margin {
    using DecimalMath for uint256;
    using DecimalMath for int256;
    using SafeCastI256 for int256;
    using SafeCastU256 for uint256;
    using SafeCastU128 for uint128;
    using PerpMarket for PerpMarket.Data;
    using Position for Position.Data;

    // --- Structs --- //

    struct CollateralType {
        // Underlying sell oracle used by this spot collateral bytes32(0) if sUSD.
        bytes32 oracleNodeId;
        // Maximum allowable deposited amount for this collateral type.
        uint128 maxAllowable;
        // Address of the associated reward distributor.
        address rewardDistributor;
        // Adding exists so we can differentiate maxAllowable from 0 and unset in the supported mapping below.
        bool exists;
    }

    // --- Storage --- //

    struct GlobalData {
        // {synthMarketId: CollateralType}.
        mapping(uint128 => CollateralType) supported;
        // Array of supported synth ids useable as collateral for margin (use supported mapping)
        uint128[] supportedSynthMarketIds;
    }

    struct Data {
        // {synthMarketId: collateralAmount} (amount of collateral deposited into this account).
        mapping(uint128 => uint256) collaterals;
        // debt for this account
        uint128 debt;
    }

    function load() internal pure returns (Margin.GlobalData storage d) {
        bytes32 s = keccak256(abi.encode("io.synthetix.bfp-market.Margin"));
        assembly {
            d.slot := s
        }
    }

    function load(uint128 accountId, uint128 marketId) internal pure returns (Margin.Data storage d) {
        bytes32 s = keccak256(abi.encode("io.synthetix.bfp-market.Margin", accountId, marketId));
        assembly {
            d.slot := s
        }
    }

<<<<<<< HEAD
    // --- Mutative --- //
=======
    /**
     * @dev Withdraw `amount` synths from deposits to sell for sUSD and burn for LPs.
     */
    function sellNonSusdCollateral(
        uint128 marketId,
        uint128 synthMarketId,
        uint256 amount,
        uint256 price,
        PerpMarketConfiguration.GlobalData storage globalConfig
    ) internal {
        globalConfig.synthetix.withdrawMarketCollateral(
            marketId,
            globalConfig.spotMarket.getSynth(synthMarketId),
            amount
        );
        uint256 minAmountReceivedUsd = amount.mulDecimal(price).mulDecimal(
            DecimalMath.UNIT - globalConfig.sellExactInMaxSlippagePercent
        );
        (uint256 amountUsd, ) = globalConfig.spotMarket.sellExactIn(
            synthMarketId,
            amount,
            minAmountReceivedUsd,
            address(0)
        );
        globalConfig.synthetix.depositMarketUsd(marketId, address(this), amountUsd);
    }

    // --- Mutations --- //
>>>>>>> a31aef18

    /**
     * @dev Reevaluates the collateral and debt for `accountId` with `amountDeltaUsd`. When amount is negative,
     * portion of their collateral is deducted. If positive, an equivalent amount of sUSD is credited to the
     * account. Returns the collateral and debt delta's.
     */
    function updateAccountDebtAndCollateral(
        Margin.Data storage accountMargin,
        int256 amountDeltaUsd
    ) internal returns (int128 debtAmountDeltaUsd, int128 sUSDCollateralDelta) {
        // Nothing to update, this is a no-op.
        if (amountDeltaUsd == 0) {
            return (0, 0);
        }

        // This is invoked when an order is settled and a modification of an existing position needs to be
        // performed, or when and order is cancelled.
        // There are a few scenarios we are trying to capture:
        //
        // 1. Increasing size for a profitable position
        // 2. Increasing size for a unprofitable position
        // 3. Decreasing size for an profitable position (partial close)
        // 4. Decreasing size for an unprofitable position (partial close)
        // 5. Closing a profitable position (full close)
        // 6. Closing an unprofitable position (full close)
        //
        // The commonalities:
        // - There is an existing position
        // - All position modifications involve 'touching' a position which realizes the profit/loss
        // - All profitable positions are first paying back any debt and the rest is added as sUSD as collateral
        // - All accounting can be performed within the market (i.e. no need to move tokens around)
        uint128 absAmountDeltaUsd = MathUtil.abs(amountDeltaUsd).to128();
        // >0 means to add sUSD to this account's margin (realized profit).
        if (amountDeltaUsd > 0) {
            if (absAmountDeltaUsd > accountMargin.debt) {
                // Enough profit to any outstanding debt, this means we can pay off the debt and  increase sUSD collateral with the rest
                uint128 profitAfterDebt = absAmountDeltaUsd - accountMargin.debt;
                accountMargin.debt = 0;
                accountMargin.collaterals[SYNTHETIX_USD_MARKET_ID] += profitAfterDebt;

                debtAmountDeltaUsd = -accountMargin.debt.toInt(); // Debt should be reduced when position in profit
                sUSDCollateralDelta = profitAfterDebt.toInt();
            } else {
                // The trader has an outstanding debt larger than the profit, just reduce the debt with all the profits
                accountMargin.debt -= absAmountDeltaUsd;

                debtAmountDeltaUsd = amountDeltaUsd.to128();
            }
        } else {
            // <0 means a realized loss and we need to increase their debt or pay with sUSD collateral.
            uint256 available = accountMargin.collaterals[SYNTHETIX_USD_MARKET_ID];
            int256 newDebt = available.toInt() + amountDeltaUsd;
            if (newDebt > 0) {
                // We have enough sUSD to cover the loss, just deduct from collateral
                accountMargin.collaterals[SYNTHETIX_USD_MARKET_ID] -= absAmountDeltaUsd;
                sUSDCollateralDelta = -absAmountDeltaUsd.toInt();
            } else {
                // We don't have enough sUSD to cover the loss, deduct what we can from the sUSD collateral and increase debt with the rest.
                accountMargin.collaterals[SYNTHETIX_USD_MARKET_ID] = 0;
                accountMargin.debt += MathUtil.abs(newDebt).to128();
                sUSDCollateralDelta = -available.to128().toInt();
                debtAmountDeltaUsd = newDebt.to128();
            }
        }
    }

    // --- Views --- //

    /**
     * @dev Returns the "raw" margin in USD before fees, `sum(p.collaterals.map(c => c.amount * c.price))`.
     */
    function getCollateralUsd(
        uint128 accountId,
        uint128 marketId,
        bool useDiscountedCollateralPrice
    ) internal view returns (uint256) {
        PerpMarketConfiguration.GlobalData storage globalConfig = PerpMarketConfiguration.load();
        Margin.GlobalData storage globalMarginConfig = Margin.load();
        Margin.Data storage accountMargin = Margin.load(accountId, marketId);

        // Variable declaration outside of loop to be more gas efficient.
        uint256 length = globalMarginConfig.supportedSynthMarketIds.length;
        uint128 synthMarketId;
        uint256 available;
        uint256 collateralUsd;
        uint256 collateralPrice;

        for (uint256 i = 0; i < length; ) {
            synthMarketId = globalMarginConfig.supportedSynthMarketIds[i];
            available = accountMargin.collaterals[synthMarketId];

            // `getCollateralPrice()` is an expensive op, skip if we can.
            if (available > 0) {
                collateralPrice = useDiscountedCollateralPrice
                    ? getDiscountedCollateralPrice(globalMarginConfig, synthMarketId, available, globalConfig)
                    : getCollateralPrice(globalMarginConfig, synthMarketId, globalConfig);
                collateralUsd += available.mulDecimal(collateralPrice);
            }

            unchecked {
                ++i;
            }
        }

        return collateralUsd;
    }

    /**
     * @dev Returns the margin value in usd given the account, market, and market price.
     *
     * Margin is effectively the discounted value of the deposited collateral, accounting for the funding accrued,
     * fees paid and any unrealized profit/loss on the position.
     *
     * In short, `collateralUsd  + position.funding + position.pnl - position.feesPaid`.
     */
    function getMarginUsd(
        uint128 accountId,
        PerpMarket.Data storage market,
        uint256 marketPrice,
        bool useDiscountedCollateralPrice
    ) internal view returns (uint256) {
        uint256 collateralUsd = getCollateralUsd(accountId, market.id, useDiscountedCollateralPrice);
        Position.Data storage position = market.positions[accountId];
        Margin.Data storage accountMargin = Margin.load(accountId, market.id);

        // Zero position means collateral - debt is the margin.
        if (position.size == 0) {
            return collateralUsd - accountMargin.debt;
        }
        return
            MathUtil
                .max(
                    collateralUsd.toInt() +
                        position.getPnl(marketPrice) -
                        accountMargin.debt.toInt() +
                        position.getAccruedFunding(market, marketPrice) -
                        position.getAccruedUtilization(market, marketPrice).toInt() -
                        position.accruedFeesUsd.toInt(),
                    0
                )
                .toUint();
    }

    // --- Member (views) --- //

    /**
     * @dev Helper to call oraclerManager.process on a given `synthMarketId`. Note that this can result in errors
     * if the `synthMarketId` does not exist.
     */
    function getOracleCollateralPrice(
        Margin.GlobalData storage self,
        uint128 synthMarketId,
        PerpMarketConfiguration.GlobalData storage globalConfig
    ) internal view returns (uint256) {
        return globalConfig.oracleManager.process(self.supported[synthMarketId].oracleNodeId).price.toUint();
    }

    /**
     * @dev Returns the unadjusted raw oracle collateral price.
     */
    function getCollateralPrice(
        Margin.GlobalData storage self,
        uint128 synthMarketId,
        PerpMarketConfiguration.GlobalData storage globalConfig
    ) internal view returns (uint256) {
        return
            synthMarketId == SYNTHETIX_USD_MARKET_ID
                ? DecimalMath.UNIT
                : getOracleCollateralPrice(self, synthMarketId, globalConfig);
    }

    /**
     * @dev Returns the discount adjusted collateral price proportional to `available`, scaled spot market skewScale.
     */
    function getDiscountedCollateralPrice(
        Margin.GlobalData storage self,
        uint128 synthMarketId,
        uint256 available,
        PerpMarketConfiguration.GlobalData storage globalConfig
    ) internal view returns (uint256) {
        if (synthMarketId == SYNTHETIX_USD_MARKET_ID) {
            return DecimalMath.UNIT;
        }

        // Calculate discount on collateral if this collateral were to be instantly sold on spot.
        uint256 price = getOracleCollateralPrice(self, synthMarketId, globalConfig);
        uint256 skewScale = globalConfig.spotMarket.getMarketSkewScale(synthMarketId).mulDecimal(
            globalConfig.spotMarketSkewScaleScalar
        );

        // skewScale _may_ be zero. In this event, do _not_ apply a discount.
        uint256 discount = skewScale == 0
            ? 0
            : MathUtil.min(
                MathUtil.max(available.divDecimal(skewScale), globalConfig.minCollateralDiscount),
                globalConfig.maxCollateralDiscount
            );

        // Apply discount on price by the discount.
        return price.mulDecimal(DecimalMath.UNIT - discount);
    }
}<|MERGE_RESOLUTION|>--- conflicted
+++ resolved
@@ -63,38 +63,7 @@
         }
     }
 
-<<<<<<< HEAD
     // --- Mutative --- //
-=======
-    /**
-     * @dev Withdraw `amount` synths from deposits to sell for sUSD and burn for LPs.
-     */
-    function sellNonSusdCollateral(
-        uint128 marketId,
-        uint128 synthMarketId,
-        uint256 amount,
-        uint256 price,
-        PerpMarketConfiguration.GlobalData storage globalConfig
-    ) internal {
-        globalConfig.synthetix.withdrawMarketCollateral(
-            marketId,
-            globalConfig.spotMarket.getSynth(synthMarketId),
-            amount
-        );
-        uint256 minAmountReceivedUsd = amount.mulDecimal(price).mulDecimal(
-            DecimalMath.UNIT - globalConfig.sellExactInMaxSlippagePercent
-        );
-        (uint256 amountUsd, ) = globalConfig.spotMarket.sellExactIn(
-            synthMarketId,
-            amount,
-            minAmountReceivedUsd,
-            address(0)
-        );
-        globalConfig.synthetix.depositMarketUsd(marketId, address(this), amountUsd);
-    }
-
-    // --- Mutations --- //
->>>>>>> a31aef18
 
     /**
      * @dev Reevaluates the collateral and debt for `accountId` with `amountDeltaUsd`. When amount is negative,
