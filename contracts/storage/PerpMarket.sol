//SPDX-License-Identifier: MIT
pragma solidity 0.8.19;

import {DecimalMath} from "@synthetixio/core-contracts/contracts/utils/DecimalMath.sol";
import {PerpMarketConfiguration, SYNTHETIX_USD_MARKET_ID} from "./PerpMarketConfiguration.sol";
import {SafeCastI256, SafeCastU256, SafeCastI128, SafeCastU128} from "@synthetixio/core-contracts/contracts/utils/SafeCast.sol";
import {Margin} from "./Margin.sol";
import {Order} from "./Order.sol";
import {Position} from "./Position.sol";
import {IPyth} from "../external/pyth/IPyth.sol";
import {PythStructs} from "../external/pyth/PythStructs.sol";
import {MathUtil} from "../utils/MathUtil.sol";
import {ErrorUtil} from "../utils/ErrorUtil.sol";
import {Margin} from "../storage/Margin.sol";

library PerpMarket {
    using DecimalMath for int128;
    using DecimalMath for uint128;
    using DecimalMath for int256;
    using DecimalMath for uint256;
    using DecimalMath for int64;
    using SafeCastI256 for int256;
    using SafeCastU256 for uint256;
    using SafeCastI128 for int128;
    using SafeCastU128 for uint128;
    using Position for Position.Data;
    using Order for Order.Data;
    using Margin for Margin.GlobalData;

    // --- Storage --- //

    struct GlobalData {
        // Array all market ids in the system
        uint128[] activeMarketIds;
    }

    struct Data {
        // A unique market id for market reference.
        uint128 id;
        // Human readable name e.g. bytes32(WSTETHPERP).
        bytes32 name;
        // sum(positions.map(p => p.size)).
        int128 skew;
        // sum(positions.map(p => abs(p.size))).
        uint128 size;
        // The value of the funding rate last time this was computed.
        int256 currentFundingRateComputed;
        // The value (in USD) of total market funding accumulated.
        int256 currentFundingAccruedComputed;
        // block.timestamp of when funding was last computed.
        uint256 lastFundingTime;
        // The value of the utilization rate last time this was computed.
        uint256 currentUtilizationRateComputed;
        // The value (in native units) of total market utilization accumulated.
        uint256 currentUtilizationAccruedComputed;
        // block.timestamp of when utilization was last computed.
        uint256 lastUtilizationTime;
        // This is needed to perform a fast constant time op for overall market debt.
        //
        // debtCorrection = positions.sum(p.collateralUsd - p.size * (p.entryPrice + p.entryFunding))
        // marketDebt     = market.skew * (price + nextFundingEntry) + debtCorrection
        int128 debtCorrection;
        // {accountId: Order}.
        mapping(uint128 => Order.Data) orders;
        // {accountId: Position}.
        mapping(uint128 => Position.Data) positions;
        // {accountId: flaggerAddress}.
        mapping(uint128 => address) flaggedLiquidations;
        // {synthMarketId: collateralAmount} (# collateral deposited to market).
        mapping(uint128 => uint256) depositedCollateral;
        // An infinitely growing array of tuples [(timestamp, size), ...] to track liq caps.
        uint128[2][] pastLiquidations;
    }

<<<<<<< HEAD
    struct GlobalData {
        // Array of all market ids in the system
        uint128[] activeMarketIds;
    }

=======
>>>>>>> 2b109ec9
    function load() internal pure returns (GlobalData storage d) {
        bytes32 s = keccak256(abi.encode("io.synthetix.bfp-market.PerpMarket"));
        assembly {
            d.slot := s
        }
    }

    function load(uint128 id) internal pure returns (Data storage d) {
        bytes32 s = keccak256(abi.encode("io.synthetix.bfp-market.PerpMarket", id));
        assembly {
            d.slot := s
        }
    }

    /**
     * @dev Reverts if the market does not exist. Otherwise, returns the market.
     */
    function exists(uint128 id) internal view returns (Data storage market) {
        Data storage self = load(id);
        if (self.id == 0) {
            revert ErrorUtil.MarketNotFound(id);
        }
        return self;
    }

    /**
     * @dev Creates a market by updating storage for at `id`.
     */
    function create(uint128 id, bytes32 name) internal {
        PerpMarket.Data storage market = load(id);
        market.id = id;
        market.name = name;

        // @dev Init the pastLiquidations with an empty liquidation chunk for easier remainingCapacity check.
        market.pastLiquidations.push([0, 0]);
    }

    /**
     * @dev Updates the Pyth price with the supplied off-chain update data for `pythPriceFeedId`.
     */
    function updatePythPrice(bytes[] calldata updateData) internal {
        PerpMarketConfiguration.GlobalData storage globalConfig = PerpMarketConfiguration.load();
        globalConfig.pyth.updatePriceFeeds{value: msg.value}(updateData);
    }

    // --- Member (mutative) --- //

    /**
     * @dev Updates the debt correction given an `oldPosition` and `newPosition`.
     */
    function updateDebtCorrection(
        PerpMarket.Data storage self,
        Position.Data storage oldPosition,
        Position.Data memory newPosition
    ) internal {
        int256 sizeDelta = newPosition.size - oldPosition.size;
        int256 fundingDelta = newPosition.entryFundingAccrued.mulDecimal(sizeDelta);
        int256 notionalDelta = newPosition.entryPrice.toInt().mulDecimal(sizeDelta);
        int256 totalPositionPnl = oldPosition.getPnl(newPosition.entryPrice) +
            oldPosition.getAccruedFunding(self, newPosition.entryPrice) +
            newPosition.accruedFeesUsd.toInt();

        self.debtCorrection += (fundingDelta + notionalDelta + totalPositionPnl).to128();
    }

    /**
     * @dev Updates the `pastLiquidations` array by either appending a new timestamp or update an existing accumulation.
     */
    function updateAccumulatedLiquidation(PerpMarket.Data storage self, uint128 liqSize) internal {
        uint128 currentTime = block.timestamp.to128();
        uint256 length = self.pastLiquidations.length;

        // Most recent liquidation is the same timestamp (multi liquidation tx in same block), accumulate.
        uint128[2] storage pastLiquidation = self.pastLiquidations[length - 1];
        if (pastLiquidation[0] == block.timestamp) {
            // Add the liqSize to the same chunk.
            self.pastLiquidations[length - 1][1] += liqSize;
        } else {
            // A new timestamp (block) to be chunked.
            self.pastLiquidations.push([currentTime, liqSize]);
        }
    }

    function getUtilization(
        PerpMarket.Data storage self,
        uint256 price,
        PerpMarketConfiguration.GlobalData storage globalConfig
    ) internal view returns (uint128) {
        PerpMarketConfiguration.Data storage marketConfig = PerpMarketConfiguration.load(self.id);
        uint256 withdrawableUsd = globalConfig.synthetix.getWithdrawableMarketUsd(self.id);
        uint256 delegatedCollateralValueUsd = withdrawableUsd - getTotalCollateralValueUsd(self);
        uint256 lockedCollateralUsd = self.size.mulDecimal(price).mulDecimal(marketConfig.minCreditPercent.to256());
        return lockedCollateralUsd.divDecimal(delegatedCollateralValueUsd).to128();
    }

    function getCurrentUtilizationRate(
        uint128 utilization,
        PerpMarketConfiguration.GlobalData storage globalConfig
    ) internal view returns (uint256) {
        uint128 lowUtilizationSlopePercent = globalConfig.lowUtilizationSlopePercent;
        uint128 utilizationBreakpointPercent = globalConfig.utilizationBreakpointPercent;
        uint128 highUtilizationSlopePercent = globalConfig.highUtilizationSlopePercent;

        if (utilization < utilizationBreakpointPercent) {
            // If utilization is below the breakpoint, use the low utilization slope
            return lowUtilizationSlopePercent.mulDecimalUint128(utilization) * 100;
        } else {
            uint128 highUtilizationRate = utilization - utilizationBreakpointPercent;
            uint128 highUtilizationRateInterest = highUtilizationSlopePercent.mulDecimalUint128(highUtilizationRate) *
                100;
            uint128 lowUtilizationRateInterest = lowUtilizationSlopePercent.mulDecimalUint128(
                utilizationBreakpointPercent
            ) * 100;

            return highUtilizationRateInterest + lowUtilizationRateInterest;
        }
    }

    function getUnrecordedUtilization(PerpMarket.Data storage self) internal view returns (uint256) {
        return self.currentUtilizationRateComputed.mulDecimal(getProportionalUtilizationElapsed(self));
    }

    function recomputeUtilization(
        PerpMarket.Data storage self,
        uint256 price
    ) internal returns (uint256 utilizationRate, uint256 unrecordedUtilization) {
        PerpMarketConfiguration.GlobalData storage globalConfig = PerpMarketConfiguration.load();
        utilizationRate = getCurrentUtilizationRate(getUtilization(self, price, globalConfig), globalConfig);
        unrecordedUtilization = getUnrecordedUtilization(self);

        self.currentUtilizationRateComputed = utilizationRate;
        self.currentUtilizationAccruedComputed += unrecordedUtilization;
        self.lastUtilizationTime = block.timestamp;
    }

    /**
     * @dev Recompute and store funding related values given the current market conditions.
     */
    function recomputeFunding(
        PerpMarket.Data storage self,
        uint256 price
    ) internal returns (int256 fundingRate, int256 unrecordingFunding) {
        (fundingRate, unrecordingFunding) = getUnrecordedFundingWithRate(self, price);

        self.currentFundingRateComputed = fundingRate;
        self.currentFundingAccruedComputed += unrecordingFunding;
        self.lastFundingTime = block.timestamp;
    }

    // --- Member (views) --- //

    /**
     * @dev Returns the latest oracle price from the preconfigured `oracleNodeId`.
     */
    function getOraclePrice(PerpMarket.Data storage self) internal view returns (uint256) {
        PerpMarketConfiguration.GlobalData storage globalConfig = PerpMarketConfiguration.load();
        PerpMarketConfiguration.Data storage marketConfig = PerpMarketConfiguration.load(self.id);
        return globalConfig.oracleManager.process(marketConfig.oracleNodeId).price.toUint();
    }

    /**
     * @dev Returns the rate of funding rate change.
     */
    function getCurrentFundingVelocity(PerpMarket.Data storage self) internal view returns (int256) {
        PerpMarketConfiguration.Data storage marketConfig = PerpMarketConfiguration.load(self.id);
        int128 skewScale = marketConfig.skewScale.toInt();

        // Avoid a panic due to div by zero. Return 0 immediately.
        if (skewScale == 0) {
            return 0;
        }
        // proportional skew
        int256 pSkew = self.skew.divDecimal(skewScale);
        if (MathUtil.abs(pSkew) < marketConfig.fundingVelocityClamp) {
            return 0;
        }
        // Ensures the proportionalSkew is between -1 and 1.
        int256 pSkewBounded = MathUtil.min(
            MathUtil.max(-(DecimalMath.UNIT).toInt(), pSkew),
            (DecimalMath.UNIT).toInt()
        );

        return pSkewBounded.mulDecimal(marketConfig.maxFundingVelocity.toInt());
    }

    /**
     * @dev Returns the proportional time elapsed since last funding (proportional by 1 day).
     */
    function getProportionalFundingElapsed(PerpMarket.Data storage self) internal view returns (int256) {
        return (block.timestamp - self.lastFundingTime).toInt().divDecimal(1 days);
    }

    /**
     * @dev Returns the proportional time elapsed since last utilization.
     */
    function getProportionalUtilizationElapsed(Data storage self) internal view returns (uint256) {
        uint256 secondsPassed = block.timestamp - self.lastUtilizationTime;
        // Convert secondsPassed to a fixed-point representation of days
        uint256 daysPassedFixedPoint = (secondsPassed * DecimalMath.UNIT) / 1 days;
        uint256 daysPerYear = 365 * DecimalMath.UNIT;

        return daysPassedFixedPoint.divDecimal(daysPerYear);
    }

    /**
     * @dev Returns the current funding rate given current market conditions.
     */
    function getCurrentFundingRate(PerpMarket.Data storage self) internal view returns (int256) {
        // calculations:
        //  - proportionalSkew = skew / skewScale
        //  - velocity         = proportionalSkew * maxFundingVelocity
        //
        // example:
        //  - fundingRate         = 0
        //  - velocity            = 0.0025
        //  - timeDelta           = 29,000s
        //  - maxFundingVelocity  = 0.025 (2.5%)
        //  - skew                = 300
        //  - skewScale           = 10,000
        //
        // currentFundingRate = fundingRate + velocity * (timeDelta / secondsInDay)
        // currentFundingRate = 0 + 0.0025 * (29,000 / 86,400)
        //                    = 0 + 0.0025 * 0.33564815
        //                    = 0.00083912
        return
            self.currentFundingRateComputed +
            (getCurrentFundingVelocity(self).mulDecimal(getProportionalFundingElapsed(self)));
    }

    /**
     * @dev Returns the next market funding accrued value.
     */
    function getUnrecordedFundingWithRate(
        PerpMarket.Data storage self,
        uint256 price
    ) internal view returns (int256 fundingRate, int256 unrecordedFunding) {
        fundingRate = getCurrentFundingRate(self);
        // The minus sign is needed as funding flows in the opposite direction to skew.
        int256 avgFundingRate = -(self.currentFundingRateComputed + fundingRate).divDecimal(
            (DecimalMath.UNIT * 2).toInt()
        );
        // Calculate the additive accrued funding delta for the next funding accrued value.
        unrecordedFunding = avgFundingRate.mulDecimal(getProportionalFundingElapsed(self)).mulDecimal(price.toInt());
    }

    function getUnrecordedFunding(PerpMarket.Data storage self, uint256 price) internal view returns (int256) {
        (, int256 unrecordedFunding) = getUnrecordedFundingWithRate(self, price);
        return unrecordedFunding;
    }

    function getMaxLiquidatableCapacity(
        PerpMarketConfiguration.Data storage marketConfig
    ) internal view returns (uint128) {
        // How do we calculcate `maxLiquidatableCapacity`?
        //
        // As an example, assume the following example parameters for a ETH/USD market.
        //
        // 100,000         skewScale
        // 0.0002 / 0.0006 {maker,taker}Fee
        // 1               scalar
        // 30s             window
        //
        // maxLiquidatableCapacity = (0.0002 + 0.0006) * 100000 * 1
        //                         = 80
        return
            uint128(marketConfig.makerFee + marketConfig.takerFee)
                .mulDecimal(marketConfig.skewScale)
                .mulDecimal(marketConfig.liquidationLimitScalar)
                .to128();
    }

    /**
     * @dev Returns the max amount in size we can liquidate now. Zero if limit has been reached.
     */
    function getRemainingLiquidatableSizeCapacity(
        PerpMarket.Data storage self,
        PerpMarketConfiguration.Data storage marketConfig
    ) internal view returns (uint128 maxLiquidatableCapacity, uint128 remainingCapacity, uint128 lastLiquidationTime) {
        maxLiquidatableCapacity = getMaxLiquidatableCapacity(marketConfig);

        // How is the liquidation cap inferred?
        //
        // Suppose we track an infinitely growing array of tuples in the form:
        //
        // [(timestamp, size), (timestamp, size), ... (timestamp, size)]
        //
        // Where timestamp is the `block.timestamp` at which a liqudation (partial or full) had occurred and
        // `size` is the amount of native units that was liquidated at that time. Many liquidations can
        // occur in a single block, so `size` is also the accumulation tokens liquidated by timestamp.
        //
        // Additionally, we also have the following information (1) current block.timestamp, (2) necessary details
        // to calculcate `maxLiquidatableCapacity` (maximum size that can be liquidated within a single window), and
        // (3) seconds per window.
        //
        // To calculate how much size has already been liquidated in the current window, sum over all `size` where
        // `timestamp` is gt current `block.timestamp` - `secondsInWindow`. If the sum is larger than `maxLiquidatableCapacity`
        // then we have reached cap, if not there is more size to utilize.
        //
        // As a concrete example,
        //
        // pastLiquidations      = [(12, 6), (24, 10), (36, 25), (60, 100)]
        // secondsInWindow       = 48
        // currentBlockTimestamp = 72
        //
        // windowStartTime = 72 - secondsInWindow
        //                 = 72 - 48
        //                 = 24
        //
        // remCapacity = [(12, 6), (24, 10), (36, 25), (60, 100)]
        //             = [(36, 25), (60, 100)]
        //             = sum([25, 100])
        //             = 125

        // Start from the end of the array and go backwards until we've hit timestamp > windowStartTimestamp.
        uint256 idx = self.pastLiquidations.length - 1;

        // There has been at least one liquidation.
        lastLiquidationTime = self.pastLiquidations[idx][0];

        // Accumulative sum over all prior liquidations within `windowStartTime` to now.
        uint256 capacityUtilized;

        // Infer the _rolling_ window start time by reading the current block.timestamp.
        uint128 windowStartTime = (block.timestamp - marketConfig.liquidationWindowDuration).to128();

        // Starting from the end until we reach the beginning or until block.timestamp is no longer within window.
        while (self.pastLiquidations[idx][0] > windowStartTime) {
            capacityUtilized += self.pastLiquidations[idx][1];

            if (idx == 0) {
                break;
            }

            unchecked {
                --idx;
            }
        }

        // Ensure remainingCapacity can never be negative during times where cap was exceeded due to maxPd bypass or
        // endorsed keeper bypass.
        remainingCapacity = MathUtil
            .max((maxLiquidatableCapacity.toInt() - capacityUtilized.toInt()), 0)
            .toUint()
            .to128();
    }

    /**
     * @dev Returns the total USD value of all collaterals if we were to spot sell everything.
     */
    function getTotalCollateralValueUsd(PerpMarket.Data storage self) internal view returns (uint256) {
        Margin.GlobalData storage globalMarginConfig = Margin.load();
        PerpMarketConfiguration.GlobalData storage globalConfig = PerpMarketConfiguration.load();

        uint256 length = globalMarginConfig.supportedSynthMarketIds.length;
        uint128 synthMarketId;
        uint256 totalValueUsd;
        uint256 collateralAvailable;
        uint256 collateralPrice;

        for (uint256 i = 0; i < length; ) {
            synthMarketId = globalMarginConfig.supportedSynthMarketIds[i];
            collateralAvailable = self.depositedCollateral[synthMarketId];

            if (collateralAvailable > 0) {
                collateralPrice = globalMarginConfig.getCollateralPrice(synthMarketId, globalConfig);
                totalValueUsd += collateralAvailable.mulDecimal(collateralPrice);
            }

            unchecked {
                ++i;
            }
        }

        return totalValueUsd;
    }
}<|MERGE_RESOLUTION|>--- conflicted
+++ resolved
@@ -72,14 +72,6 @@
         uint128[2][] pastLiquidations;
     }
 
-<<<<<<< HEAD
-    struct GlobalData {
-        // Array of all market ids in the system
-        uint128[] activeMarketIds;
-    }
-
-=======
->>>>>>> 2b109ec9
     function load() internal pure returns (GlobalData storage d) {
         bytes32 s = keccak256(abi.encode("io.synthetix.bfp-market.PerpMarket"));
         assembly {
