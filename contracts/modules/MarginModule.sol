--- conflicted
+++ resolved
@@ -28,6 +28,7 @@
         uint256 lengthBefore;
         uint256 lengthAfter;
         uint256 maxApproveAmount;
+        uint128[] previousSupportedSynthMarketIds;
     }
 
     // --- Helpers --- //
@@ -294,6 +295,8 @@
         OwnableStorage.onlyOwner();
 
         // Ensure all arrays have the same length.
+        //
+        // TODO: Add more length checks.
         if (synthMarketIds.length != maxAllowables.length) {
             revert ErrorUtil.ArrayLengthMismatch();
         }
@@ -317,7 +320,7 @@
             }
         }
 
-        uint128[] memory previousSupportedSynthMarketIds = globalMarginConfig.supportedSynthMarketIds;
+        runtime.previousSupportedSynthMarketIds = globalMarginConfig.supportedSynthMarketIds;
         delete globalMarginConfig.supportedSynthMarketIds;
 
         // Update with passed in configuration.
@@ -333,15 +336,12 @@
                 revert ErrorUtil.ZeroAddress();
             }
 
-<<<<<<< HEAD
             globalMarginConfig.supported[synthMarketId] = Margin.CollateralType(
                 oracleNodeIds[i],
                 maxAllowables[i],
-                rewardDistributors[i]
+                rewardDistributors[i],
+                true
             );
-=======
-            globalMarginConfig.supported[synthMarketId] = Margin.CollateralType(maxAllowables[i], true);
->>>>>>> e8455d9b
             newSupportedSynthMarketIds[i] = synthMarketId;
 
             unchecked {
@@ -350,12 +350,8 @@
         }
         globalMarginConfig.supportedSynthMarketIds = newSupportedSynthMarketIds;
 
-<<<<<<< HEAD
-        emit CollateralConfigured(msg.sender, runtime.lengthAfter);
-=======
-        uint256 previousSupportedSynthMarketIdsLength = previousSupportedSynthMarketIds.length;
-        for (uint i = 0; i < previousSupportedSynthMarketIdsLength; i++) {
-            uint128 synthMarketId = previousSupportedSynthMarketIds[i];
+        for (uint i = 0; i < runtime.lengthBefore; ) {
+            uint128 synthMarketId = runtime.previousSupportedSynthMarketIds[i];
 
             // If collateral deposited have deposits, but is not in the new collateral list, revert.
             // We do this to ensure that approvals for collateral in the system still exists.
@@ -369,8 +365,7 @@
             }
         }
 
-        emit CollateralConfigured(msg.sender, length1);
->>>>>>> e8455d9b
+        emit CollateralConfigured(msg.sender, runtime.lengthAfter);
     }
 
     // --- Views --- //
