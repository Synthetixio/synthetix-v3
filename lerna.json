--- conflicted
+++ resolved
@@ -14,11 +14,7 @@
     "version": {
       "allowBranch": [
         "main",
-<<<<<<< HEAD
-        "release-3.3.5"
-=======
         "release"
->>>>>>> a64499f3
       ]
     }
   }
