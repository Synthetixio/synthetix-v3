--- conflicted
+++ resolved
@@ -1,11 +1,7 @@
 {
   "$schema": "node_modules/@lerna-lite/cli/schemas/lerna-schema.json",
   "useWorkspaces": true,
-<<<<<<< HEAD
-  "version": "3.2.0-xchain.0",
-=======
   "version": "3.2.0",
->>>>>>> 8a360c89
   "exact": true,
   "changelog": false,
   "ignoreChanges": [
@@ -19,11 +15,7 @@
       "allowBranch": [
         "main",
         "lerna",
-<<<<<<< HEAD
-        "xchain-pools"
-=======
         "teleporters"
->>>>>>> 8a360c89
       ]
     }
   }
