const assert = require('assert/strict');
const sinon = require('sinon');
const {
  takeSnapshot,
  restoreSnapshot,
<<<<<<< HEAD
  fastForward,
  fastForwardTo,
=======
  advanceBlock,
  fastForward,
  fastForwardTo,
  getBlock,
>>>>>>> 5f6b998a
  getTime,
} = require('../../../utils/hardhat/rpc');

const fakeProvider = {
  async send() {
    return 42;
  },

  async getBlock() {
<<<<<<< HEAD
    return { timestamp: 1337 };
=======
    return { timestamp: 1337, number: 42 };
>>>>>>> 5f6b998a
  },
};

describe('utils/hardhat/rpc.js', () => {
  let provider;

  before(function () {
    provider = sinon.spy(fakeProvider);
  });

  describe('when taking a snapshot', () => {
    let snapshotId;

    before('clear spy history', () => {
      provider.send.resetHistory();
    });

    before('call createSnapshot', async () => {
      snapshotId = await takeSnapshot(provider);
    });

    it('returns the snapshotId', () => {
      assert.equal(snapshotId, 42);
    });

    it('calls the provider.send twice', () => {
      assert(provider.send.calledTwice);
    });

    it('calls the provider.send with the right params', () => {
      assert.equal(provider.send.getCall(0).args[0], 'evm_snapshot');
      assert.deepEqual(provider.send.getCall(0).args[1], []);

      assert.equal(provider.send.getCall(1).args[0], 'evm_mine');
      assert.equal(provider.send.getCall(1).args[1], undefined);
    });

    describe('when restoring a snapshot', () => {
      before('call restoreSnapshot', async () => {
        await restoreSnapshot(snapshotId, provider);
      });

      it('calls the provider.send twice', () => {
        assert.equal(provider.send.callCount, 4);
      });

      it('calls the provider.send with the right params', () => {
        assert.equal(provider.send.getCall(2).args[0], 'evm_revert');
        assert.deepEqual(provider.send.getCall(2).args[1], [snapshotId]);

        assert.equal(provider.send.getCall(3).args[0], 'evm_mine');
        assert.equal(provider.send.getCall(3).args[1], undefined);
      });
    });
  });

  describe('when calling fastForward', () => {
    before('clear spy history', () => {
      provider.send.resetHistory();
    });

    before('call fastForward', async () => {
      await fastForward(1337, provider);
    });

    it('calls the provider.send twice', () => {
      assert(provider.send.calledTwice);
    });

    it('calls the provider.send with the right params', () => {
      assert.equal(provider.send.getCall(0).args[0], 'evm_increaseTime');
      assert.deepEqual(provider.send.getCall(0).args[1], [1337]);

      assert.equal(provider.send.getCall(1).args[0], 'evm_mine');
      assert.equal(provider.send.getCall(1).args[1], undefined);
    });
  });

  describe('when calling fastForwardTo', () => {
    describe('to the past', function () {
      it('throws', async function () {
        try {
          await fastForwardTo(1000, provider);
        } catch (err) {
          assert.ok(err.toString().includes('Cannot fast forward to a past date'));
        }
      });
    });

    describe('to the future', function () {
      before('clear spy history', () => {
        provider.send.resetHistory();
      });

      before('call fastForward', async () => {
        await fastForwardTo(10000, provider);
      });

      it('calls the provider.send twice', () => {
        assert(provider.send.calledTwice);
      });

      it('calls the provider.send with the right params', () => {
        assert.equal(provider.send.getCall(0).args[0], 'evm_increaseTime');
        assert.deepEqual(provider.send.getCall(0).args[1], [10000 - 1337]);

        assert.equal(provider.send.getCall(1).args[0], 'evm_mine');
        assert.equal(provider.send.getCall(1).args[1], undefined);
      });
    });
  });

<<<<<<< HEAD
=======
  describe('when calling advanceBlock', () => {
    before('clear spy history', () => {
      provider.send.resetHistory();
    });

    before('call advanceBlock', async () => {
      await advanceBlock(provider);
    });

    it('calls the provider.send once', () => {
      assert(provider.send.calledOnce);
    });

    it('calls the provider.send with the right params', () => {
      assert.equal(provider.send.getCall(0).args[0], 'evm_mine');
      assert.equal(provider.send.getCall(0).args[1], undefined);
    });
  });

  describe('when calling getBlock', () => {
    it('returns the expected value', async () => {
      assert.equal(await getBlock(provider), 42);
    });
  });

>>>>>>> 5f6b998a
  describe('when calling getTime', () => {
    it('returns the expected value', async () => {
      assert.equal(await getTime(provider), 1337);
    });
  });
});<|MERGE_RESOLUTION|>--- conflicted
+++ resolved
@@ -3,15 +3,10 @@
 const {
   takeSnapshot,
   restoreSnapshot,
-<<<<<<< HEAD
-  fastForward,
-  fastForwardTo,
-=======
   advanceBlock,
   fastForward,
   fastForwardTo,
   getBlock,
->>>>>>> 5f6b998a
   getTime,
 } = require('../../../utils/hardhat/rpc');
 
@@ -21,11 +16,7 @@
   },
 
   async getBlock() {
-<<<<<<< HEAD
-    return { timestamp: 1337 };
-=======
     return { timestamp: 1337, number: 42 };
->>>>>>> 5f6b998a
   },
 };
 
@@ -138,8 +129,6 @@
     });
   });
 
-<<<<<<< HEAD
-=======
   describe('when calling advanceBlock', () => {
     before('clear spy history', () => {
       provider.send.resetHistory();
@@ -165,7 +154,6 @@
     });
   });
 
->>>>>>> 5f6b998a
   describe('when calling getTime', () => {
     it('returns the expected value', async () => {
       assert.equal(await getTime(provider), 1337);
