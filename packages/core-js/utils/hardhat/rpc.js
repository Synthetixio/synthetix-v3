async function takeSnapshot(provider) {
  const snapshotId = await provider.send('evm_snapshot', []);

  await mineBlock(provider);

  return snapshotId;
}

async function restoreSnapshot(snapshotId, provider) {
  await provider.send('evm_revert', [snapshotId]);

  await mineBlock(provider);
}

async function fastForward(seconds, provider) {
  await provider.send('evm_increaseTime', [seconds]);

  await mineBlock(provider);
}

async function fastForwardTo(time, provider) {
  const now = await getTime(provider);

  if (time < now) {
    throw 'Cannot fast forward to a past date.';
  }

  await fastForward(time - now, provider);
}

async function getTime(provider) {
  const block = await provider.getBlock();

  return block.timestamp;
}

<<<<<<< HEAD
=======
async function getBlock(provider) {
  const block = await provider.getBlock();

  return block.number;
}

async function advanceBlock(provider) {
  await mineBlock(provider);
}

>>>>>>> 5f6b998a
async function mineBlock(provider) {
  await provider.send('evm_mine');
}

module.exports = {
  takeSnapshot,
  restoreSnapshot,
  fastForward,
  fastForwardTo,
<<<<<<< HEAD
=======
  advanceBlock,
  getBlock,
>>>>>>> 5f6b998a
  getTime,
};<|MERGE_RESOLUTION|>--- conflicted
+++ resolved
@@ -34,8 +34,6 @@
   return block.timestamp;
 }
 
-<<<<<<< HEAD
-=======
 async function getBlock(provider) {
   const block = await provider.getBlock();
 
@@ -46,7 +44,6 @@
   await mineBlock(provider);
 }
 
->>>>>>> 5f6b998a
 async function mineBlock(provider) {
   await provider.send('evm_mine');
 }
@@ -56,10 +53,7 @@
   restoreSnapshot,
   fastForward,
   fastForwardTo,
-<<<<<<< HEAD
-=======
   advanceBlock,
   getBlock,
->>>>>>> 5f6b998a
   getTime,
 };