--- conflicted
+++ resolved
@@ -49,11 +49,7 @@
     ['optimistic-mainnet']: {
       url:
         process.env.NETWORK_ENDPOINT ||
-<<<<<<< HEAD
-        `https://optimism-goerli.infura.io/v3/${process.env.INFURA_API_KEY}`,
-=======
         `https://optimism.infura.io/v3/${process.env.INFURA_API_KEY}`,
->>>>>>> c376e488
       accounts: process.env.DEPLOYER_PRIVATE_KEY ? [process.env.DEPLOYER_PRIVATE_KEY] : [],
       chainId: 10,
     },
