--- conflicted
+++ resolved
@@ -46,13 +46,9 @@
       chainId: 420,
     },
     ['optimistic-mainnet']: {
-<<<<<<< HEAD
       url:
         process.env.NETWORK_ENDPOINT ||
-        `https://optimism-goerli.infura.io/v3/${process.env.INFURA_API_KEY}`,
-=======
-      url: process.env.NETWORK_ENDPOINT || `https://optimism.infura.io/v3/${process.env.INFURA_API_KEY}`,
->>>>>>> f032206f
+        `https://optimism.infura.io/v3/${process.env.INFURA_API_KEY}`,
       accounts: process.env.DEPLOYER_PRIVATE_KEY ? [process.env.DEPLOYER_PRIVATE_KEY] : [],
       chainId: 10,
     },
