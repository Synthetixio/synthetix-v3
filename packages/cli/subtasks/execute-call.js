--- conflicted
+++ resolved
@@ -6,10 +6,6 @@
 const { getSignatureWithParameterNamesAndValues } = require('../internal/signatures');
 
 subtask(SUBTASK_EXECUTE_CALL, 'Execute the current tx').setAction(async (taskArguments, hre) => {
-  const abi = hre.deployer.deployment.abis[hre.cli.contractName];
-  const functionAbi = abi.find((abiItem) => abiItem.name === hre.cli.functionName);
-
-<<<<<<< HEAD
   logger.info(
     `Calling ${hre.cli.contractName}.${getSignatureWithParameterNamesAndValues(
       hre.cli.contractName,
@@ -17,10 +13,12 @@
       hre.cli.functionParameters
     )}`
   );
-=======
+
   const target = hre.deployer.deployment.general.contracts[hre.cli.contractName];
   const address = target.proxyAddress || target.deployedAddress;
->>>>>>> 174aed09
+
+  const abi = hre.deployer.deployment.abis[hre.cli.contractName];
+  const functionAbi = abi.find((abiItem) => abiItem.name === hre.cli.functionName);
 
   const readOnly = functionAbi.stateMutability === 'view';
   if (readOnly) {
