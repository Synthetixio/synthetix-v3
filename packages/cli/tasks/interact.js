--- conflicted
+++ resolved
@@ -1,14 +1,6 @@
 const { task } = require('hardhat/config');
 
-<<<<<<< HEAD
-const { SUBTASK_PICK_CONTRACT, TASK_INTERACT } = require('../task-names');
-
-task(TASK_INTERACT, 'Interacts with a given modular system deployment')
-  .addOptionalParam('deploymentPath', 'Specify the path to the deployment data directory')
-  .setAction(async (taskArguments, hre) => {
-    await hre.run(SUBTASK_PICK_CONTRACT, taskArguments);
-=======
-const { TASK_INTERACT, SUBTASK_PRINT_INFO } = require('../task-names');
+const { SUBTASK_PICK_CONTRACT, SUBTASK_PRINT_INFO, TASK_INTERACT } = require('../task-names');
 const { SUBTASK_LOAD_DEPLOYMENT } = require('@synthetixio/deployer/task-names');
 
 const types = require('@synthetixio/core-js/utils/hardhat/argument-types');
@@ -29,5 +21,5 @@
 
     await hre.run(SUBTASK_LOAD_DEPLOYMENT, taskArguments);
     await hre.run(SUBTASK_PRINT_INFO, taskArguments);
->>>>>>> 3272aa42
+    await hre.run(SUBTASK_PICK_CONTRACT, taskArguments);
   });