const chalk = require('chalk');
const { subtask } = require('hardhat/config');
const filterValues = require('filter-values');

const logger = require('@synthetixio/core-js/utils/io/logger');
const prompter = require('@synthetixio/core-js/utils/io/prompter');
const relativePath = require('@synthetixio/core-js/utils/misc/relative-path');
const { getCommit, getBranch } = require('@synthetixio/core-js/utils/misc/git');
const { SUBTASK_PRINT_INFO } = require('../task-names');

subtask(SUBTASK_PRINT_INFO, 'Prints info about a deployment.').setAction(async (taskArguments) => {
  await _printInfo(taskArguments);

  await prompter.confirmAction('Proceed with deployment');
});

async function _printInfo(taskArguments) {
  logger.log(chalk.yellow('\nPlease confirm these deployment parameters:'));
  logger.boxStart();

  logger.log(chalk.gray(`commit: ${getCommit()}`));

  const branch = getBranch();
  logger.log(chalk[branch !== 'master' ? 'red' : 'gray'](`branch: ${branch}`));

  const network = hre.network.name;
  logger.log(chalk[network.includes('mainnet') ? 'red' : 'gray'](`network: ${network}`));

  logger.log(chalk.gray(`provider: ${hre.network.config.url}`));
  logger.log(chalk.gray(`instance: ${taskArguments.instance}`));
  logger.log(chalk.gray(`debug: ${taskArguments.debug}`));
  logger.log(chalk.gray(`deployment: ${relativePath(hre.deployer.paths.deployment)}`));

  const signer = (await hre.ethers.getSigners())[0];
  const balance = hre.ethers.utils.formatEther(
    await hre.ethers.provider.getBalance(signer.address)
  );
  logger.log(chalk.gray(`signer: ${signer.address}`));
  logger.log(chalk.gray(`signer balance: ${balance} ETH`));

<<<<<<< HEAD
  const deploymentModules = Object.keys(filterValues(hre.deployer.deployment.general.contracts, (c) => c.isModule));
=======
  const deploymentModules = Object.keys(
    filterValues(hre.deployer.deployment.general.contracts, (c) => c.isModule)
  );
>>>>>>> 070d21e8

  logger.log(chalk.gray('deployment modules:'));

  for (const module of deploymentModules) {
    logger.log(chalk.gray('> ' + module));
  }

  if (taskArguments.clear) {
    logger.log(chalk.red('clear: true'));
  }

  logger.boxEnd();

  logger.debug('Deployer configuration:');
  logger.debug(JSON.stringify(hre.config.deployer, null, 2));
}<|MERGE_RESOLUTION|>--- conflicted
+++ resolved
@@ -38,13 +38,9 @@
   logger.log(chalk.gray(`signer: ${signer.address}`));
   logger.log(chalk.gray(`signer balance: ${balance} ETH`));
 
-<<<<<<< HEAD
-  const deploymentModules = Object.keys(filterValues(hre.deployer.deployment.general.contracts, (c) => c.isModule));
-=======
   const deploymentModules = Object.keys(
     filterValues(hre.deployer.deployment.general.contracts, (c) => c.isModule)
   );
->>>>>>> 070d21e8
 
   logger.log(chalk.gray('deployment modules:'));
 
