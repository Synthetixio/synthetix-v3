const { task } = require('hardhat/config');
const { TASK_COMPILE } = require('hardhat/builtin-tasks/task-names');

const {
  SUBTASK_CANCEL_DEPLOYMENT,
  SUBTASK_CLEAR_DEPLOYMENTS,
  SUBTASK_CREATE_DEPLOYMENT,
  SUBTASK_DEPLOY_MODULES,
  SUBTASK_DEPLOY_PROXY,
  SUBTASK_DEPLOY_ROUTER,
  SUBTASK_FINALIZE_DEPLOYMENT,
  SUBTASK_GENERATE_ROUTER_SOURCE,
  SUBTASK_LOAD_DEPLOYMENT,
  SUBTASK_PRINT_INFO,
  SUBTASK_SYNC_PROXY,
  SUBTASK_SYNC_SOURCES,
  SUBTASK_UPGRADE_PROXY,
  SUBTASK_VALIDATE_INITIALIZABLES,
  SUBTASK_VALIDATE_MODULES,
  SUBTASK_VALIDATE_ROUTER,
  SUBTASK_VALIDATE_SATELLITES,
  SUBTASK_VALIDATE_STORAGE,
<<<<<<< HEAD
  SUBTASK_VALIDATE_INITIALIZABLES,
  SUBTASK_VALIDATE_INTERFACES,
=======
>>>>>>> a87c8eaa
  TASK_DEPLOY,
} = require('../task-names');

const logger = require('@synthetixio/core-js/utils/io/logger');
const prompter = require('@synthetixio/core-js/utils/io/prompter');
const types = require('@synthetixio/core-js/utils/hardhat/argument-types');
const { ContractValidationError } = require('../internal/errors');
const { readPackageJson } = require('@synthetixio/core-js/utils/misc/npm');

task(TASK_DEPLOY, 'Deploys all system modules')
  .addFlag('noConfirm', 'Skip all confirmation prompts', false)
  .addFlag('debug', 'Display debug logs', false)
  .addFlag('quiet', 'Silence all output', false)
  .addFlag('clear', 'Clear all previous deployment data for the selected network', false)
  .addOptionalParam('alias', 'The alias name for the deployment', undefined, types.alphanumeric)
  .addOptionalParam(
    'instance',
    'The name of the target instance for deployment',
    'official',
    types.alphanumeric
  )
  .setAction(async (taskArguments, hre) => {
    const { clear, debug, quiet, noConfirm } = taskArguments;

    logger.quiet = quiet;
    logger.debugging = debug;
    prompter.noConfirm = noConfirm;

    // Do not throw an error on missing package.json
    // This is so we don't force the user to have the file on tests just for the name
    try {
      await logger.title(readPackageJson().name);
    } catch (err) {
      if (err.code !== 'ENOENT') throw err;
    }

    await logger.title('DEPLOYER');

    try {
      if (clear) {
        await hre.run(SUBTASK_CLEAR_DEPLOYMENTS, taskArguments);
      }

      await hre.run(SUBTASK_CREATE_DEPLOYMENT, taskArguments);
      await hre.run(SUBTASK_LOAD_DEPLOYMENT, taskArguments);
      await hre.run(SUBTASK_PRINT_INFO, taskArguments);
      await _compile(hre, quiet);
      await hre.run(SUBTASK_SYNC_SOURCES);
      await hre.run(SUBTASK_SYNC_PROXY);
      await hre.run(SUBTASK_VALIDATE_STORAGE);
      await hre.run(SUBTASK_VALIDATE_MODULES);
      await hre.run(SUBTASK_VALIDATE_INTERFACES);
      await hre.run(SUBTASK_VALIDATE_INITIALIZABLES);
      await hre.run(SUBTASK_VALIDATE_SATELLITES);
      await hre.run(SUBTASK_DEPLOY_MODULES);
      await hre.run(SUBTASK_GENERATE_ROUTER_SOURCE);
      await _compile(hre, quiet);
      await hre.run(SUBTASK_VALIDATE_ROUTER);
      await hre.run(SUBTASK_DEPLOY_ROUTER);
      await hre.run(SUBTASK_DEPLOY_PROXY);
      await hre.run(SUBTASK_UPGRADE_PROXY);
      await hre.run(SUBTASK_FINALIZE_DEPLOYMENT);
    } catch (err) {
      if (err instanceof ContractValidationError) {
        await hre.run(SUBTASK_CANCEL_DEPLOYMENT);
      }

      throw err;
    }
  });

/*
 * Note: Even though hardhat's compile task has a quiet option,
 * it still prints some output. This is a hack to completely silence
 * output during compile task run.
 */
async function _compile(hre, quiet) {
  let logCache;

  if (quiet) {
    logCache = console.log;
    console.log = () => {};
  }

  try {
    await hre.run(TASK_COMPILE, { force: true, quiet: true });
  } finally {
    if (logCache) console.log = logCache;
  }
}<|MERGE_RESOLUTION|>--- conflicted
+++ resolved
@@ -20,11 +20,8 @@
   SUBTASK_VALIDATE_ROUTER,
   SUBTASK_VALIDATE_SATELLITES,
   SUBTASK_VALIDATE_STORAGE,
-<<<<<<< HEAD
   SUBTASK_VALIDATE_INITIALIZABLES,
   SUBTASK_VALIDATE_INTERFACES,
-=======
->>>>>>> a87c8eaa
   TASK_DEPLOY,
 } = require('../task-names');
 
