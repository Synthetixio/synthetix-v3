const { task } = require('hardhat/config');
const { TASK_COMPILE } = require('hardhat/builtin-tasks/task-names');

const {
  SUBTASK_DEPLOY_MODULES,
  SUBTASK_DEPLOY_ROUTER,
  SUBTASK_FINALIZE_DEPLOYMENT,
  SUBTASK_GENERATE_IMC_SOURCE,
  SUBTASK_GENERATE_ROUTER_SOURCE,
  SUBTASK_PREPARE_DEPLOYMENT,
  SUBTASK_PRINT_INFO,
  SUBTASK_SYNC_SOURCES,
  SUBTASK_UPGRADE_PROXY,
  SUBTASK_VALIDATE_IMC,
  SUBTASK_VALIDATE_ROUTER,
  TASK_DEPLOY,
} = require('../task-names');
const logger = require('../utils/logger');
const prompter = require('../utils/prompter');
const { getDeploymentPaths } = require('../utils/deployments');
const { capitalize } = require('../utils/string');
const types = require('../utils/argument-types');

task(TASK_DEPLOY, 'Deploys all system modules')
  .addFlag('noConfirm', 'Skip all confirmation prompts', false)
  .addFlag('debug', 'Display debug logs', false)
  .addFlag('clear', 'Clear all previous deployment data for the selected network', false)
  .addOptionalParam('alias', 'The alias name for the deployment', undefined, types.alphanumeric)
  .addOptionalParam(
    'instance',
    'The name of the target instance for deployment',
    'official',
    types.alphanumeric
  )
  .setAction(async (taskArguments, hre) => {
    const { instance, debug, noConfirm } = taskArguments;

    logger.debugging = debug;
    prompter.noConfirm = noConfirm;

    hre.deployer.routerModule = ['GenRouter', hre.network.name, instance].map(capitalize).join('');

<<<<<<< HEAD
    const { paths } = hre.deployer;

    paths.deployments = path.resolve(hre.config.paths.root, hre.config.deployer.paths.deployments);
    paths.modules = path.resolve(hre.config.paths.root, hre.config.deployer.paths.modules);
    paths.network = path.join(paths.deployments, hre.network.name);
    paths.instance = path.join(paths.network, instance);
    paths.extended = path.join(paths.instance, 'extended');
    paths.routerTemplate = path.resolve(__dirname, '../templates/GenRouter.sol.mustache');
    paths.routerPath = relativePath(
      path.join(hre.config.paths.sources, `${hre.deployer.routerModule}.sol`)
    );
    paths.proxyPath = relativePath(
      path.join(hre.config.paths.sources, `${hre.config.deployer.proxyName}.sol`)
    );
    // IMC Mixin
    hre.deployer.imcMixinModule = 'GenIMCMixin';
    paths.mixins = path.resolve(hre.config.paths.root, hre.config.deployer.paths.mixins);
    paths.imcMixinTemplate = path.resolve(__dirname, '../templates/GenIMCMixin.sol.mustache');
    paths.imcMixinPath = path.join(paths.mixins, `${hre.deployer.imcMixinModule}.sol`);
=======
    hre.deployer.paths = getDeploymentPaths(instance);
>>>>>>> 0f48d257

    await hre.run(SUBTASK_PREPARE_DEPLOYMENT, taskArguments);
    await hre.run(SUBTASK_PRINT_INFO, taskArguments);
    await hre.run(SUBTASK_SYNC_SOURCES);
    await hre.run(SUBTASK_GENERATE_IMC_SOURCE);
    await hre.run(TASK_COMPILE, { force: true, quiet: true });
    await hre.run(SUBTASK_DEPLOY_MODULES);
    await hre.run(SUBTASK_VALIDATE_IMC);
    await hre.run(SUBTASK_GENERATE_ROUTER_SOURCE);
    await hre.run(SUBTASK_VALIDATE_ROUTER);
    await hre.run(SUBTASK_DEPLOY_ROUTER);
    await hre.run(SUBTASK_UPGRADE_PROXY);
    await hre.run(SUBTASK_FINALIZE_DEPLOYMENT);
  });<|MERGE_RESOLUTION|>--- conflicted
+++ resolved
@@ -40,29 +40,7 @@
 
     hre.deployer.routerModule = ['GenRouter', hre.network.name, instance].map(capitalize).join('');
 
-<<<<<<< HEAD
-    const { paths } = hre.deployer;
-
-    paths.deployments = path.resolve(hre.config.paths.root, hre.config.deployer.paths.deployments);
-    paths.modules = path.resolve(hre.config.paths.root, hre.config.deployer.paths.modules);
-    paths.network = path.join(paths.deployments, hre.network.name);
-    paths.instance = path.join(paths.network, instance);
-    paths.extended = path.join(paths.instance, 'extended');
-    paths.routerTemplate = path.resolve(__dirname, '../templates/GenRouter.sol.mustache');
-    paths.routerPath = relativePath(
-      path.join(hre.config.paths.sources, `${hre.deployer.routerModule}.sol`)
-    );
-    paths.proxyPath = relativePath(
-      path.join(hre.config.paths.sources, `${hre.config.deployer.proxyName}.sol`)
-    );
-    // IMC Mixin
-    hre.deployer.imcMixinModule = 'GenIMCMixin';
-    paths.mixins = path.resolve(hre.config.paths.root, hre.config.deployer.paths.mixins);
-    paths.imcMixinTemplate = path.resolve(__dirname, '../templates/GenIMCMixin.sol.mustache');
-    paths.imcMixinPath = path.join(paths.mixins, `${hre.deployer.imcMixinModule}.sol`);
-=======
     hre.deployer.paths = getDeploymentPaths(instance);
->>>>>>> 0f48d257
 
     await hre.run(SUBTASK_PREPARE_DEPLOYMENT, taskArguments);
     await hre.run(SUBTASK_PRINT_INFO, taskArguments);
