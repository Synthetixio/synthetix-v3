const { task } = require('hardhat/config');
const { TASK_COMPILE } = require('hardhat/builtin-tasks/task-names');

const {
  SUBTASK_CLEAR_DEPLOYMENTS,
  SUBTASK_DEPLOY_MODULES,
  SUBTASK_DEPLOY_ROUTER,
  SUBTASK_FINALIZE_DEPLOYMENT,
  SUBTASK_GENERATE_ROUTER_SOURCE,
  SUBTASK_PREPARE_DEPLOYMENT,
  SUBTASK_PRINT_INFO,
  SUBTASK_SYNC_SOURCES,
  SUBTASK_UPGRADE_PROXY,
  SUBTASK_VALIDATE_ROUTER,
  SUBTASK_VALIDATE_MODULES,
  SUBTASK_VALIDATE_STORAGE,
  TASK_DEPLOY,
} = require('../task-names');

let logCache;

const logger = require('@synthetixio/core-js/utils/logger');
const prompter = require('@synthetixio/core-js/utils/prompter');
const types = require('../internal/argument-types');

async function traceBalance(msg, hre) {
  console.log(msg);

  const signers = await hre.ethers.getSigners();
  const signer = signers[0];
  const balance = await hre.ethers.provider.getBalance(signer.address);
  console.log(
    signer.address,
    ethers.utils.formatEther(balance)
  );
}

task(TASK_DEPLOY, 'Deploys all system modules')
  .addFlag('noConfirm', 'Skip all confirmation prompts', false)
  .addFlag('debug', 'Display debug logs', false)
  .addFlag('quiet', 'Silence all output', false)
  .addFlag('clear', 'Clear all previous deployment data for the selected network', false)
  .addOptionalParam('alias', 'The alias name for the deployment', undefined, types.alphanumeric)
  .addOptionalParam(
    'instance',
    'The name of the target instance for deployment',
    'official',
    types.alphanumeric
  )
  .setAction(async (taskArguments, hre) => {
    const { clear, debug, quiet, noConfirm } = taskArguments;

    _forceSilenceHardhat(true, quiet);

    logger.quiet = quiet;
    logger.debugging = debug;
    prompter.noConfirm = noConfirm;

<<<<<<< HEAD
    if (clear) {
      await hre.run(SUBTASK_CLEAR_DEPLOYMENTS, taskArguments);
    }

    await traceBalance(1, hre);

    await hre.run(SUBTASK_PREPARE_DEPLOYMENT, taskArguments);
    await hre.run(SUBTASK_PRINT_INFO, taskArguments);
    await hre.run(TASK_COMPILE, { force: false, quiet: true });
    await hre.run(SUBTASK_SYNC_SOURCES);
    await hre.run(SUBTASK_VALIDATE_STORAGE);
    await hre.run(SUBTASK_VALIDATE_MODULES);
    await hre.run(SUBTASK_DEPLOY_MODULES);

    await traceBalance(2, hre);

    await hre.run(SUBTASK_GENERATE_ROUTER_SOURCE);
    await hre.run(SUBTASK_VALIDATE_ROUTER);
    await hre.run(TASK_COMPILE, { force: false, quiet: true });

    await traceBalance(3, hre);

    await hre.run(SUBTASK_DEPLOY_ROUTER);
    await hre.run(SUBTASK_UPGRADE_PROXY);
    await hre.run(SUBTASK_FINALIZE_DEPLOYMENT);
=======
    try {
      if (clear) {
        await hre.run(SUBTASK_CLEAR_DEPLOYMENTS, taskArguments);
      }
>>>>>>> ab34be8e

      await hre.run(SUBTASK_PREPARE_DEPLOYMENT, taskArguments);
      await hre.run(SUBTASK_PRINT_INFO, taskArguments);
      await hre.run(TASK_COMPILE, { force: true, quiet: true });
      await hre.run(SUBTASK_SYNC_SOURCES);
      await hre.run(SUBTASK_VALIDATE_STORAGE);
      await hre.run(SUBTASK_VALIDATE_MODULES);
      await hre.run(SUBTASK_DEPLOY_MODULES);
      await hre.run(SUBTASK_GENERATE_ROUTER_SOURCE);
      await hre.run(TASK_COMPILE, { force: true, quiet: true });
      await hre.run(SUBTASK_VALIDATE_ROUTER);
      await hre.run(SUBTASK_DEPLOY_ROUTER);
      await hre.run(SUBTASK_UPGRADE_PROXY);
      await hre.run(SUBTASK_FINALIZE_DEPLOYMENT);
    } finally {
      _forceSilenceHardhat(false, quiet);
    }
  });

/*
 * Note: Even though hardhat's compile task has a quiet option,
 * it stil prints some output. This is a hack to completely silence
 * output during deployment.
 * */
function _forceSilenceHardhat(silence, quiet) {
  if (!quiet) {
    return;
  }

  if (silence) {
    logCache = console.log;
    console.log = () => {};
  } else {
    console.log = logCache;
  }
}<|MERGE_RESOLUTION|>--- conflicted
+++ resolved
@@ -29,10 +29,7 @@
   const signers = await hre.ethers.getSigners();
   const signer = signers[0];
   const balance = await hre.ethers.provider.getBalance(signer.address);
-  console.log(
-    signer.address,
-    ethers.utils.formatEther(balance)
-  );
+  console.log(signer.address, ethers.utils.formatEther(balance));
 }
 
 task(TASK_DEPLOY, 'Deploys all system modules')
@@ -56,38 +53,10 @@
     logger.debugging = debug;
     prompter.noConfirm = noConfirm;
 
-<<<<<<< HEAD
-    if (clear) {
-      await hre.run(SUBTASK_CLEAR_DEPLOYMENTS, taskArguments);
-    }
-
-    await traceBalance(1, hre);
-
-    await hre.run(SUBTASK_PREPARE_DEPLOYMENT, taskArguments);
-    await hre.run(SUBTASK_PRINT_INFO, taskArguments);
-    await hre.run(TASK_COMPILE, { force: false, quiet: true });
-    await hre.run(SUBTASK_SYNC_SOURCES);
-    await hre.run(SUBTASK_VALIDATE_STORAGE);
-    await hre.run(SUBTASK_VALIDATE_MODULES);
-    await hre.run(SUBTASK_DEPLOY_MODULES);
-
-    await traceBalance(2, hre);
-
-    await hre.run(SUBTASK_GENERATE_ROUTER_SOURCE);
-    await hre.run(SUBTASK_VALIDATE_ROUTER);
-    await hre.run(TASK_COMPILE, { force: false, quiet: true });
-
-    await traceBalance(3, hre);
-
-    await hre.run(SUBTASK_DEPLOY_ROUTER);
-    await hre.run(SUBTASK_UPGRADE_PROXY);
-    await hre.run(SUBTASK_FINALIZE_DEPLOYMENT);
-=======
     try {
       if (clear) {
         await hre.run(SUBTASK_CLEAR_DEPLOYMENTS, taskArguments);
       }
->>>>>>> ab34be8e
 
       await hre.run(SUBTASK_PREPARE_DEPLOYMENT, taskArguments);
       await hre.run(SUBTASK_PRINT_INFO, taskArguments);
