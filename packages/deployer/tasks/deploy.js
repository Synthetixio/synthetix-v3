--- conflicted
+++ resolved
@@ -51,11 +51,8 @@
     await hre.run(SUBTASK_PREPARE_DEPLOYMENT, taskArguments);
     await hre.run(SUBTASK_PRINT_INFO, taskArguments);
     await hre.run(SUBTASK_SYNC_SOURCES);
-<<<<<<< HEAD
+    await hre.run(TASK_COMPILE, { force: false, quiet: true });
     await hre.run(SUBTASK_VALIDATE_STORAGE);
-=======
-    await hre.run(TASK_COMPILE, { force: false, quiet: true });
->>>>>>> cc466ad0
     await hre.run(SUBTASK_VALIDATE_MODULES);
     await hre.run(SUBTASK_DEPLOY_MODULES);
     await hre.run(SUBTASK_GENERATE_ROUTER_SOURCE);
