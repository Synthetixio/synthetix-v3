const { task } = require('hardhat/config');
const { TASK_COMPILE } = require('hardhat/builtin-tasks/task-names');

const {
  SUBTASK_CANCEL_DEPLOYMENT,
  SUBTASK_CLEAR_DEPLOYMENTS,
  SUBTASK_CREATE_DEPLOYMENT,
  SUBTASK_DEPLOY_MODULES,
  SUBTASK_DEPLOY_PROXY,
  SUBTASK_DEPLOY_ROUTER,
  SUBTASK_FINALIZE_DEPLOYMENT,
  SUBTASK_GENERATE_ROUTER_SOURCE,
  SUBTASK_LOAD_DEPLOYMENT,
  SUBTASK_PRINT_INFO,
  SUBTASK_SYNC_PROXY,
  SUBTASK_SYNC_SOURCES,
  SUBTASK_UPGRADE_PROXY,
  SUBTASK_VALIDATE_INTERFACES,
  SUBTASK_VALIDATE_MODULES,
  SUBTASK_VALIDATE_ROUTER,
  SUBTASK_VALIDATE_SATELLITES,
  SUBTASK_VALIDATE_STORAGE,
  TASK_DEPLOY,
} = require('../task-names');

const logger = require('@synthetixio/core-js/utils/io/logger');
const prompter = require('@synthetixio/core-js/utils/io/prompter');
const types = require('@synthetixio/core-js/utils/hardhat/argument-types');
const { ContractValidationError } = require('../internal/errors');
const { readPackageJson } = require('@synthetixio/core-js/utils/misc/npm');

task(TASK_DEPLOY, 'Deploys all system modules')
  .addFlag('noConfirm', 'Skip all confirmation prompts', false)
  .addFlag('skipProxy', 'Do not deploy the UUPS proxy', false)
  .addFlag('debug', 'Display debug logs', false)
  .addFlag('quiet', 'Silence all output', false)
  .addFlag('clear', 'Clear all previous deployment data for the selected network', false)
  .addOptionalParam('alias', 'The alias name for the deployment', undefined, types.alphanumeric)
<<<<<<< HEAD
  .addOptionalPositionalParam('modules', 'Regex string for which modules are deployed to the router. Leave empty to deploy all modules.')
=======
  .addOptionalPositionalParam(
    'modules',
    'Regex string for which modules are deployed to the router. Leave empty to deploy all modules.'
  )
>>>>>>> 070d21e8
  .addOptionalParam(
    'instance',
    'The name of the target instance for deployment',
    'official',
    types.alphanumeric
  )
  .setAction(async (taskArguments, hre) => {
    const { clear, debug, quiet, noConfirm, skipProxy } = taskArguments;

    logger.quiet = quiet;
    logger.debugging = debug;
    prompter.noConfirm = noConfirm;

    // Do not throw an error on missing package.json
    // This is so we don't force the user to have the file on tests just for the name
    try {
      await logger.title(readPackageJson().name);
    } catch (err) {
      if (err.code !== 'ENOENT') throw err;
    }

    await logger.title('DEPLOYER');

    try {
      if (clear) {
        await hre.run(SUBTASK_CLEAR_DEPLOYMENTS, taskArguments);
      }

      await hre.run(SUBTASK_CREATE_DEPLOYMENT, taskArguments);
      await hre.run(SUBTASK_LOAD_DEPLOYMENT, taskArguments);
<<<<<<< HEAD
      await hre.run(SUBTASK_SYNC_SOURCES, taskArguments);
      await hre.run(SUBTASK_SYNC_PROXY);
      await hre.run(SUBTASK_PRINT_INFO, taskArguments);
      await _compile(hre, quiet);
=======
      await _compile(hre, quiet);
      await hre.run(SUBTASK_SYNC_SOURCES, taskArguments);
      await hre.run(SUBTASK_SYNC_PROXY);
      await hre.run(SUBTASK_PRINT_INFO, taskArguments);
>>>>>>> 070d21e8
      await hre.run(SUBTASK_VALIDATE_STORAGE);
      await hre.run(SUBTASK_VALIDATE_MODULES);
      await hre.run(SUBTASK_VALIDATE_INTERFACES);
      await hre.run(SUBTASK_VALIDATE_SATELLITES);
      await hre.run(SUBTASK_DEPLOY_MODULES);
      await hre.run(SUBTASK_GENERATE_ROUTER_SOURCE);
      await _compile(hre, quiet);
      await hre.run(SUBTASK_VALIDATE_ROUTER);
      await hre.run(SUBTASK_DEPLOY_ROUTER);

      if (!skipProxy) {
        await hre.run(SUBTASK_DEPLOY_PROXY);
        await hre.run(SUBTASK_UPGRADE_PROXY);
      }

      await hre.run(SUBTASK_FINALIZE_DEPLOYMENT);
    } catch (err) {
      if (err instanceof ContractValidationError) {
        await hre.run(SUBTASK_CANCEL_DEPLOYMENT);
      }

      throw err;
    }
  });

/*
 * Note: Even though hardhat's compile task has a quiet option,
 * it still prints some output. This is a hack to completely silence
 * output during compile task run.
 */
async function _compile(hre, quiet) {
  let logCache;

  if (quiet) {
    logCache = console.log;
    console.log = () => {};
  }

  try {
    await hre.run(TASK_COMPILE, { force: true, quiet: true });
  } finally {
    if (logCache) console.log = logCache;
  }
}<|MERGE_RESOLUTION|>--- conflicted
+++ resolved
@@ -36,14 +36,10 @@
   .addFlag('quiet', 'Silence all output', false)
   .addFlag('clear', 'Clear all previous deployment data for the selected network', false)
   .addOptionalParam('alias', 'The alias name for the deployment', undefined, types.alphanumeric)
-<<<<<<< HEAD
-  .addOptionalPositionalParam('modules', 'Regex string for which modules are deployed to the router. Leave empty to deploy all modules.')
-=======
   .addOptionalPositionalParam(
     'modules',
     'Regex string for which modules are deployed to the router. Leave empty to deploy all modules.'
   )
->>>>>>> 070d21e8
   .addOptionalParam(
     'instance',
     'The name of the target instance for deployment',
@@ -74,17 +70,10 @@
 
       await hre.run(SUBTASK_CREATE_DEPLOYMENT, taskArguments);
       await hre.run(SUBTASK_LOAD_DEPLOYMENT, taskArguments);
-<<<<<<< HEAD
-      await hre.run(SUBTASK_SYNC_SOURCES, taskArguments);
-      await hre.run(SUBTASK_SYNC_PROXY);
-      await hre.run(SUBTASK_PRINT_INFO, taskArguments);
-      await _compile(hre, quiet);
-=======
       await _compile(hre, quiet);
       await hre.run(SUBTASK_SYNC_SOURCES, taskArguments);
       await hre.run(SUBTASK_SYNC_PROXY);
       await hre.run(SUBTASK_PRINT_INFO, taskArguments);
->>>>>>> 070d21e8
       await hre.run(SUBTASK_VALIDATE_STORAGE);
       await hre.run(SUBTASK_VALIDATE_MODULES);
       await hre.run(SUBTASK_VALIDATE_INTERFACES);
