--- conflicted
+++ resolved
@@ -13,12 +13,10 @@
 
     before('set asts and validator', () => {
       sampleAsts = clone(asts);
-<<<<<<< HEAD
-
-      validator = new ModuleInitializableASTValidator(sampleAsts, fakeIsModuleChecker);
-=======
-      validator = new ModuleInitializableASTValidator(Object.values(sampleAsts));
->>>>>>> a87c8eaa
+      validator = new ModuleInitializableASTValidator(
+        Object.values(sampleAsts),
+        fakeIsModuleChecker
+      );
     });
 
     before('use the validator to find problems', async () => {
@@ -42,11 +40,10 @@
       sampleAsts['contracts/mocks/initializable/InitializableMock.sol'].nodes[3].nodes[5].name =
         'not_initializeInitializableMock';
 
-<<<<<<< HEAD
-      validator = new ModuleInitializableASTValidator(sampleAsts, fakeIsModuleChecker);
-=======
-      validator = new ModuleInitializableASTValidator(Object.values(sampleAsts));
->>>>>>> a87c8eaa
+      validator = new ModuleInitializableASTValidator(
+        Object.values(sampleAsts),
+        fakeIsModuleChecker
+      );
     });
 
     before('use the validator to find problems', async () => {
@@ -69,11 +66,10 @@
       sampleAsts['contracts/mocks/initializable/InitializableMock.sol'].nodes[3].nodes[6].name =
         'not_isInitializableMockInitialized';
 
-<<<<<<< HEAD
-      validator = new ModuleInitializableASTValidator(sampleAsts, fakeIsModuleChecker);
-=======
-      validator = new ModuleInitializableASTValidator(Object.values(sampleAsts));
->>>>>>> a87c8eaa
+      validator = new ModuleInitializableASTValidator(
+        Object.values(sampleAsts),
+        fakeIsModuleChecker
+      );
     });
 
     before('use the validator to find problems', async () => {
