//SPDX-License-Identifier: MIT
pragma solidity ^0.8.0;

<<<<<<< HEAD
import "../interfaces/IAnotherModule.sol";

contract AnotherModule is IAnotherModule {
    function getAnotherValue() public pure override returns (uint) {
        return 64;
=======
contract AnotherModule {
    uint private constant _SIXTY_FOUR = 64;

    function getAnotherValue() public pure returns (uint) {
        return _SIXTY_FOUR;
>>>>>>> a87c8eaa
    }
}<|MERGE_RESOLUTION|>--- conflicted
+++ resolved
@@ -1,18 +1,12 @@
 //SPDX-License-Identifier: MIT
 pragma solidity ^0.8.0;
 
-<<<<<<< HEAD
 import "../interfaces/IAnotherModule.sol";
 
 contract AnotherModule is IAnotherModule {
-    function getAnotherValue() public pure override returns (uint) {
-        return 64;
-=======
-contract AnotherModule {
     uint private constant _SIXTY_FOUR = 64;
 
-    function getAnotherValue() public pure returns (uint) {
+    function getAnotherValue() public pure override returns (uint) {
         return _SIXTY_FOUR;
->>>>>>> a87c8eaa
     }
 }