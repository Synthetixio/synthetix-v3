const { getCaseSelectors, findFunctionSelectors } = require('./ast-helper');
const { getModulesSelectors } = require('../contract-helper');
const { toPrivateConstantCase } = require('../router-helper');

async function findMissingSelectorsInAST(contracts) {
  const contractsSelectors = await getModulesSelectors();
  const routerSelectors = getCaseSelectors('Router', contracts['Router']);

  const errors = [];
  contractsSelectors.forEach((contractSelector) => {
    if (!routerSelectors.some((s) => s.selector === contractSelector.selector)) {
      errors.push({
        msg: `Selector for ${contractSelector.contractName}.${contractSelector.name} not found in the router`,
        contractSelector,
        missingInRouter: true,
      });
    }
  });

  routerSelectors.forEach((routerSelector) => {
    if (!contractsSelectors.some((s) => s.selector === routerSelector.selector)) {
      errors.push({
        msg: `Selector ${routerSelector.selector} is present in router but not found in contracts`,
        routerSelector,
        onlyInRouter: true,
      });
    }
  });

  return errors;
}

<<<<<<< HEAD
async function findUnreachableSelectorsInAST() {
  logger.info('Unreachable selectors not checked yet in compiled router');

  return [];
}

async function findDuplicateSelectorsInAST() {
  logger.info('Duplicated selectors not checked yet in compiled router');

  return [];
=======
async function findUnreachableSelectorsInAST(contracts, modules) {
  const routerSelectors = getCaseSelectors('Router', contracts['Router']);
  const moduleAddresses = [];
  for (const [moduleName, moduleData] of Object.entries(modules)) {
    moduleAddresses[toPrivateConstantCase(moduleName)] = {
      moduleName,
      address: moduleData.deployedAddress,
    };
  }

  const errors = [];
  routerSelectors.forEach((s) => {
    if (
      !moduleAddresses[s.value.name] ||
      moduleAddresses[s.value.name].address !== s.value.value.value
    ) {
      errors.push({
        msg: `Selector ${s.selector} not reachable. ${s.value.name} pointing to ${
          s.value.value.value
        } instead of ${moduleAddresses[s.value.name]}`,
      });
    } else {
      const contractSelectors = findFunctionSelectors(
        moduleAddresses[s.value.name].moduleName,
        contracts
      );
      if (!contractSelectors.some((cs) => cs.selector === s.selector)) {
        errors.push({
          msg: `Selector ${s.selector} not reachable. ${s.value.name} (${
            moduleAddresses[s.value.name].moduleName
          }) doesn't contain a function with that selector`,
        });
      }
    }
  });

  return errors;
}

async function findDuplicateSelectorsInAST(contracts) {
  const routerSelectors = getCaseSelectors('Router', contracts['Router']);

  const duplicates = routerSelectors.filter(
    (s, index, selectors) =>
      selectors.indexOf(selectors.find((n) => n.selector === s.selector)) !== index
  );

  const errors = [];
  duplicates.forEach((duplicate) => {
    errors.push({
      msg: `Selector ${duplicate.selector} is present multiple times in the router`,
    });
  });

  return errors;
>>>>>>> fd84762c
}

module.exports = {
  findDuplicateSelectorsInAST,
  findMissingSelectorsInAST,
  findUnreachableSelectorsInAST,
};<|MERGE_RESOLUTION|>--- conflicted
+++ resolved
@@ -30,18 +30,6 @@
   return errors;
 }
 
-<<<<<<< HEAD
-async function findUnreachableSelectorsInAST() {
-  logger.info('Unreachable selectors not checked yet in compiled router');
-
-  return [];
-}
-
-async function findDuplicateSelectorsInAST() {
-  logger.info('Duplicated selectors not checked yet in compiled router');
-
-  return [];
-=======
 async function findUnreachableSelectorsInAST(contracts, modules) {
   const routerSelectors = getCaseSelectors('Router', contracts['Router']);
   const moduleAddresses = [];
@@ -97,7 +85,6 @@
   });
 
   return errors;
->>>>>>> fd84762c
 }
 
 module.exports = {
