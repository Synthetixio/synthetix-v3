--- conflicted
+++ resolved
@@ -26,36 +26,7 @@
     sourceName,
   };
 
-<<<<<<< HEAD
-  const cachedSourceInfo = path.join(
-    hre.router.paths.cache,
-    'source-abis',
-    deployedBytecodeHash + '.json'
-  );
-
-
   await _initContractSource(contractFullyQualifiedName);
-
-  /*if (fs.existsSync(cachedSourceInfo)) {
-    const data = JSON.parse(fs.readFileSync(cachedSourceInfo));
-    deployment.sources[sourceName] = data.sourceInfo;
-    deployment.abis[`${sourceName}:${contractName}`] = data.abiInfo;
-  } else {
-
-    // save the resulting artifacts
-    await mkdirp(dirname(cachedSourceInfo));
-
-    fs.writeFileSync(
-      cachedSourceInfo,
-      JSON.stringify({
-        sourceInfo: deployment.sources[sourceName],
-        abiInfo: deployment.abis[`${sourceName}:${contractName}`],
-      })
-    );
-  }*/
-=======
-  await _initContractSource(contractFullyQualifiedName);
->>>>>>> f0dd8ac4
 }
 
 /**
@@ -81,11 +52,7 @@
 
   // Save the asts for the entire dependency tree
   for (const [sourceName, attributes] of Object.entries(buildInfo.output.sources)) {
-<<<<<<< HEAD
-    if(!deployment.sources[sourceName].ast) {
-=======
     if (!deployment.sources[sourceName].ast) {
->>>>>>> f0dd8ac4
       deployment.sources[sourceName].ast = attributes.ast;
     }
   }
