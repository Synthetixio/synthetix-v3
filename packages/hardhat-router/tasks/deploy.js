--- conflicted
+++ resolved
@@ -74,11 +74,8 @@
       await hre.run(SUBTASK_PRINT_INFO, taskArguments);
       await hre.run(SUBTASK_VALIDATE_STORAGE);
       await hre.run(SUBTASK_VALIDATE_MODULES);
-<<<<<<< HEAD
-      // await hre.run(SUBTASK_VALIDATE_INTERFACES);
-=======
       await hre.run(SUBTASK_VALIDATE_INTERFACES);
->>>>>>> e69a7b1a
+      await hre.run(SUBTASK_VALIDATE_SATELLITES);
       await hre.run(SUBTASK_DEPLOY_MODULES);
       await hre.run(SUBTASK_GENERATE_ROUTER_SOURCE);
       await _compile(hre, quiet);
