--- conflicted
+++ resolved
@@ -32,13 +32,7 @@
 
     const storageLibs = await getSourcesFullyQualifiedNames(hre, artifacts);
 
-<<<<<<< HEAD
-    const storageLibs = Object.values(hre.router.deployment!.general.contracts).filter(
-      ({ isStorageLibrary }) => isStorageLibrary
-    );
-=======
     logger.info(`Generating testable storage for ${storageLibs.length} contracts`);
->>>>>>> b4df3bdd
 
     // scan for all storage interfaces
     for (const contractFullyQualifiedName of storageLibs) {
