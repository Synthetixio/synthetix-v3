--- conflicted
+++ resolved
@@ -24,180 +24,4 @@
     logger.success(`Generated and written to ${output}`);
 
     return output;
-<<<<<<< HEAD
-  });
-
-function _generateTemplateInputs(
-  sourceFile: string,
-  contractName: string,
-  sourceUnits: SourceUnit[]
-) {
-  const inputs: TestableStorageTemplateInputs[] = [];
-
-  for (const sourceUnit of sourceUnits) {
-    for (const contractDefinition of findAll('ContractDefinition', sourceUnit)) {
-      if (contractDefinition.name !== contractName) {
-        continue;
-      }
-
-      const dataStructDefinition = Array.from(findAll('StructDefinition', contractDefinition)).find(
-        (def) => def.name === 'Data'
-      );
-
-      if (!dataStructDefinition) {
-        continue;
-      }
-
-      const fields: TestableStorageTemplateInputs['fields'] = [];
-      const indexedFields: TestableStorageTemplateInputs['indexedFields'] = [];
-      for (const variableDeclaration of dataStructDefinition.members) {
-        if (variableDeclaration.typeName?.nodeType === 'Mapping') {
-          if (variableDeclaration.typeName.valueType.nodeType !== 'ElementaryTypeName') {
-            console.log(
-              `Skipping generated getter/setter for ${variableDeclaration.name} because it has a nested type`
-            );
-            continue;
-          }
-
-          indexedFields.push({
-            name: variableDeclaration.name,
-            type: variableDeclaration.typeName.valueType.name!,
-            indexType: (variableDeclaration.typeName.keyType as ElementaryTypeName).name,
-            isArray: false,
-          });
-        } else if (variableDeclaration.typeName?.nodeType === 'ArrayTypeName') {
-          if (variableDeclaration.typeName.baseType.nodeType !== 'ElementaryTypeName') {
-            console.log(
-              `Skipping generated getter/setter for ${variableDeclaration.name} because it has a nested type`
-            );
-            continue;
-          }
-
-          indexedFields.push({
-            name: variableDeclaration.name,
-            type: variableDeclaration.typeName.baseType.name!,
-            indexType: 'uint',
-            isArray: false,
-          });
-        } else if (variableDeclaration.typeName?.nodeType === 'ElementaryTypeName') {
-          fields.push({
-            name: variableDeclaration.name,
-            type:
-              variableDeclaration.typeName.name === 'string' ||
-              variableDeclaration.typeName.name === 'bytes'
-                ? `${variableDeclaration.typeName.name} memory`
-                : variableDeclaration.typeName.name,
-          });
-        }
-        // else, don't know what to do about nested types atm
-      }
-
-      const methods: TestableStorageTemplateInputs['methods'] = [];
-      let loadParams: TestableStorageTemplateInputs['loadParams'] = undefined;
-      let loadInject: TestableStorageTemplateInputs['loadInject'] = undefined;
-
-      for (const functionDefinition of findAll('FunctionDefinition', contractDefinition)) {
-        if (functionDefinition.name === 'load') {
-          loadParams = functionDefinition.parameters.parameters
-            .map(
-              (p) =>
-                `${_renderAstType(contractName, p.typeName!)}${
-                  p.storageLocation !== 'default' ? ' ' + p.storageLocation : ''
-                } _load_${p.name}`
-            )
-            .join(', ');
-
-          loadInject = functionDefinition.parameters.parameters
-            .map((p) => '_load_' + p.name)
-            .join(', ');
-
-          continue; // we have handled the load function
-        }
-
-        if (
-          functionDefinition.returnParameters.parameters.filter(
-            (p) => p.storageLocation === 'storage'
-          ).length
-        ) {
-          console.log(
-            `Skipping function ${functionDefinition.name} because it returns an unsupported storage input parameter`
-          );
-          continue; // cannot return non-storage
-        }
-
-        const storageParams = functionDefinition.parameters.parameters.filter(
-          (p) => p.storageLocation === 'storage'
-        );
-
-        if (storageParams.length > 1) {
-          console.log(
-            `Skipping function ${functionDefinition.name} because it contains unsupported storage input parameter type`
-          );
-          continue; // input parameter must be of the same type as the contract
-        }
-
-        methods.push({
-          name: functionDefinition.name,
-          mutability:
-            functionDefinition.stateMutability === 'view' ||
-            functionDefinition.stateMutability === 'pure'
-              ? functionDefinition.stateMutability
-              : undefined,
-          usesLoad: storageParams.length > 0,
-          params: functionDefinition.parameters.parameters
-            .filter((p) => p.storageLocation !== 'storage') // only non-storage values can be injected (storage values will be injected later)
-            .map(
-              (p) =>
-                `${_renderAstType(contractName, p.typeName!)}${
-                  p.storageLocation !== 'default' ? ' ' + p.storageLocation : ''
-                } ${p.name}`
-            )
-            .join(', '),
-          paramsInject: functionDefinition.parameters.parameters
-            .map((p) => (p.storageLocation === 'storage' ? 'store' : p.name))
-            .join(', '),
-          returns: functionDefinition.returnParameters.parameters
-            .map(
-              (p) =>
-                `${_renderAstType(contractName, p.typeName!)}${
-                  p.storageLocation !== 'default' ? ' ' + p.storageLocation : ''
-                }`
-            )
-            .join(', '),
-        });
-      }
-
-      const contractInputs: TestableStorageTemplateInputs = {
-        sourceFile,
-        loadParams,
-        loadInject,
-        libraryName: contractDefinition.name,
-        fields,
-        indexedFields,
-        methods,
-      };
-
-      inputs.push(contractInputs);
-    }
-  }
-
-  return inputs;
-}
-
-function _renderAstType(context: string, t: TypeName): string {
-  if (t.nodeType === 'Mapping') {
-    return `mapping(${_renderAstType(context, t.keyType)} => ${_renderAstType(context, t.valueType)})`;
-  } else if (t.nodeType === 'ArrayTypeName') {
-    return `${_renderAstType(context, t.baseType)}[${t.length || ''}]`;
-  } else if (t.nodeType === 'FunctionTypeName') {
-    return 'function'; // dont know what to do with this
-  } else if (t.nodeType === 'UserDefinedTypeName') {
-    const n = t.pathNode?.name || t.name || '';
-    return n === 'Data' ? `${context}.${n}` : n;
-  } else {
-    return t.name;
-  }
-}
-=======
-  });
->>>>>>> b4df3bdd
+  });