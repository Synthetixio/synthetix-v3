const hre = require('hardhat');
const {
  TASK_DEPLOY,
  SUBTASK_GET_MULTICALL_ABI,
  SUBTASK_GET_DEPLOYMENT_INFO,
} = require('@synthetixio/deployer/task-names');

/**
 * Generate the file contracts/Router.sol including the given modules in its source.
 */
module.exports.deploy = async function deploy(runtime, prefix, modules) {
  if (runtime?.provider) {
    hre.ethers.provider = runtime.provider;
  }

  const instance = prefix.toLowerCase();

  const info = {
    folder: hre.config.deployer.paths.deployments,
    network: hre.network.name,
<<<<<<< HEAD
    instance
  };

  const isHHNetwork = hre.network.name === 'hardhat';
  await hre.run(TASK_DEPLOY, { noConfirm: true, quiet: false, clear: isHHNetwork, instance, modules });
=======
    instance,
  };

  const isHHNetwork = hre.network.name === 'hardhat';
  await hre.run(TASK_DEPLOY, {
    noConfirm: true,
    quiet: false,
    clear: isHHNetwork,
    instance,
    modules,
  });
>>>>>>> 070d21e8

  const { abis, info: deployInfo } = await hre.run(SUBTASK_GET_DEPLOYMENT_INFO, { instance });

  const contracts = Object.values(deployInfo.contracts).reduce((contracts, c) => {
    if (contracts[c.contractName]) {
      throw new Error(`Contract name repeated: "${c.contractName}"`);
    }

    contracts[prefix + c.contractName] = {
      address: c.deployedAddress,
      abi: abis[c.contractFullyQualifiedName],
      deployTxnHash: c.deployTransaction,
    };

    return contracts;
  }, {});

  // Set the multicall ABI on the Proxy
  contracts[prefix + 'Router'].abi = await hre.run(SUBTASK_GET_MULTICALL_ABI, { info, instance });

  return {
    contracts,
  };
};

if (module == require.main) {
  module.exports.deploy().then(console.log);
}<|MERGE_RESOLUTION|>--- conflicted
+++ resolved
@@ -18,13 +18,6 @@
   const info = {
     folder: hre.config.deployer.paths.deployments,
     network: hre.network.name,
-<<<<<<< HEAD
-    instance
-  };
-
-  const isHHNetwork = hre.network.name === 'hardhat';
-  await hre.run(TASK_DEPLOY, { noConfirm: true, quiet: false, clear: isHHNetwork, instance, modules });
-=======
     instance,
   };
 
@@ -36,7 +29,6 @@
     instance,
     modules,
   });
->>>>>>> 070d21e8
 
   const { abis, info: deployInfo } = await hre.run(SUBTASK_GET_DEPLOYMENT_INFO, { instance });
 
