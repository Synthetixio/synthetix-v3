--- conflicted
+++ resolved
@@ -10,9 +10,5 @@
 # generated routers
 contracts/routers
 
-<<<<<<< HEAD
-# generated contracty typings
-=======
 # generated contract typings
->>>>>>> 2d59c0ff
 test/generated/typechain