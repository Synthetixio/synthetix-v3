--- conflicted
+++ resolved
@@ -18,11 +18,7 @@
   "devDependencies": {
     "@nomiclabs/hardhat-ethers": "2.0.5",
     "hardhat": "2.9.3",
-<<<<<<< HEAD
-    "hardhat-cannon": "1.0.0",
-=======
     "hardhat-cannon": "1.0.6",
->>>>>>> c4033ef7
     "hardhat-contract-sizer": "2.1.1",
     "solidity-coverage": "0.7.17"
   }
