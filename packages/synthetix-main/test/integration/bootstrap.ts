--- conflicted
+++ resolved
@@ -102,19 +102,10 @@
     const [owner, user1] = r.signers();
 
     // mint initial snx
-<<<<<<< HEAD
     await r.systems().Core.connect(owner).mintInitialSystemToken(await user1.getAddress(), depositAmount.mul(1000));
-=======
-    await r
-      .systems()
-      .Core.connect(owner)
-      .mintInitialSystemToken(await user1.getAddress(), depositAmount.mul(10));
->>>>>>> f0dd8ac4
 
     // deploy an aggregator
     collateralAddress = r.systems().SNX.address;
-
-<<<<<<< HEAD
 
     // add snx as collateral, 
     await r.systems().Core.connect(owner).adjustCollateralType(
@@ -125,19 +116,6 @@
       '20000000000000000000',
       true
     );
-=======
-    // add snx as collateral,
-    await r
-      .systems()
-      .Core.connect(owner)
-      .adjustCollateralType(
-        collateralAddress,
-        aggregator.address,
-        '5000000000000000000',
-        '1500000000000000000',
-        true
-      );
->>>>>>> f0dd8ac4
 
     // create fund
     await r
@@ -151,16 +129,8 @@
     // approve
     await r.systems().SNX.connect(user1).approve(r.systems().Core.address, depositAmount.mul(10));
 
-<<<<<<< HEAD
     // stake collateral
-    await r.systems().Core.connect(user1).stake(accountId, collateralAddress, depositAmount.mul(10));
-=======
-    // deposit collateral
-    await r
-      .systems()
-      .Core.connect(user1)
-      .depositCollateral(accountId, collateralAddress, depositAmount);
->>>>>>> f0dd8ac4
+    await r.systems().Core.connect(user1).depositCollateral(accountId, collateralAddress, depositAmount.mul(10));
 
     // invest in the fund
     await r
@@ -189,7 +159,6 @@
   };
 }
 
-
 export function bootstrapWithMockMarketAndFund() {
   const r = bootstrapWithStakedFund();
 
