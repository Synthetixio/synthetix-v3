--- conflicted
+++ resolved
@@ -6,7 +6,7 @@
 
 import { bootstrapWithStakedFund } from '../bootstrap';
 
-describe.skip('VaultRewardsModule', function () {
+describe('VaultRewardsModule', function () {
   const { provider, signers, systems, fundId, collateralAddress, accountId, restore } =
     bootstrapWithStakedFund();
 
@@ -48,13 +48,8 @@
       describe('in the past', () => {
         before(restore);
         before(async () => {
-<<<<<<< HEAD
           // distribute rewards multiple times to see what happens 
           // of many distributions happen in the past
-=======
-          // distribute rewards multiple times to see what happens of many
-          // distributions happen in the past
->>>>>>> f0dd8ac4
           await systems().Core.connect(owner).distributeRewards(
             fundId,
             collateralAddress(),
@@ -85,13 +80,8 @@
             0
           );
 
-<<<<<<< HEAD
           // one distribution in the future to ensure switching 
           // from past to future works as expected
-=======
-          // one distribution in the future to ensure switching from past to
-          // future works as expected
->>>>>>> f0dd8ac4
           await systems()
             .Core.connect(owner)
             .distributeRewards(
@@ -395,13 +385,8 @@
                 );
             });
 
-<<<<<<< HEAD
             // this test is skipped for now because, among all 
             // the other tests, it does not behave as expected
-=======
-            // this test is skipped for now because, among all the other tests,
-            // it does not behave as expected
->>>>>>> f0dd8ac4
             it.skip('distributes portion of rewards immediately', async () => {
               const rewards = await systems().Core.callStatic.getAvailableRewards(
                 fundId,
