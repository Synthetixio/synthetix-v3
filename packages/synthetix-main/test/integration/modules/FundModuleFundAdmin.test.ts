import hre from 'hardhat';
import assert from 'assert/strict';
import assertBn from '@synthetixio/core-utils/dist/utils/assertions/assert-bignumber';
import assertRevert from '@synthetixio/core-utils/dist/utils/assertions/assert-revert';
import { findEvent } from '@synthetixio/core-utils/dist/utils/ethers/events';
import { bootstrap } from '../bootstrap';

import { ethers } from 'ethers';

describe('FundModule Admin', function () {
  const { signers, systems } = bootstrap();

  let owner: ethers.Signer, fundAdmin: ethers.Signer, user1: ethers.Signer, user2: ethers.Signer;

  let Collateral: ethers.Contract, AggregatorV3Mock: ethers.Contract;

  before('identify signers', async () => {
    [owner, fundAdmin, user1, user2] = signers();
  });

  before('add one collateral', async () => {
    let factory;

    factory = await hre.ethers.getContractFactory('CollateralMock');
    Collateral = await factory.connect(owner).deploy();

    await (await Collateral.connect(owner).initialize('Synthetix Token', 'SNX', 18)).wait();

    factory = await hre.ethers.getContractFactory('AggregatorV3Mock');
    AggregatorV3Mock = await factory.connect(owner).deploy();

    await (await AggregatorV3Mock.connect(owner).mockSetCurrentPrice(1)).wait();

    await (
      await systems()
        .Core.connect(owner)
        .adjustCollateralType(Collateral.address, AggregatorV3Mock.address, 400, 200, true)
    ).wait();
  });

  before('mint some account tokens', async () => {
    await (await systems().Core.connect(user1).createAccount(1)).wait();
    await (await systems().Core.connect(user2).createAccount(2)).wait();
  });

  before('mint some collateral to the user', async () => {
    await (await Collateral.mint(await user1.getAddress(), 1000)).wait();
    await (await Collateral.mint(await user2.getAddress(), 1000)).wait();
  });

  before('approve systems().Core to operate with the user collateral', async () => {
    await (
      await Collateral.connect(user1).approve(systems().Core.address, ethers.constants.MaxUint256)
    ).wait();
    await (
      await Collateral.connect(user2).approve(systems().Core.address, ethers.constants.MaxUint256)
    ).wait();
  });

  before('stake some collateral', async () => {
    await (await systems().Core.connect(user1).stake(1, Collateral.address, 100)).wait();
  });

  before('mint a fund token', async () => {
    await (
      await systems()
        .Core.connect(user1)
        .createFund(1, await fundAdmin.getAddress())
    ).wait();
  });

  it('fund is created', async () => {
    assert.equal(await systems().Core.ownerOf(1), await fundAdmin.getAddress());
  });

  describe('When setting up the Fund positions', async () => {
    describe('when attempting to set the positions of a non existent fund', async () => {
      it('reverts', async () => {
        await assertRevert(
          systems().Core.connect(fundAdmin).setFundPosition(2, [1], [1], [0, 0]),
          'FundNotFound("2")',
          systems().Core
        );
      });
    });

    describe('when a regular user attempts to set the positions', async () => {
      it('reverts', async () => {
        await assertRevert(
          systems().Core.connect(user1).setFundPosition(1, [1], [1], [0, 0]),
          `Unauthorized("${await user1.getAddress()}")`,
          systems().Core
        );
      });
    });

    describe('when attempting to set the positions with not matching number of positions', async () => {
      it('reverts with more weights than markets', async () => {
        await assertRevert(
<<<<<<< HEAD
          systems()
            .Core.connect(fundAdmin)
            .setFundPosition(1, [1], [1, 2], [0, 0]),
          'InvalidParameters("markets.length,weights.length,maxDebtShareValues.length", "must match")',
=======
          systems().Core.connect(fundAdmin).setFundPosition(1, [1], [1, 2], [0, 0]),
          'InvalidParameters()',
>>>>>>> 8c35d271
          systems().Core
        );
      });

      it('reverts with more markets than weights', async () => {
        await assertRevert(
<<<<<<< HEAD
          systems()
            .Core.connect(fundAdmin)
            .setFundPosition(1, [1, 2], [1], [0, 0]),
          'InvalidParameters("markets.length,weights.length,maxDebtShareValues.length", "must match")',
=======
          systems().Core.connect(fundAdmin).setFundPosition(1, [1, 2], [1], [0, 0]),
          'InvalidParameters()',
>>>>>>> 8c35d271
          systems().Core
        );
      });
    });

    describe('when adjusting a fund positions', async () => {
      let receipt: ethers.providers.TransactionReceipt;

      before('set dummy markets', async () => {
        const factory = await hre.ethers.getContractFactory('MockMarket');
        const Market1 = await factory.connect(owner).deploy();
        const Market2 = await factory.connect(owner).deploy();

        await (await systems().Core.connect(owner).registerMarket(Market1.address)).wait();
        await (await systems().Core.connect(owner).registerMarket(Market2.address)).wait();
      });

      before('adjust fund positions', async () => {
        const tx = await systems()
          .Core.connect(fundAdmin)
          .setFundPosition(1, [1, 2], [1, 1], [0, 0]);
        receipt = await tx.wait();
      });

      it('emitted an event', async () => {
        const event = findEvent({ receipt, eventName: 'FundPositionSet' });

        assert.equal(event.args.executedBy, await fundAdmin.getAddress());
        assertBn.equal(event.args.fundId, 1);
        assert.equal(event.args.markets.length, 2);
        assert.equal(event.args.weights.length, 2);
        assertBn.equal(event.args.markets[0], 1);
        assertBn.equal(event.args.markets[1], 2);
        assertBn.equal(event.args.weights[0], 1);
        assertBn.equal(event.args.weights[1], 1);
      });

      it('is created', async () => {
        const [markets, weights] = await systems().Core.getFundPosition(1);
        assert.equal(markets.length, 2);
        assert.equal(weights.length, 2);
        assertBn.equal(markets[0], 1);
        assertBn.equal(markets[1], 2);
        assertBn.equal(weights[0], 1);
        assertBn.equal(weights[1], 1);
      });

      describe('when operating with the fund', async () => {
        //
        describe('when delegting collateral to a fund', async () => {
          let liquidityItemId: ethers.BigNumber;

          before('delegate some collateral', async () => {
            const tx = await systems()
              .Core.connect(user1)
              .delegateCollateral(1, 1, Collateral.address, 10, ethers.utils.parseEther('1'));
            receipt = await tx.wait();
          });

          it('emitted a DelegationUpdated event', async () => {
            const event = findEvent({
              receipt,
              eventName: 'DelegationUpdated',
            });
            liquidityItemId = event.args.liquidityItemId;

            assertBn.equal(event.args.fundId, 1);
            assertBn.equal(event.args.accountId, 1);
            assertBn.equal(event.args.amount, 10);
            assertBn.equal(event.args.leverage, ethers.utils.parseEther('1'));
            assert.equal(event.args.collateralType, Collateral.address);
          });

          describe('when adding to the same liquidityId', async () => {
            before('delegate some collateral', async () => {
              const tx = await systems()
                .Core.connect(user1)
                .delegateCollateral(1, 1, Collateral.address, 20, ethers.utils.parseEther('1'));
              receipt = await tx.wait();
            });

            it('emitted a DelegationUpdated event', async () => {
              const event = findEvent({
                receipt,
                eventName: 'DelegationUpdated',
              });

              assert.equal(event.args.liquidityItemId, liquidityItemId);
              assertBn.equal(event.args.fundId, 1);
              assertBn.equal(event.args.accountId, 1);
              assertBn.equal(event.args.amount, 20);
              assertBn.equal(event.args.leverage, ethers.utils.parseEther('1'));
              assert.equal(event.args.collateralType, Collateral.address);
            });
          });

          describe('when decreasing from to same liquidityId', async () => {
            before('delegate some collateral', async () => {
              const tx = await systems()
                .Core.connect(user1)
                .delegateCollateral(1, 1, Collateral.address, 1, ethers.utils.parseEther('1'));
              receipt = await tx.wait();
            });

            it('emitted a DelegationUpdated event', async () => {
              const event = findEvent({
                receipt,
                eventName: 'DelegationUpdated',
              });

              assert.equal(event.args.liquidityItemId, liquidityItemId);
              assertBn.equal(event.args.fundId, 1);
              assertBn.equal(event.args.accountId, 1);
              assertBn.equal(event.args.amount, 1);
              assertBn.equal(event.args.leverage, ethers.utils.parseEther('1'));
              assert.equal(event.args.collateralType, Collateral.address);
            });
          });

          describe('when removing liquidityId', async () => {
            before('delegate some collateral', async () => {
              const tx = await systems()
                .Core.connect(user1)
                .delegateCollateral(1, 1, Collateral.address, 0, ethers.utils.parseEther('1'));
              receipt = await tx.wait();
            });

            it('emitted a DelegationUpdated event', async () => {
              const event = findEvent({
                receipt,
                eventName: 'DelegationUpdated',
              });

              assert.equal(event.args.liquidityItemId, liquidityItemId);
              assertBn.equal(event.args.fundId, 1);
              assertBn.equal(event.args.accountId, 1);
              assertBn.equal(event.args.amount, 0);
              assertBn.equal(event.args.leverage, ethers.utils.parseEther('1'));
              assert.equal(event.args.collateralType, Collateral.address);
            });
          });
        });
      });
    });
  });
});<|MERGE_RESOLUTION|>--- conflicted
+++ resolved
@@ -1,11 +1,11 @@
-import hre from 'hardhat';
 import assert from 'assert/strict';
 import assertBn from '@synthetixio/core-utils/dist/utils/assertions/assert-bignumber';
 import assertRevert from '@synthetixio/core-utils/dist/utils/assertions/assert-revert';
+import hre from 'hardhat';
+import { ethers } from 'ethers';
 import { findEvent } from '@synthetixio/core-utils/dist/utils/ethers/events';
+
 import { bootstrap } from '../bootstrap';
-
-import { ethers } from 'ethers';
 
 describe('FundModule Admin', function () {
   const { signers, systems } = bootstrap();
@@ -97,30 +97,16 @@
     describe('when attempting to set the positions with not matching number of positions', async () => {
       it('reverts with more weights than markets', async () => {
         await assertRevert(
-<<<<<<< HEAD
-          systems()
-            .Core.connect(fundAdmin)
-            .setFundPosition(1, [1], [1, 2], [0, 0]),
+          systems().Core.connect(fundAdmin).setFundPosition(1, [1], [1, 2], [0, 0]),
           'InvalidParameters("markets.length,weights.length,maxDebtShareValues.length", "must match")',
-=======
-          systems().Core.connect(fundAdmin).setFundPosition(1, [1], [1, 2], [0, 0]),
-          'InvalidParameters()',
->>>>>>> 8c35d271
           systems().Core
         );
       });
 
       it('reverts with more markets than weights', async () => {
         await assertRevert(
-<<<<<<< HEAD
-          systems()
-            .Core.connect(fundAdmin)
-            .setFundPosition(1, [1, 2], [1], [0, 0]),
+          systems().Core.connect(fundAdmin).setFundPosition(1, [1, 2], [1], [0, 0]),
           'InvalidParameters("markets.length,weights.length,maxDebtShareValues.length", "must match")',
-=======
-          systems().Core.connect(fundAdmin).setFundPosition(1, [1, 2], [1], [0, 0]),
-          'InvalidParameters()',
->>>>>>> 8c35d271
           systems().Core
         );
       });
