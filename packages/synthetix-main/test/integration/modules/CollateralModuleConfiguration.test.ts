import { ethers } from 'hardhat';
import assert from 'assert/strict';
import assertBn from '@synthetixio/core-utils/dist/utils/assertions/assert-bignumber';
import assertRevert from '@synthetixio/core-utils/dist/utils/assertions/assert-revert';
import { bootstrap } from '../bootstrap';
import { ethers as Ethers } from 'ethers';

describe('CollateralManagerConfiguration (SCCP)', function () {
  const { signers, systems } = bootstrap();

  let systemOwner: Ethers.Signer, user1: Ethers.Signer;

  let Collateral: Ethers.Contract;
  let CollateralPriceFeed: Ethers.Contract;

  before('identify signers', async () => {
    [systemOwner, user1] = signers();
  });

  before('add one collateral', async () => {
    let factory;

    factory = await ethers.getContractFactory('CollateralMock');
    Collateral = await factory.connect(systemOwner).deploy();

    await (await Collateral.connect(systemOwner).initialize('Synthetix Token', 'SNX', 18)).wait();

    factory = await ethers.getContractFactory('AggregatorV3Mock');
    CollateralPriceFeed = await factory.connect(systemOwner).deploy();

    await (await CollateralPriceFeed.connect(systemOwner).mockSetCurrentPrice(1)).wait();

    await (
      await systems()
        .Core.connect(systemOwner)
        .adjustCollateralType(Collateral.address, CollateralPriceFeed.address, 400, 200, false)
    ).wait();
  });

  it('is well configured', async () => {
    assert.equal(
      (await systems().Core.getCollateralTypes(false))[0].tokenAddress,
      Collateral.address
    );

<<<<<<< HEAD
    const collateralType = await systems().Core.getCollateralType(
      Collateral.address
    );
=======
    const collateralType = await systems().Core.getCollateralType(Collateral.address);
    console.log(collateralType);
>>>>>>> 8c35d271

    assert.equal(collateralType.tokenAddress, Collateral.address);
    assert.equal(collateralType.priceFeed, CollateralPriceFeed.address);
    assertBn.equal(collateralType.targetCRatio, 400);
    assertBn.equal(collateralType.minimumCRatio, 200);
    assert.equal(collateralType.enabled, false);
  });

  describe('When the systemOwner adds another collaterals', () => {
    let AnotherCollateral: Ethers.Contract, AnotherCollateralPriceFeed: Ethers.Contract;
    before('add another collateral', async () => {
      let factory;

      factory = await ethers.getContractFactory('CollateralMock');
      AnotherCollateral = await factory.connect(systemOwner).deploy();
      await (
        await AnotherCollateral.connect(systemOwner).initialize('Another Token', 'ANT', 18)
      ).wait();

      factory = await ethers.getContractFactory('AggregatorV3Mock');
      AnotherCollateralPriceFeed = await factory.connect(systemOwner).deploy();

      await (await AnotherCollateralPriceFeed.connect(systemOwner).mockSetCurrentPrice(100)).wait();

      const tx = await systems()
        .Core.connect(systemOwner)
        .adjustCollateralType(
          AnotherCollateral.address,
          AnotherCollateralPriceFeed.address,
          400,
          200,
          false
        );
      await tx.wait();
    });

    it('is added', async () => {
      const collaterals = await systems().Core.getCollateralTypes(false);
      assert.equal(collaterals[1].tokenAddress, AnotherCollateral.address);
    });

    it('has the right configuration', async () => {
      const collateralType = await systems().Core.getCollateralType(AnotherCollateral.address);
      assert.equal(collateralType.priceFeed, AnotherCollateralPriceFeed.address);
      assertBn.equal(collateralType.targetCRatio, 400);
      assertBn.equal(collateralType.minimumCRatio, 200);
      assert.equal(collateralType.enabled, false);
    });

    describe('When the systemOwner updates the new collateral data', () => {
      before('updates the collateral', async () => {
        const tx = await systems()
          .Core.connect(systemOwner)
          .adjustCollateralType(
            AnotherCollateral.address,
            AnotherCollateralPriceFeed.address,
            300,
            250,
            false
          );
        await tx.wait();
      });

      it('is updated', async () => {
        const collateralType = await systems().Core.getCollateralType(AnotherCollateral.address);
        assert.equal(collateralType.priceFeed, AnotherCollateralPriceFeed.address);
        assertBn.equal(collateralType.targetCRatio, 300);
        assertBn.equal(collateralType.minimumCRatio, 250);
        assert.equal(collateralType.enabled, false);
      });
    });

    describe('When the systemOwner disables the new collateral', () => {
      before('disables the collateral', async () => {
        const tx = await systems()
          .Core.connect(systemOwner)
          .adjustCollateralType(
            AnotherCollateral.address,
            AnotherCollateralPriceFeed.address,
            400,
            200,
            false
          );
        await tx.wait();
      });

      it('is not shown in enabled list', async () => {
        const allCollaterals = await systems().Core.getCollateralTypes(false);
        const enabledCollaterals = await systems().Core.getCollateralTypes(true);

        assert.equal(
          allCollaterals.some((v: any) => v.tokenAddress === AnotherCollateral.address),
          true
        );
        assert.equal(
          enabledCollaterals.some((v: any) => v.tokenAddress === AnotherCollateral.address),
          false
        );
      });

      it('is disabled', async () => {
        const collateralType = await systems().Core.getCollateralType(AnotherCollateral.address);
        assert.equal(collateralType.enabled, false);
      });
    });
  });

  describe('When another user attempts to interact with collaterals', () => {
    let OtherCollateral: Ethers.Contract, OtherCollateralPriceFeed: Ethers.Contract;
    before('create the other collateral', async () => {
      let factory;

      factory = await ethers.getContractFactory('CollateralMock');
      OtherCollateral = await factory.connect(systemOwner).deploy();
      await (
        await OtherCollateral.connect(systemOwner).initialize('Another Token', 'ANT', 18)
      ).wait();

      factory = await ethers.getContractFactory('AggregatorV3Mock');
      OtherCollateralPriceFeed = await factory.connect(systemOwner).deploy();

      await (await OtherCollateralPriceFeed.connect(systemOwner).mockSetCurrentPrice(100)).wait();
    });

    it('reverts when attempting to add', async () => {
      await assertRevert(
        systems()
          .Core.connect(user1)
          .adjustCollateralType(
            OtherCollateral.address,
            OtherCollateralPriceFeed.address,
            400,
            200,
            false
          ),
        `Unauthorized("${await user1.getAddress()}")`,
        systems().Core
      );
    });

    it('reverts when attempting to update', async () => {
      await assertRevert(
        systems()
          .Core.connect(user1)
          .adjustCollateralType(Collateral.address, CollateralPriceFeed.address, 300, 250, false),
        `Unauthorized("${await user1.getAddress()}")`,
        systems().Core
      );
    });
  });
});<|MERGE_RESOLUTION|>--- conflicted
+++ resolved
@@ -1,9 +1,10 @@
-import { ethers } from 'hardhat';
 import assert from 'assert/strict';
 import assertBn from '@synthetixio/core-utils/dist/utils/assertions/assert-bignumber';
 import assertRevert from '@synthetixio/core-utils/dist/utils/assertions/assert-revert';
+import { ethers as Ethers } from 'ethers';
+import { ethers } from 'hardhat';
+
 import { bootstrap } from '../bootstrap';
-import { ethers as Ethers } from 'ethers';
 
 describe('CollateralManagerConfiguration (SCCP)', function () {
   const { signers, systems } = bootstrap();
@@ -43,14 +44,7 @@
       Collateral.address
     );
 
-<<<<<<< HEAD
-    const collateralType = await systems().Core.getCollateralType(
-      Collateral.address
-    );
-=======
     const collateralType = await systems().Core.getCollateralType(Collateral.address);
-    console.log(collateralType);
->>>>>>> 8c35d271
 
     assert.equal(collateralType.tokenAddress, Collateral.address);
     assert.equal(collateralType.priceFeed, CollateralPriceFeed.address);
