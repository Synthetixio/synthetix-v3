--- conflicted
+++ resolved
@@ -32,15 +32,11 @@
     await (await Collateral.connect(owner).initialize('Fake Reward', 'FAKE', 18)).wait();
   });
 
-<<<<<<< HEAD
   const restore = snapshotCheckpoint(provider);
 
-  describe('distributeRewards()', () => {
+  describe('setRewardsDistribution()', () => {
     before(restore);
 
-=======
-  describe('setRewardsDistribution()', () => {
->>>>>>> 420b03ca
     it('only works with owner', async () => {
       await assertRevert(
         systems().Core.connect(user1).setRewardsDistribution(
