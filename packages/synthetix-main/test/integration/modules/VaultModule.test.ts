--- conflicted
+++ resolved
@@ -6,7 +6,7 @@
 import { bootstrapWithStakedFund } from '../bootstrap';
 import { snapshotCheckpoint } from '../../utils';
 
-describe.skip('VaultModule', function () {
+describe('VaultModule', function () {
   const {
     signers,
     systems,
@@ -180,7 +180,7 @@
 
           await systems()
             .Core.connect(user2)
-            .stake(user2AccountId, collateralAddress(), depositAmount.mul(2));
+            .depositCollateral(user2AccountId, collateralAddress(), depositAmount.mul(2));
           
           await systems().Core.connect(user2).delegateCollateral(
             user2AccountId,
@@ -207,19 +207,14 @@
           verifyAccountState(user2AccountId, fundId, depositAmount.div(3), depositAmount.div(100))
         );
 
-<<<<<<< HEAD
         // these exposure tests should be enabled when exposures other 
         // than 1 are allowed (which might be something we want to do)
-=======
-        // these exposure tests should be enabled when exposures other than 1 are
-        // allowed(which might be something we want to do)
->>>>>>> f0dd8ac4
         describe.skip('increase exposure', async () => {
           before('delegate', async () => {
             await systems().Core.connect(user2).delegateCollateral(
               user2AccountId,
               fundId,
-              collateralAddress,
+              collateralAddress(),
               depositAmount.div(3), // user1 50%, user2 50%
               ethers.utils.parseEther('1')
             );
@@ -240,7 +235,7 @@
             await systems().Core.connect(user2).delegateCollateral(
               user2AccountId,
               fundId,
-              collateralAddress,
+              collateralAddress(),
               depositAmount.div(3), // user1 50%, user2 50%
               ethers.utils.parseEther('1')
             );
@@ -256,7 +251,7 @@
           );
         });
 
-        describe.skip('remove exposure', async () => {
+        describe('remove exposure', async () => {
           before('delegate', async () => {
             await systems().Core.connect(user2).delegateCollateral(
               user2AccountId,
