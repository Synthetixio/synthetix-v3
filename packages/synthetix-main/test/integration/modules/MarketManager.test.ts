import hre from 'hardhat';
import assert from 'assert/strict';
import assertRevert from '@synthetixio/core-utils/dist/utils/assertions/assert-revert';
import { findEvent } from '@synthetixio/core-utils/dist/utils/ethers/events';
import { bootstrap } from '../bootstrap';
import assertBn from '@synthetixio/core-utils/dist/utils/assertions/assert-bignumber';
import { ethers } from 'ethers';

describe.skip('MarketManager', function () {
  const { signers, systems } = bootstrap();

  const One = ethers.utils.parseEther('1');
  const Hundred = ethers.utils.parseEther('100');

  let owner: ethers.Signer, user1: ethers.Signer;

  let Market1: ethers.Contract;
  let market1id: ethers.BigNumber;

  before('identify signers', async () => {
    [owner, user1] = signers();
  });

  before('identify modules', async () => {
    // Use USDTokenMock to manually mint USD
    const factory = await hre.ethers.getContractFactory('USDTokenMock');
    const USDTokenMock = await factory.connect(owner).deploy();
    await (await systems().Core.connect(owner).initOrUpgradeToken(USDTokenMock.address)).wait();
  });

  before('create dummy markets', async () => {
<<<<<<< HEAD
    Market1 = await (await hre.ethers.getContractFactory('MockMarket'))
      .connect(owner)
      .deploy();
=======
    Market1 = await (await hre.ethers.getContractFactory('MarketMock')).connect(owner).deploy();
>>>>>>> 8c35d271
  });

  describe('when a market is registered', async () => {
    let receipt: ethers.providers.TransactionReceipt;

    before('register a market', async () => {
      receipt = await (await systems().Core.connect(owner).registerMarket(Market1.address)).wait();
    });

    it('emitted an event', async () => {
      const event = findEvent({ receipt, eventName: 'MarketRegistered' });
      assert(event.args.market, Market1.address);
      market1id = event.args.marketId;
      await (
        await Market1.connect(owner).initialize(systems().Core.address, market1id, One)
      ).wait();
      assert.equal(market1id.toNumber(), 1);
    });

    it('liquidity is zero', async () => {
      assertBn.equal(await systems().Core.liquidity(market1id), 0);
    });

    it('totalBalance is zero', async () => {
      assertBn.equal(await systems().Core.totalBalance(market1id), 0);
    });

    describe('when attempting to register a market again', async () => {
      it('reverts', async () => {
        await assertRevert(
          systems().Core.connect(owner).registerMarket(Market1.address),
          `MarketAlreadyRegistered("${Market1.address}")`
        );
      });
    });

    describe('before the market received liquidity', async () => {
      describe('when attempting to sell synths', async () => {
        it('reverts', async () => {
          await assertRevert(
            Market1.connect(user1).sellSynth(Hundred),
            `NotEnoughLiquidity(${market1id}, ${Hundred.toString()})`
          );
        });
      });

      describe('when someone buys some synths', async () => {
        let liquidityBefore: ethers.BigNumber;
        before('mint USD to use market', async () => {
          liquidityBefore = await systems().Core.liquidity(market1id);
          await (await systems().USD.connect(user1)['mint(uint256)'](Hundred)).wait();
          await (await systems().USD.connect(user1).approve(Market1.address, Hundred)).wait();
        });

        before('user1 buys some synth (deposit USD)', async () => {
          await (await Market1.connect(user1).buySynth(Hundred)).wait();
        });

        it('issuance increased liquidity', async () => {
          const liquidity = await systems().Core.liquidity(market1id);
          assertBn.equal(liquidity, liquidityBefore.add(Hundred));
        });
      });
    });
  });
});<|MERGE_RESOLUTION|>--- conflicted
+++ resolved
@@ -1,10 +1,11 @@
+import assert from 'assert/strict';
+import assertBn from '@synthetixio/core-utils/dist/utils/assertions/assert-bignumber';
+import assertRevert from '@synthetixio/core-utils/dist/utils/assertions/assert-revert';
 import hre from 'hardhat';
-import assert from 'assert/strict';
-import assertRevert from '@synthetixio/core-utils/dist/utils/assertions/assert-revert';
+import { ethers } from 'ethers';
 import { findEvent } from '@synthetixio/core-utils/dist/utils/ethers/events';
+
 import { bootstrap } from '../bootstrap';
-import assertBn from '@synthetixio/core-utils/dist/utils/assertions/assert-bignumber';
-import { ethers } from 'ethers';
 
 describe.skip('MarketManager', function () {
   const { signers, systems } = bootstrap();
@@ -29,13 +30,7 @@
   });
 
   before('create dummy markets', async () => {
-<<<<<<< HEAD
-    Market1 = await (await hre.ethers.getContractFactory('MockMarket'))
-      .connect(owner)
-      .deploy();
-=======
-    Market1 = await (await hre.ethers.getContractFactory('MarketMock')).connect(owner).deploy();
->>>>>>> 8c35d271
+    Market1 = await (await hre.ethers.getContractFactory('MockMarket')).connect(owner).deploy();
   });
 
   describe('when a market is registered', async () => {
