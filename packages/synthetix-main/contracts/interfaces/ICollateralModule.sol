//SPDX-License-Identifier: MIT
pragma solidity ^0.8.0;

import "../storage/CollateralConfiguration.sol";

/// @title Module for managing user collateral
interface ICollateralModule {
    /**
     * @notice Emitted when `amount` of collateral of type `collateralType` is deposited to account `accountId` by `sender`.
     */
    event Deposited(uint128 indexed accountId, address indexed collateralType, uint amount, address indexed sender);

    /**
     * @notice Emitted when `amount` of collateral of type `collateralType` is withdrawn from account `accountId` by `sender`.
     */
    event Withdrawn(uint128 indexed accountId, address indexed collateralType, uint amount, address indexed sender);

    /**
     * @notice Deposits `amount` of collateral of type `collateralType` into account `accountId`.
     *
     * Requirements:
     *
     * - `msg.sender` must be the owner of the account, have the `ADMIN` permission, or have the `DEPOSIT` permission.
     *
     * Emits a {CollateralDeposited} event.
     *
     */
    function deposit(
        uint128 accountId,
        address collateralType,
        uint amount
    ) external;

    /**
     * @notice Withdraws `amount` of collateral of type `collateralType` from account `accountId`.
     *
     * Requirements:
     *
     * - `msg.sender` must be the owner of the account, have the `ADMIN` permission, or have the `WITHDRAW` permission.
     *
     * Emits a {CollateralWithdrawn} event.
     *
     */
    function withdraw(
        uint128 accountId,
        address collateralType,
        uint amount
    ) external;

    /// @notice Returns the total values pertaining to account `accountId` for `collateralType`.
    function getAccountCollateral(uint128 accountId, address collateralType)
        external
        view
        returns (
            uint totalDeposited,
            uint totalAssigned,
            uint totalLocked
            //uint totalEscrowed
        );

    /// @notice Returns the amount of collateral of type `collateralType` deposited with account `accountId` that can be withdrawn or delegated.
    function getAccountAvailableCollateral(uint128 accountId, address collateralType) external view returns (uint);

    /// @notice Clean expired locks from locked collateral arrays for an account/collateral type. It includes offset and items to prevent gas exhaustion. If both, offset and items, are 0 it will traverse the whole array (unlimited)
    /// @dev DEPENDENT ON 305
    function cleanExpiredLocks(
        uint128 accountId,
        address collateralType,
        uint offset,
        uint items
    ) external;

    /// @notice Create a new lock on the given account. you must have `admin` permission on the specified account to create a lock.
    /// There is currently no benefit to calling this function. it is simply for allowing pre-created accounts to have locks on them if your protocol requires it.
    function createLock(
        uint128 accountId,
        address collateralType,
        uint amount,
        uint64 expireTimestamp
    ) external;
<<<<<<< HEAD

    function configureOracleManager(address oracleManagerAddress) external;

    /*
    /// @notice Returns the amount of collateral of type `collateralType` staked with account `accountId` that can be unstaked.
    /// @dev DEPENDENT ON 305 (Would be combined with `getAccountUnstakebleCollateral` into `getAccountAvailableCollateral`)
    function getAccountUnstakebleCollateral(uint accountId, address collateralType) external view returns (uint);

    /// @notice Returns the amount of collateral of type `collateralType` staked with account `accountId` that can be delegated to a pool.
    /// @dev DEPENDENT ON 305 (Would be combined with `getAccountUnstakebleCollateral` into `getAccountAvailableCollateral`)
    function getAccountUnassignedCollateral(uint accountId, address collateralType) external view returns (uint);


    /// @notice Redeems the system escrow tokens into reward tokens
    /// @dev DEPENDENT ON 305
    function redeemReward(
        uint128 accountId,
        uint amount,
        uint duration
    ) external;
*/
=======
>>>>>>> 4fb23e8b
}<|MERGE_RESOLUTION|>--- conflicted
+++ resolved
@@ -78,28 +78,6 @@
         uint amount,
         uint64 expireTimestamp
     ) external;
-<<<<<<< HEAD
 
     function configureOracleManager(address oracleManagerAddress) external;
-
-    /*
-    /// @notice Returns the amount of collateral of type `collateralType` staked with account `accountId` that can be unstaked.
-    /// @dev DEPENDENT ON 305 (Would be combined with `getAccountUnstakebleCollateral` into `getAccountAvailableCollateral`)
-    function getAccountUnstakebleCollateral(uint accountId, address collateralType) external view returns (uint);
-
-    /// @notice Returns the amount of collateral of type `collateralType` staked with account `accountId` that can be delegated to a pool.
-    /// @dev DEPENDENT ON 305 (Would be combined with `getAccountUnstakebleCollateral` into `getAccountAvailableCollateral`)
-    function getAccountUnassignedCollateral(uint accountId, address collateralType) external view returns (uint);
-
-
-    /// @notice Redeems the system escrow tokens into reward tokens
-    /// @dev DEPENDENT ON 305
-    function redeemReward(
-        uint128 accountId,
-        uint amount,
-        uint duration
-    ) external;
-*/
-=======
->>>>>>> 4fb23e8b
 }