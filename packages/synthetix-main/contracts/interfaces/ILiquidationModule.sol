//SPDX-License-Identifier: MIT
pragma solidity ^0.8.0;

/**
 * @title Module for liquidated positions and vaults that are below the liquidation ratio.
 */
interface ILiquidationModule {
    struct LiquidationData {
        uint debtLiquidated;
        uint collateralLiquidated;
        uint amountRewarded;
    }

    event Liquidation(
        uint128 indexed accountId,
        uint128 indexed poolId,
        address indexed collateralType,
        LiquidationData liquidationData,
        uint128 liquidateAsAccountId,
        address sender
    );

    event VaultLiquidation(
        uint128 indexed poolId,
        address indexed collateralType,
        LiquidationData liquidationData,
        uint128 liquidateAsAccountId,
        address sender
    );

<<<<<<< HEAD
    /// @notice liquidates the required collateral of the account delegated to the poolId
=======
    struct LiquidationInformation {
        mapping(uint => uint) initialAmount; // key is accountId, amount is accumulated when you entered the vault
        uint accumulated; // how much accumulation per debt share (updated before anyone enters/leaves the vaults)
    }

    /**
     * @notice Liquidates a position by distributing its debt and collateral among other positions in its vault.
     */
>>>>>>> 653cf19a
    function liquidate(
        uint128 accountId,
        uint128 poolId,
        address collateralType,
        uint128 liquidateAsAccountId
    ) external returns (LiquidationData memory);

    /**
     * @notice Liquidates an entire vault.
     * @dev Can only be done if the vault itself is under collateralized.
     * @dev LiquidateAsAccountId determines which account to deposit the seized collateral into (this is necessary particularly if the collateral in the vault is vesting).
     * @dev Will only liquidate a portion of the debt for the vault if `maxUsd` is supplied.
     */
    function liquidateVault(
        uint128 poolId,
        address collateralType,
        uint128 liquidateAsAccountId,
        uint maxUsd
    ) external returns (LiquidationData memory liquidationData);

    /**
     * @notice Determines whether a specified position is liquidatable.
     */
    function isPositionLiquidatable(
        uint128 accountId,
        uint128 poolId,
        address collateralType
    ) external returns (bool);

    /**
     * @notice Determines whether a specified vault is liquidatable.
     */
    function isVaultLiquidatable(uint128 poolId, address collateralType) external returns (bool);
}<|MERGE_RESOLUTION|>--- conflicted
+++ resolved
@@ -28,18 +28,9 @@
         address sender
     );
 
-<<<<<<< HEAD
-    /// @notice liquidates the required collateral of the account delegated to the poolId
-=======
-    struct LiquidationInformation {
-        mapping(uint => uint) initialAmount; // key is accountId, amount is accumulated when you entered the vault
-        uint accumulated; // how much accumulation per debt share (updated before anyone enters/leaves the vaults)
-    }
-
     /**
      * @notice Liquidates a position by distributing its debt and collateral among other positions in its vault.
      */
->>>>>>> 653cf19a
     function liquidate(
         uint128 accountId,
         uint128 poolId,
