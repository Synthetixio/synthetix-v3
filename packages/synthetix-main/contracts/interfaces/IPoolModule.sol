--- conflicted
+++ resolved
@@ -8,27 +8,19 @@
  * @dev The pool owner can be specified during creation, can be transferred, and has credentials for configuring the pool.
  */
 interface IPoolModule {
-<<<<<<< HEAD
-    /// @notice gets fired when pool will be created
-    event PoolCreated(uint128 indexed poolId, address indexed owner, address indexed sender);
-    /// @notice gets fired when pool owner proposes a new owner
-    event PoolOwnerNominated(uint128 indexed poolId, address indexed nominatedOwner, address indexed owner);
-    /// @notice gets fired when pool nominee accepts nomination
-=======
     /**
      * @notice Gets fired when pool will be created.
      */
-    event PoolCreated(uint128 indexed poolId, address indexed owner);
+    event PoolCreated(uint128 indexed poolId, address indexed owner, address indexed sender);
 
     /**
      * @notice Gets fired when pool owner proposes a new owner.
      */
-    event NominatedPoolOwner(uint128 indexed poolId, address indexed owner);
+    event PoolOwnerNominated(uint128 indexed poolId, address indexed nominatedOwner, address indexed owner);
 
     /**
      * @notice Gets fired when pool nominee accepts nomination.
      */
->>>>>>> 653cf19a
     event PoolOwnershipAccepted(uint128 indexed poolId, address indexed owner);
 
     /**
