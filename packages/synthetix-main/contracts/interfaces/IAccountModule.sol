//SPDX-License-Identifier: MIT
pragma solidity ^0.8.0;

/// @title Module for managing account token (NFT) and accounts, each account is represented by an NFT
interface IAccountModule {
    /**
     * @notice Emitted when an account token with id `accountId` is minted to `sender`.
     */
    event AccountCreated(address indexed sender, uint128 indexed accountId);

    /**
     * @notice Emitted when `user` is granted `permission` by `sender` for account `accountId`.
     */
<<<<<<< HEAD
    event PermissionGranted(uint128 indexed accountId, bytes32 indexed permission, address indexed target, address sender);
=======
    event PermissionGranted(uint indexed accountId, bytes32 indexed permission, address indexed user, address sender);
>>>>>>> ebc23801

    /**
     * @notice Emitted when `user` has `permission` renounced or revoked by `sender` for account `accountId`.
     */
<<<<<<< HEAD
    event PermissionRevoked(uint128 indexed accountId, bytes32 indexed permission, address indexed target, address sender);
=======
    event PermissionRevoked(uint indexed accountId, bytes32 indexed permission, address indexed user, address sender);
>>>>>>> ebc23801

    struct AccountPermissions {
        address user;
        bytes32[] permissions;
    }

    /**
     * @notice Returns an array of `AccountPermission` for the provided `accountId`.
     */
    function getAccountPermissions(uint128 accountId) external view returns (AccountPermissions[] memory);

    /**
     * @notice Mints an account token with id `requestedAccountId` to `msg.sender`.
     *
     * Requirements:
     *
     * - `requestedAccountId` must not already be minted.
     *
     * Emits a {AccountCreated} event.
     */
    function createAccount(uint128 requestedAccountId) external;

    /**
     * @notice Grants `permission` to `user` for account `accountId`.
     *
     * Requirements:
     *
     * - `msg.sender` must be the account token.
     */
    function notifyAccountTransfer(address to, uint128 accountId) external;

    /**
     * @notice Grants `permission` to `user` for account `accountId`.
     *
     * Requirements:
     *
     * - `msg.sender` must own the account token with ID `accountId` or have the "admin" permission.
     *
     * Emits a {PermissionGranted} event.
     */
    function grantPermission(
        uint128 accountId,
        bytes32 permission,
        address user
    ) external;

    /**
     * @notice Revokes `permission` from `user` for account `accountId`.
     *
     * Requirements:
     *
     * - `msg.sender` must own the account token with ID `accountId` or have the "admin" permission.
     *
     * Emits a {PermissionRevoked} event.
     */
    function revokePermission(
        uint128 accountId,
        bytes32 permission,
        address user
    ) external;

    /**
     * @notice Revokes `permission` from `msg.sender` for account `accountId`.
     *
     * Emits a {PermissionRevoked} event.
     */
    function renouncePermission(uint128 accountId, bytes32 permission) external;

    /**
     * @notice Returns `true` if `user` has been granted `permission` for account `accountId`.
     */
    function hasPermission(
        uint128 accountId,
        bytes32 permission,
        address user
    ) external view returns (bool);

    /**
     * @notice Returns `true` if `target` is authorized to `permission` for account `accountId`.
     */
    function isAuthorized(
        uint accountId,
        bytes32 permission,
        address target
    ) external view returns (bool);

    /**
     * @notice Returns the address for the account token used by the module.
     */
    function getAccountTokenAddress() external view returns (address);

    /**
     * @notice Returns the address that owns a given account, as recorded by the system.
     */
    function getAccountOwner(uint128 accountId) external view returns (address);
}<|MERGE_RESOLUTION|>--- conflicted
+++ resolved
@@ -11,20 +11,12 @@
     /**
      * @notice Emitted when `user` is granted `permission` by `sender` for account `accountId`.
      */
-<<<<<<< HEAD
-    event PermissionGranted(uint128 indexed accountId, bytes32 indexed permission, address indexed target, address sender);
-=======
-    event PermissionGranted(uint indexed accountId, bytes32 indexed permission, address indexed user, address sender);
->>>>>>> ebc23801
+    event PermissionGranted(uint128 indexed accountId, bytes32 indexed permission, address indexed user, address sender);
 
     /**
      * @notice Emitted when `user` has `permission` renounced or revoked by `sender` for account `accountId`.
      */
-<<<<<<< HEAD
-    event PermissionRevoked(uint128 indexed accountId, bytes32 indexed permission, address indexed target, address sender);
-=======
-    event PermissionRevoked(uint indexed accountId, bytes32 indexed permission, address indexed user, address sender);
->>>>>>> ebc23801
+    event PermissionRevoked(uint128 indexed accountId, bytes32 indexed permission, address indexed user, address sender);
 
     struct AccountPermissions {
         address user;
@@ -106,7 +98,7 @@
      * @notice Returns `true` if `target` is authorized to `permission` for account `accountId`.
      */
     function isAuthorized(
-        uint accountId,
+        uint128 accountId,
         bytes32 permission,
         address target
     ) external view returns (bool);
