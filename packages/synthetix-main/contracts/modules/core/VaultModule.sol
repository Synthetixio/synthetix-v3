//SPDX-License-Identifier: MIT
pragma solidity ^0.8.0;

import "@synthetixio/core-contracts/contracts/ownership/OwnableMixin.sol";
import "@synthetixio/core-contracts/contracts/errors/AccessError.sol";
import "@synthetixio/core-contracts/contracts/utils/MathUtil.sol";

import "@synthetixio/core-modules/contracts/mixins/AssociatedSystemsMixin.sol";

import "../../storage/Account.sol";
import "../../storage/Pool.sol";

import "../../interfaces/IVaultModule.sol";
import "../../interfaces/IUSDTokenModule.sol";

import "hardhat/console.sol";

contract VaultModule is IVaultModule, AssociatedSystemsMixin, OwnableMixin {
    using SetUtil for SetUtil.UintSet;
    using SetUtil for SetUtil.Bytes32Set;
    using SetUtil for SetUtil.AddressSet;
    using MathUtil for uint256;

    using Pool for Pool.Data;
    using Vault for Vault.Data;
    using VaultEpoch for VaultEpoch.Data;
    using Collateral for Collateral.Data;
    using AccountRBAC for AccountRBAC.Data;

    using Distribution for Distribution.Data;

    bytes32 private constant _USD_TOKEN = "USDToken";

    error InsufficientAccountCollateral(uint requestedAmount);
    error PermissionDenied(uint128 accountId, bytes32 permission, address target);
    error PoolNotFound(uint128 poolId);
    error InvalidLeverage(uint leverage);
    error InsufficientCollateralRatio(uint collateralValue, uint debt, uint ratio, uint minRatio);
    error InsufficientDebt(int currentDebt);
    error InvalidParameters(string incorrectParameter, string help);
    error InvalidCollateral(address collateralType);

    function delegateCollateral(
        uint128 accountId,
        uint128 poolId,
        address collateralType,
        uint collateralAmount,
        uint leverage
    )
        external
        override
        onlyWithPermission(accountId, AccountRBAC._DELEGATE_PERMISSION)
        collateralEnabled(collateralType)
        poolExists(poolId)
    {
        // Fix leverage to 1 until it's enabled
        // TODO: we will probably at least want to test <1 leverage
        if (leverage != MathUtil.UNIT) revert InvalidLeverage(leverage);

        Vault.Data storage vault = Pool.load(poolId).vaults[collateralType];

        vault.updateAvailableRewards(accountId);

        // get the current collateral situation
        (uint oldCollateralAmount, ) = vault.currentAccountCollateral(accountId);
        uint collateralPrice;

        // if increasing collateral additionally check they have enough collateral
        if (
            collateralAmount > oldCollateralAmount &&
            Account.load(accountId).collaterals[collateralType].availableAmount < collateralAmount - oldCollateralAmount
        ) {
            revert InsufficientAccountCollateral(collateralAmount);
        }

        bytes32 actorId = bytes32(uint(accountId));

        // stack too deep after this
        {
            Pool.Data storage pool = Pool.load(poolId);
            // the current user may have accumulated some debt which needs to be rolled in before changing shares
            pool.updateAccountDebt(collateralType, accountId);

            Collateral.Data storage collateral = Account.load(accountId).collaterals[collateralType];

            // adjust the user's current account collateral to reflect the change in delegation
            if (collateralAmount > oldCollateralAmount) {
                collateral.deductCollateral(collateralAmount - oldCollateralAmount);
            } else {
                collateral.depositCollateral(oldCollateralAmount - collateralAmount);
            }

            if (collateralAmount > 0 && !collateral.pools.contains(uint(poolId))) {
                collateral.pools.add(poolId);
            } else if (collateral.pools.contains((uint(poolId)))) {
                collateral.pools.remove(poolId);
            }

            vault.currentEpoch().setAccount(accountId, collateralAmount, leverage);
            // no update for usd because no usd issued
            collateralPrice = pool.recalculateVaultCollateral(collateralType);
        }
        _setDelegatePoolId(accountId, poolId, collateralType);

        // this is the most efficient time to check the resulting collateralization ratio, since
        // user's debt and collateral price have been fully updated
        if (collateralAmount < oldCollateralAmount) {
            int debt = vault.currentEpoch().usdDebtDist.getActorValue(actorId);
            //(, uint collateralValue,) = pool.currentAccountCollateral(collateralType, accountId);

            _verifyCollateralRatio(collateralType, debt < 0 ? 0 : uint(debt), collateralAmount.mulDecimal(collateralPrice));
        }

        emit DelegationUpdated(accountId, poolId, collateralType, collateralAmount, leverage, msg.sender);
    }

    // ---------------------------------------
    // Mint/Burn USD
    // ---------------------------------------

    function mintUsd(
        uint128 accountId,
        uint128 poolId,
        address collateralType,
        uint amount
    ) external override onlyWithPermission(accountId, AccountRBAC._MINT_PERMISSION) {
        // check if they have sufficient c-ratio to mint that amount
        Pool.Data storage pool = Pool.load(poolId);

        int debt = pool.updateAccountDebt(collateralType, accountId);

        (, uint collateralValue, ) = pool.currentAccountCollateral(collateralType, accountId);

        int newDebt = debt + int(amount);

        require(newDebt > debt, "Incorrect new debt");

        if (newDebt > 0) {
            _verifyCollateralRatio(collateralType, uint(newDebt), collateralValue);
        }

        VaultEpoch.Data storage epoch = Pool.load(poolId).vaults[collateralType].currentEpoch();

<<<<<<< HEAD
        epoch.usdDebtDist.updateActorValue(bytes32(uint(accountId)), newDebt);
        pool.recalculateVaultCollateral(collateralType);
=======
        epochData.usdDebtDist.updateActorValue(bytes32(accountId), newDebt);

        require(int(amount) == int128(int(amount)), "Incorrect amount specified");

        _poolModuleStore().pools[poolId].totalLiquidity -= int128(int(amount));
>>>>>>> f5ae1a2e
        _getToken(_USD_TOKEN).mint(msg.sender, amount);

        emit UsdMinted(accountId, poolId, collateralType, amount, msg.sender);
    }

    function burnUsd(
        uint128 accountId,
        uint128 poolId,
        address collateralType,
        uint amount
    ) external override {
        Pool.Data storage pool = Pool.load(poolId);
        int debt = pool.updateAccountDebt(collateralType, accountId);

        if (debt < 0) {
            // user shouldn't be able to burn more usd if they already have negative debt
            revert InsufficientDebt(debt);
        }

        if (debt < int(amount)) {
            amount = uint(debt);
        }

        _getToken(_USD_TOKEN).burn(msg.sender, amount);

        VaultEpoch.Data storage epoch = Pool.load(poolId).vaults[collateralType].currentEpoch();

        epoch.usdDebtDist.updateActorValue(bytes32(uint(accountId)), debt - int(amount));
        pool.recalculateVaultCollateral(collateralType);

        emit UsdBurned(accountId, poolId, collateralType, amount, msg.sender);
    }

    // ---------------------------------------
    // Collateralization Ratio and Debt Queries
    // ---------------------------------------

    function getPositionCollateralizationRatio(
        uint128 accountId,
        uint128 poolId,
        address collateralType
    ) external override returns (uint) {
        return Pool.load(poolId).currentAccountCollateralizationRatio(collateralType, accountId);
    }

    function getVaultCollateralRatio(uint128 poolId, address collateralType) external override returns (uint) {
        return Pool.load(poolId).currentVaultCollateralRatio(collateralType);
    }

    function getPositionCollateral(
        uint128 accountId,
        uint128 poolId,
        address collateralType
    ) external view override returns (uint amount, uint value) {
        (amount, value, ) = Pool.load(poolId).currentAccountCollateral(collateralType, accountId);
    }

    function getPosition(
        uint128 accountId,
        uint128 poolId,
        address collateralType
    )
        external
        override
        returns (
            uint collateralAmount,
            uint collateralValue,
            int debt,
            uint collateralizationRatio
        )
    {
        Pool.Data storage pool = Pool.load(poolId);

        debt = pool.updateAccountDebt(collateralType, accountId);
        (collateralAmount, collateralValue, ) = pool.currentAccountCollateral(collateralType, accountId);
        collateralizationRatio = pool.currentAccountCollateralizationRatio(collateralType, accountId);
    }

    function getPositionDebt(
        uint128 accountId,
        uint128 poolId,
        address collateralType
    ) external override returns (int) {
        return Pool.load(poolId).updateAccountDebt(collateralType, accountId);
    }

    function getVaultCollateral(uint128 poolId, address collateralType)
        public
        view
        override
        returns (uint amount, uint value)
    {
        return Pool.load(poolId).currentVaultCollateral(collateralType);
    }

    function getVaultDebt(uint128 poolId, address collateralType) public override returns (int) {
        return Pool.load(poolId).currentVaultDebt(collateralType);
    }

    function _verifyCollateralRatio(
        address collateralType,
        uint debt,
        uint collateralValue
    ) internal view {
        CollateralConfiguration.Data storage config = CollateralConfiguration.load(collateralType);

        if (debt != 0 && collateralValue.divDecimal(debt) < config.targetCRatio) {
            revert InsufficientCollateralRatio(collateralValue, debt, collateralValue.divDecimal(debt), config.targetCRatio);
        }
    }

    modifier onlyWithPermission(uint128 accountId, bytes32 permission) {
        if (!Account.load(accountId).rbac.authorized(permission, msg.sender)) {
            revert PermissionDenied(accountId, permission, msg.sender);
        }

        _;
    }

    modifier collateralEnabled(address collateralType) {
        if (!CollateralConfiguration.load(collateralType).stakingEnabled) {
            revert InvalidCollateral(collateralType);
        }

        _;
    }

    modifier poolExists(uint128 poolId) {
        if (!Pool.exists(poolId)) {
            revert PoolNotFound(poolId);
        }
        _;
    }
}<|MERGE_RESOLUTION|>--- conflicted
+++ resolved
@@ -141,16 +141,9 @@
 
         VaultEpoch.Data storage epoch = Pool.load(poolId).vaults[collateralType].currentEpoch();
 
-<<<<<<< HEAD
         epoch.usdDebtDist.updateActorValue(bytes32(uint(accountId)), newDebt);
         pool.recalculateVaultCollateral(collateralType);
-=======
-        epochData.usdDebtDist.updateActorValue(bytes32(accountId), newDebt);
-
         require(int(amount) == int128(int(amount)), "Incorrect amount specified");
-
-        _poolModuleStore().pools[poolId].totalLiquidity -= int128(int(amount));
->>>>>>> f5ae1a2e
         _getToken(_USD_TOKEN).mint(msg.sender, amount);
 
         emit UsdMinted(accountId, poolId, collateralType, amount, msg.sender);
@@ -262,6 +255,17 @@
         }
     }
 
+    function _setDelegatePoolId(
+        uint accountId,
+        uint poolId,
+        address collateralType
+    ) internal {
+        Collateral.Data storage stakedCollateral = Collateral.load(collateralType);
+        if (!stakedCollateral.pools.contains(poolId)) {
+            stakedCollateral.pools.add(poolId);
+        }
+    }
+
     modifier onlyWithPermission(uint128 accountId, bytes32 permission) {
         if (!Account.load(accountId).rbac.authorized(permission, msg.sender)) {
             revert PermissionDenied(accountId, permission, msg.sender);
