//SPDX-License-Identifier: MIT
pragma solidity ^0.8.0;

import "@synthetixio/core-contracts/contracts/ownership/OwnableMixin.sol";
import "@synthetixio/core-contracts/contracts/errors/AccessError.sol";
import "@synthetixio/core-contracts/contracts/utils/MathUtil.sol";

import "@synthetixio/core-modules/contracts/mixins/AssociatedSystemsMixin.sol";
import "../../mixins/AccountRBACMixin.sol";
import "../../mixins/FundMixin.sol";

import "../../utils/SharesLibrary.sol";

import "../../storage/FundVaultStorage.sol";
import "../../interfaces/IVaultModule.sol";
import "../../interfaces/IUSDTokenModule.sol";

import "../../submodules/FundEventAndErrors.sol";

contract VaultModule is
    IVaultModule,
    FundVaultStorage,
    FundEventAndErrors,
    AccountRBACMixin,
    OwnableMixin,
    AssociatedSystemsMixin,
    FundMixin
{
    using SetUtil for SetUtil.Bytes32Set;
    using SetUtil for SetUtil.AddressSet;
    using MathUtil for uint256;

    using SharesLibrary for SharesLibrary.Distribution;

    bytes32 private constant _USD_TOKEN = "USDToken";

    error InvalidLeverage(uint leverage);
    error InsufficientCollateralRatio(uint collateralValue, uint debt, uint ratio, uint minRatio);
    error InsufficientDebt(int currentDebt);

    function delegateCollateral(
        uint accountId,
        uint fundId,
        address collateralType,
        uint collateralAmount,
        uint leverage
    )
        external
        override
        onlyWithPermission(accountId, _ASSIGN_PERMISSION)
        collateralEnabled(collateralType)
        fundExists(fundId)
    {
        // Fix leverage to 1 until it's enabled
        // TODO: we will probably at least want to test <1 leverage
        if (leverage != MathUtil.UNIT) revert InvalidLeverage(leverage);

        VaultData storage vaultData = _fundVaultStore().fundVaults[fundId][collateralType];
        VaultEpochData storage epochData = vaultData.epochData[vaultData.epoch];

        _updateAvailableRewards(epochData, vaultData.rewards, accountId);

        // get the current collateral situation
        (uint oldCollateralAmount, , ) = _accountCollateral(accountId, fundId, collateralType);

        // if increasing collateral additionally check they have enough collateral
        if (
            collateralAmount > oldCollateralAmount &&
            _getAccountUnassignedCollateral(accountId, collateralType) < collateralAmount - oldCollateralAmount
        ) {
            revert InsufficientAccountCollateral(accountId, collateralType, collateralAmount);
        }

        bytes32 actorId = bytes32(accountId);

        // stack too deep after this
        {
            // if decreasing collateral additionally check they have sufficient c-ratio

            _distributeVaultDebt(fundId, collateralType);

            uint debtShares = _calculateDebtShares(epochData, collateralAmount, leverage);

            // prevent users from specifying an infitesimly small amount such that they don't get any shares
            if (debtShares == 0 && collateralAmount > 0) {
                revert InvalidParameters("amount", "must be large enough for 1 share");
            }

<<<<<<< HEAD
            epochData.collateralDist.updateActorValue(actorId, int(collateralAmount));
            epochData.debtDist.updateActorShares(actorId, debtShares);
            // no update for usd because no usd issued
=======
            liquidityItem.cumulativeDebt += int128(vaultData.debtDist.updateDistributionActor(bytes32(accountId), shares));

            vaultData.totalCollateral = uint128(vaultData.totalCollateral + collateralAmount - oldCollateralAmount);

            liquidityItem.leverage = uint128(leverage);
>>>>>>> f0dd8ac4

            // this will ensure the new distribution information is passed up the chain to the markets
            _updateAccountDebt(accountId, fundId, collateralType);
        }

<<<<<<< HEAD
        // this is the most efficient time to check the resulting collateralization ratio, since
        // user's debt and collateral price have been fully updated
        if (collateralAmount < oldCollateralAmount) {
            int debt = epochData.usdDebtDist.getActorValue(actorId);

            _verifyCollateralRatio(
                collateralType,
                debt < 0 ? 0 : uint(debt),
                collateralAmount.mulDecimal(vaultData.collateralPrice)
            );
        }

        emit DelegationUpdated(accountId, fundId, collateralType, collateralAmount, leverage);
=======
            // this is the most efficient time to check the resulting collateralization ratio, since
            // user's debt and collateral price have been fully updated
            if (collateralAmount < oldCollateralAmount) {
                int debt = int(liquidityItem.cumulativeDebt) + int128(liquidityItem.usdMinted);

                _verifyCollateralRatio(
                    collateralType,
                    debt < 0 ? 0 : uint(debt),
                    collateralAmount.mulDecimal(vaultData.collateralPrice)
                );
            }
        }

        emit DelegationUpdated(
            _getLiquidityItemId(accountId, fundId, collateralType),
            accountId,
            fundId,
            collateralType,
            collateralAmount,
            leverage
        );
>>>>>>> f0dd8ac4
    }

    function _calculateDebtShares(
        VaultEpochData storage epochData,
        uint collateralAmount,
        uint leverage
    ) internal view returns (uint) {
        uint totalCollateral = uint(epochData.collateralDist.totalValue());
        if (totalCollateral == 0) {
            return collateralAmount.mulDecimal(leverage);
        }

<<<<<<< HEAD
        return leverage.mulDecimal((uint(epochData.debtDist.totalShares) * collateralAmount) / totalCollateral);
=======
        return leverage.mulDecimal((uint(vaultData.debtDist.totalShares) * collateralAmount) / totalCollateral);
    }

    function _calculateInitialDebt(uint collateralValue, uint leverage) internal pure returns (uint) {
        return collateralValue.mulDecimal(leverage);
>>>>>>> f0dd8ac4
    }

    // ---------------------------------------
    // Mint/Burn USD
    // ---------------------------------------

    function mintUSD(
        uint accountId,
        uint fundId,
        address collateralType,
        uint amount
    ) external override onlyWithPermission(accountId, _MINT_PERMISSION) {
        // check if they have sufficient c-ratio to mint that amount
        int debt = _updateAccountDebt(accountId, fundId, collateralType);

        (uint collateralValue, , ) = _accountCollateral(accountId, fundId, collateralType);

        int newDebt = debt + int(amount);

        if (newDebt > 0) {
            _verifyCollateralRatio(collateralType, uint(newDebt), collateralValue);
        }

<<<<<<< HEAD
        VaultData storage vaultData = _fundVaultStore().fundVaults[fundId][collateralType];
        VaultEpochData storage epochData = vaultData.epochData[vaultData.epoch];
=======
        _fundVaultStore().liquidityItems[_getLiquidityItemId(accountId, fundId, collateralType)].usdMinted += uint128(
            amount
        );
>>>>>>> f0dd8ac4

        epochData.usdDebtDist.updateActorValue(bytes32(accountId), newDebt);
        _fundModuleStore().funds[fundId].totalLiquidity -= int128(int(amount));
        _getToken(_USD_TOKEN).mint(msg.sender, amount);
    }

    function burnUSD(
        uint accountId,
        uint fundId,
        address collateralType,
        uint amount
    ) external override {
        int debt = _updateAccountDebt(accountId, fundId, collateralType);

        if (debt < 0) {
            // user shouldn't be able to burn more usd if they already have negative debt
            revert InsufficientDebt(debt);
        }

        if (debt < int(amount)) {
            amount = uint(debt);
        }

        _getToken(_USD_TOKEN).burn(msg.sender, amount);

<<<<<<< HEAD
        VaultData storage vaultData = _fundVaultStore().fundVaults[fundId][collateralType];
        VaultEpochData storage epochData = vaultData.epochData[vaultData.epoch];
=======
        if (li.usdMinted > amount) {
            li.usdMinted -= uint128(amount);
        } else {
            li.cumulativeDebt -= int128(int(amount)) - int128(li.usdMinted);
            li.usdMinted = 0;
        }
>>>>>>> f0dd8ac4

        epochData.usdDebtDist.updateActorValue(bytes32(accountId), debt - int(amount));
        _fundModuleStore().funds[fundId].totalLiquidity += int128(int(amount));
    }

    // ---------------------------------------
    // CRatio and Debt queries
    // ---------------------------------------

    function accountCollateralRatio(
        uint accountId,
        uint fundId,
        address collateralType
    ) external override returns (uint) {
        return _accountCollateralRatio(fundId, accountId, collateralType);
    }

    function vaultCollateralRatio(uint fundId, address collateralType) external override returns (uint) {
        return _vaultCollateralRatio(fundId, collateralType);
    }

    function accountVaultCollateral(
        uint accountId,
        uint fundId,
        address collateralType
    )
        external
        view
        override
        returns (
            uint amount,
            uint value,
            uint shares
        )
    {
        return _accountCollateral(accountId, fundId, collateralType);
    }

    function accountVaultDebt(
        uint accountId,
        uint fundId,
        address collateralType
    ) external override returns (int) {
        return _updateAccountDebt(accountId, fundId, collateralType);
    }

    function vaultCollateral(uint fundId, address collateralType) public view override returns (uint amount, uint value) {
        return _vaultCollateral(fundId, collateralType);
    }

    function vaultDebt(uint fundId, address collateralType) public override returns (int) {
<<<<<<< HEAD
        return _vaultDebt(fundId, collateralType);
=======
        _distributeVaultDebt(fundId, collateralType);

        return _fundVaultStore().fundVaults[fundId][collateralType].totalDebt;
>>>>>>> f0dd8ac4
    }

    function totalVaultShares(uint fundId, address collateralType) external view override returns (uint) {
        VaultData storage vaultData = _fundVaultStore().fundVaults[fundId][collateralType];
        VaultEpochData storage epochData = vaultData.epochData[vaultData.epoch];

<<<<<<< HEAD
        return uint(epochData.debtDist.totalShares).mulDecimal(epochData.liquidityMultiplier);
=======
        return
            _fundVaultStore().fundVaults[fundId][collateralType].totalDebt /
            int128(_fundVaultStore().fundVaults[fundId][collateralType].debtDist.totalShares);
>>>>>>> f0dd8ac4
    }

    function _verifyCollateralRatio(
        address collateralType,
        uint debt,
        uint collateralValue
    ) internal view {
        uint targetCratio = _getCollateralTargetCRatio(collateralType);

        if (debt != 0 && collateralValue.divDecimal(debt) < targetCratio) {
            revert InsufficientCollateralRatio(collateralValue, debt, collateralValue.divDecimal(debt), targetCratio);
        }
    }
}<|MERGE_RESOLUTION|>--- conflicted
+++ resolved
@@ -86,23 +86,14 @@
                 revert InvalidParameters("amount", "must be large enough for 1 share");
             }
 
-<<<<<<< HEAD
             epochData.collateralDist.updateActorValue(actorId, int(collateralAmount));
             epochData.debtDist.updateActorShares(actorId, debtShares);
             // no update for usd because no usd issued
-=======
-            liquidityItem.cumulativeDebt += int128(vaultData.debtDist.updateDistributionActor(bytes32(accountId), shares));
-
-            vaultData.totalCollateral = uint128(vaultData.totalCollateral + collateralAmount - oldCollateralAmount);
-
-            liquidityItem.leverage = uint128(leverage);
->>>>>>> f0dd8ac4
 
             // this will ensure the new distribution information is passed up the chain to the markets
             _updateAccountDebt(accountId, fundId, collateralType);
         }
 
-<<<<<<< HEAD
         // this is the most efficient time to check the resulting collateralization ratio, since
         // user's debt and collateral price have been fully updated
         if (collateralAmount < oldCollateralAmount) {
@@ -116,29 +107,6 @@
         }
 
         emit DelegationUpdated(accountId, fundId, collateralType, collateralAmount, leverage);
-=======
-            // this is the most efficient time to check the resulting collateralization ratio, since
-            // user's debt and collateral price have been fully updated
-            if (collateralAmount < oldCollateralAmount) {
-                int debt = int(liquidityItem.cumulativeDebt) + int128(liquidityItem.usdMinted);
-
-                _verifyCollateralRatio(
-                    collateralType,
-                    debt < 0 ? 0 : uint(debt),
-                    collateralAmount.mulDecimal(vaultData.collateralPrice)
-                );
-            }
-        }
-
-        emit DelegationUpdated(
-            _getLiquidityItemId(accountId, fundId, collateralType),
-            accountId,
-            fundId,
-            collateralType,
-            collateralAmount,
-            leverage
-        );
->>>>>>> f0dd8ac4
     }
 
     function _calculateDebtShares(
@@ -151,15 +119,7 @@
             return collateralAmount.mulDecimal(leverage);
         }
 
-<<<<<<< HEAD
         return leverage.mulDecimal((uint(epochData.debtDist.totalShares) * collateralAmount) / totalCollateral);
-=======
-        return leverage.mulDecimal((uint(vaultData.debtDist.totalShares) * collateralAmount) / totalCollateral);
-    }
-
-    function _calculateInitialDebt(uint collateralValue, uint leverage) internal pure returns (uint) {
-        return collateralValue.mulDecimal(leverage);
->>>>>>> f0dd8ac4
     }
 
     // ---------------------------------------
@@ -183,14 +143,8 @@
             _verifyCollateralRatio(collateralType, uint(newDebt), collateralValue);
         }
 
-<<<<<<< HEAD
-        VaultData storage vaultData = _fundVaultStore().fundVaults[fundId][collateralType];
-        VaultEpochData storage epochData = vaultData.epochData[vaultData.epoch];
-=======
-        _fundVaultStore().liquidityItems[_getLiquidityItemId(accountId, fundId, collateralType)].usdMinted += uint128(
-            amount
-        );
->>>>>>> f0dd8ac4
+        VaultData storage vaultData = _fundVaultStore().fundVaults[fundId][collateralType];
+        VaultEpochData storage epochData = vaultData.epochData[vaultData.epoch];
 
         epochData.usdDebtDist.updateActorValue(bytes32(accountId), newDebt);
         _fundModuleStore().funds[fundId].totalLiquidity -= int128(int(amount));
@@ -216,17 +170,8 @@
 
         _getToken(_USD_TOKEN).burn(msg.sender, amount);
 
-<<<<<<< HEAD
-        VaultData storage vaultData = _fundVaultStore().fundVaults[fundId][collateralType];
-        VaultEpochData storage epochData = vaultData.epochData[vaultData.epoch];
-=======
-        if (li.usdMinted > amount) {
-            li.usdMinted -= uint128(amount);
-        } else {
-            li.cumulativeDebt -= int128(int(amount)) - int128(li.usdMinted);
-            li.usdMinted = 0;
-        }
->>>>>>> f0dd8ac4
+        VaultData storage vaultData = _fundVaultStore().fundVaults[fundId][collateralType];
+        VaultEpochData storage epochData = vaultData.epochData[vaultData.epoch];
 
         epochData.usdDebtDist.updateActorValue(bytes32(accountId), debt - int(amount));
         _fundModuleStore().funds[fundId].totalLiquidity += int128(int(amount));
@@ -278,26 +223,14 @@
     }
 
     function vaultDebt(uint fundId, address collateralType) public override returns (int) {
-<<<<<<< HEAD
         return _vaultDebt(fundId, collateralType);
-=======
-        _distributeVaultDebt(fundId, collateralType);
-
-        return _fundVaultStore().fundVaults[fundId][collateralType].totalDebt;
->>>>>>> f0dd8ac4
     }
 
     function totalVaultShares(uint fundId, address collateralType) external view override returns (uint) {
         VaultData storage vaultData = _fundVaultStore().fundVaults[fundId][collateralType];
         VaultEpochData storage epochData = vaultData.epochData[vaultData.epoch];
 
-<<<<<<< HEAD
         return uint(epochData.debtDist.totalShares).mulDecimal(epochData.liquidityMultiplier);
-=======
-        return
-            _fundVaultStore().fundVaults[fundId][collateralType].totalDebt /
-            int128(_fundVaultStore().fundVaults[fundId][collateralType].debtDist.totalShares);
->>>>>>> f0dd8ac4
     }
 
     function _verifyCollateralRatio(
