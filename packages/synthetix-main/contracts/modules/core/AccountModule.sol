--- conflicted
+++ resolved
@@ -20,14 +20,12 @@
     using Account for Account.Data;
 
     error OnlyAccountTokenProxy(address origin);
-<<<<<<< HEAD
 
-    error PermissionDenied(uint128 accountId, bytes32 permission, address target);
+    error PermissionDenied(uint128 accountId, bytes32 permission, address user);
 
-    error PermissionNotGranted(uint128 accountId, bytes32 permission, address target);
-=======
-    error PermissionNotGranted(uint accountId, bytes32 permission, address user);
->>>>>>> ebc23801
+    error PermissionNotGranted(uint128 accountId, bytes32 permission, address user);
+
+    error InvalidPermission(bytes32 permission);
 
     modifier onlyAccountToken() {
         if (msg.sender != address(getAccountTokenAddress())) {
@@ -67,14 +65,8 @@
         emit AccountCreated(msg.sender, requestedAccountId);
     }
 
-<<<<<<< HEAD
     function notifyAccountTransfer(address to, uint128 accountId) external override onlyAccountToken {
         Account.load(accountId).rbac.setOwner(to);
-=======
-    function notifyAccountTransfer(address to, uint256 accountId) external override onlyAccountToken {
-        _revokePermissions(accountId, _accountModuleStore().accountsRBAC[accountId].owner);
-        _accountModuleStore().accountsRBAC[accountId].owner = to;
->>>>>>> ebc23801
     }
 
     function hasPermission(
@@ -82,43 +74,23 @@
         bytes32 permission,
         address user
     ) public view override returns (bool) {
-        return _hasPermission(accountId, permission, user);
+        return Account.load(accountId).rbac.hasPermission(permission, user);
     }
 
     function isAuthorized(
-        uint256 accountId,
+        uint128 accountId,
         bytes32 permission,
-        address target
+        address user
     ) public view override returns (bool) {
-<<<<<<< HEAD
-        return Account.load(accountId).rbac.hasPermission(permission, target);
-=======
-        return _authorized(accountId, permission, target);
->>>>>>> ebc23801
+        return Account.load(accountId).rbac.hasPermission(permission, user);
     }
 
     function grantPermission(
         uint128 accountId,
         bytes32 permission,
-<<<<<<< HEAD
-        address target
-    ) external override onlyWithPermission(accountId, AccountRBAC._ADMIN_PERMISSION) {
-        Account.load(accountId).rbac.grantPermission(permission, target);
-=======
         address user
-    ) external override onlyWithPermission(accountId, _ADMIN_PERMISSION) isPermissionValid(permission) {
-        if (user == address(0)) {
-            revert AddressError.ZeroAddress();
-        }
-
-        AccountRBAC storage accountRbac = _accountModuleStore().accountsRBAC[accountId];
-
-        if (!accountRbac.permissionAddresses.contains(user)) {
-            accountRbac.permissionAddresses.add(user);
-        }
-
-        accountRbac.permissions[user].add(permission);
->>>>>>> ebc23801
+    ) external override onlyWithPermission(accountId, AccountRBAC._ADMIN_PERMISSION) isPermissionValid(permission) {
+        Account.load(accountId).rbac.grantPermission(permission, user);
 
         emit PermissionGranted(accountId, permission, user, msg.sender);
     }
@@ -126,21 +98,13 @@
     function revokePermission(
         uint128 accountId,
         bytes32 permission,
-<<<<<<< HEAD
-        address target
+        address user
     ) external override onlyWithPermission(accountId, AccountRBAC._ADMIN_PERMISSION) {
-        Account.load(accountId).rbac.revokePermission(permission, target);
-=======
-        address user
-    ) external override onlyWithPermission(accountId, _ADMIN_PERMISSION) {
-        _revokePermission(accountId, permission, user);
-    }
->>>>>>> ebc23801
+        Account.load(accountId).rbac.revokePermission(permission, user);
 
-        emit PermissionRevoked(accountId, permission, target, msg.sender);
+        emit PermissionRevoked(accountId, permission, user, msg.sender);
     }
 
-<<<<<<< HEAD
     function renouncePermission(uint128 accountId, bytes32 permission) external override {
         if (!Account.load(accountId).rbac.hasPermission(permission, msg.sender)) {
             revert PermissionNotGranted(accountId, permission, msg.sender);
@@ -151,45 +115,39 @@
         emit PermissionRevoked(accountId, permission, msg.sender, msg.sender);
     }
 
-    function getAccountOwner(uint128 accountId) external view returns (address) {
+    function getAccountOwner(uint128 accountId) public view returns (address) {
         return Account.load(accountId).rbac.owner;
-=======
-    function _revokePermission(
-        uint accountId,
-        bytes32 permission,
-        address user
-    ) internal {
-        AccountRBAC storage accountData = _accountModuleStore().accountsRBAC[accountId];
-
-        if (!_hasPermission(accountId, permission, user)) {
-            revert PermissionNotGranted(accountId, permission, user);
-        }
-
-        accountData.permissions[user].remove(permission);
-
-        if (accountData.permissions[user].length() == 0) {
-            accountData.permissionAddresses.remove(user);
-        }
-
-        emit PermissionRevoked(accountId, permission, user, msg.sender);
-    }
-
-    function _revokePermissions(uint accountId, address user) internal {
-        AccountRBAC storage accountData = _accountModuleStore().accountsRBAC[accountId];
-
-        bytes32[] memory permissions = accountData.permissions[user].values();
-
-        for (uint i = 1; i <= permissions.length; i++) {
-            _revokePermission(accountId, permissions[i - 1], user);
-        }
->>>>>>> ebc23801
     }
 
     modifier onlyWithPermission(uint128 accountId, bytes32 permission) {
-        if (!Account.load(accountId).rbac.authorized(permission, msg.sender)) {
+        if (!_authorized(accountId, permission, msg.sender)) {
             revert PermissionDenied(accountId, permission, msg.sender);
         }
 
         _;
     }
+
+    modifier isPermissionValid(bytes32 permission) {
+        if (
+            permission != AccountRBAC._DEPOSIT_PERMISSION &&
+            permission != AccountRBAC._WITHDRAW_PERMISSION &&
+            permission != AccountRBAC._DELEGATE_PERMISSION &&
+            permission != AccountRBAC._MINT_PERMISSION &&
+            permission != AccountRBAC._ADMIN_PERMISSION
+        ) {
+            revert InvalidPermission(permission);
+        }
+
+        _;
+    }
+
+    function _authorized(
+        uint128 accountId,
+        bytes32 permission,
+        address user
+    ) internal view returns (bool) {
+        return ((user == getAccountOwner(accountId)) ||
+            Account.load(accountId).rbac.hasPermission(AccountRBAC._ADMIN_PERMISSION, user) ||
+            Account.load(accountId).rbac.hasPermission(permission, user));
+    }
 }