//SPDX-License-Identifier: MIT
pragma solidity ^0.8.0;

import "@synthetixio/core-contracts/contracts/ownership/OwnableMixin.sol";
import "@synthetixio/core-contracts/contracts/interfaces/IERC20.sol";

import "../../interfaces/ICollateralModule.sol";
import "../../storage/CollateralStorage.sol";
import "@synthetixio/core-modules/contracts/mixins/AssociatedSystemsMixin.sol";
import "../../mixins/AccountRBACMixin.sol";
import "../../mixins/CollateralMixin.sol";

import "../../utils/ERC20Helper.sol";

contract CollateralModule is
    ICollateralModule,
    CollateralStorage,
    OwnableMixin,
    AccountRBACMixin,
    CollateralMixin,
    AssociatedSystemsMixin
{
    using SetUtil for SetUtil.AddressSet;
    using ERC20Helper for address;

    //bytes32 private constant _REDEEMABLE_REWARDS_TOKEN = "eSNXToken";
    //bytes32 private constant _REWARDED_TOKEN = "SNXToken";

    // 86400 * 365.26
    uint private constant _SECONDS_PER_YEAR = 31558464;

    error OutOfBounds();

    function configureCollateral(
        address collateralType,
        address priceFeed,
        uint targetCRatio,
        uint minimumCRatio,
        uint liquidationReward,
        bool enabled
    ) external override onlyOwner {
        CollateralStore storage store = _collateralStore();
        SetUtil.AddressSet storage collateralTypes = store.collateralTypes;

        if (!collateralTypes.contains(collateralType)) {
            collateralTypes.add(collateralType);
        }

        CollateralConfiguration storage collateral = store.collateralConfigurations[collateralType];

        collateral.tokenAddress = collateralType;
        collateral.targetCRatio = targetCRatio;
        collateral.minimumCRatio = minimumCRatio;
        collateral.priceFeed = priceFeed;
        collateral.liquidationReward = liquidationReward;
        collateral.stakingEnabled = enabled;

        emit CollateralConfigured(collateralType, priceFeed, targetCRatio, minimumCRatio, liquidationReward, enabled);
    }

    function getCollateralConfigurations(bool hideDisabled)
        external
        view
        override
        returns (CollateralStorage.CollateralConfiguration[] memory)
    {
        CollateralStore storage store = _collateralStore();
        SetUtil.AddressSet storage collateralTypes = store.collateralTypes;

        uint numCollaterals = collateralTypes.length();
        CollateralConfiguration[] memory filteredCollaterals = new CollateralConfiguration[](numCollaterals);

        uint collateralsIdx;
        for (uint i = 1; i <= numCollaterals; i++) {
            address collateralType = collateralTypes.valueAt(i);

            CollateralConfiguration storage collateral = store.collateralConfigurations[collateralType];

            if (!hideDisabled || collateral.stakingEnabled) {
                filteredCollaterals[collateralsIdx++] = collateral;
            }
        }

        return filteredCollaterals;
    }

    function getCollateralConfiguration(address collateralType)
        external
        view
        override
        returns (CollateralStorage.CollateralConfiguration memory)
    {
        return _collateralStore().collateralConfigurations[collateralType];
    }

    function getCollateralValue(address collateralType) external view override returns (uint) {
        return _getCollateralPrice(collateralType);
    }

    /////////////////////////////////////////////////
    // DEPOSIT  /  WITHDRAW
    /////////////////////////////////////////////////

    function depositCollateral(
        uint accountId,
        address collateralType,
        uint amount
    ) public override onlyWithPermission(accountId, _DEPOSIT_PERMISSION) collateralEnabled(collateralType) {
        collateralType.safeTransferFrom(_accountOwner(accountId), address(this), amount);

        _depositCollateral(accountId, collateralType, amount);

        emit CollateralDeposited(accountId, collateralType, amount, msg.sender);
    }

    function withdrawCollateral(
        uint accountId,
        address collateralType,
        uint amount
    ) public override onlyWithPermission(accountId, _WITHDRAW_PERMISSION) {
        CollateralData storage collateralData = _collateralStore().collateralDataByAccountId[accountId][collateralType];

        if (collateralData.availableAmount < amount) {
            revert InsufficientAccountCollateral(accountId, collateralType, amount);
        }

        collateralData.availableAmount -= amount;

        collateralType.safeTransfer(_accountOwner(accountId), amount);

        emit CollateralWithdrawn(accountId, collateralType, amount, msg.sender);
    }

    function getAccountCollateral(uint accountId, address collateralType)
        external
        view
        override
<<<<<<< HEAD
        returns (uint256 totalStaked, uint256 totalAssigned, uint256 totalLocked)
=======
        returns (uint256 totalDeposited, uint256 totalAssigned)
    //uint256 totalLocked,
>>>>>>> f5ae1a2e
    //uint256 totalEscrowed
    {
        return _getAccountCollateralTotals(accountId, collateralType);
    }

    function getAccountAvailableCollateral(uint accountId, address collateralType) public view override returns (uint) {
        return _getAccountUnassignedCollateral(accountId, collateralType);
    }

    function cleanExpiredLocks(
        uint accountId,
        address collateralType,
        uint offset,
        uint items
    ) external override {
        _cleanExpiredLocks(
            _collateralStore().collateralDataByAccountId[accountId][collateralType].locks,
            offset,
            items
        );
    }

    function createLock(
        uint accountId,
        address collateralType,
        uint amount,
        uint64 expireTimestamp
    ) external override onlyWithPermission(accountId, _ADMIN_PERMISSION) {
        (uint totalStaked,, uint totalLocked) = _getAccountCollateralTotals(accountId, collateralType);

        if (totalStaked - totalLocked < amount) {
            revert InsufficientAccountCollateral(accountId, collateralType, amount);
        }

        _collateralStore().collateralDataByAccountId[accountId][collateralType].locks.push(CollateralLock(
            amount,
            expireTimestamp
        ));
    }

    /*function getAccountUnstakebleCollateral(uint accountId, address collateralType) public view override returns (uint) {
        (uint256 total, uint256 assigned, uint256 locked, ) = _getAccountCollateralTotals(accountId, collateralType);

        if (locked > assigned) {
            return total - locked;
        }

        return total - assigned;
    }

    function redeemReward(
        uint accountId,
        uint amount,
        uint duration
    ) external override {
        ITokenModule redeemableRewardsToken = _getToken(_REDEEMABLE_REWARDS_TOKEN);
        ITokenModule rewardedToken = _getToken(_REWARDED_TOKEN);

        if (!_collateralStore().collateralConfigurations[address(rewardedToken)].enabled) {
            revert InvalidCollateral(address(rewardedToken));
        }

        CollateralData storage collateralData = _collateralStore().stakedCollateralsDataByAccountId[accountId][
            address(rewardedToken)
        ];
        uint rewardTokenMinted = _calculateRewardTokenMinted(amount, duration);

        redeemableRewardsToken.burn(msg.sender, amount);
        rewardedToken.mint(address(this), amount);

        // adjust the user reward curve
        CurvesLibrary.PolynomialCurve memory oldCurve = collateralData.escrow;

        CurvesLibrary.PolynomialCurve memory newCurve = CurvesLibrary.generateCurve(
            CurvesLibrary.Point(block.timestamp, rewardTokenMinted),
            CurvesLibrary.Point(block.timestamp / 2, rewardTokenMinted / 2),
            CurvesLibrary.Point(block.timestamp + duration, 0)
        );

        collateralData.escrow = CurvesLibrary.combineCurves(oldCurve, newCurve);

        if (!collateralData.isSet) {
            // new collateral
            collateralData.isSet = true;
            collateralData.availableAmount = amount;
        } else {
            collateralData.availableAmount += amount;
        }
    }
*/

    /////////////////////////////////////////////////
    // INTERNALS
    /////////////////////////////////////////////////

    /*
    function _calculateRewardTokenMinted(uint amount, uint duration) internal pure returns (uint) {
        return (amount * duration) / _SECONDS_PER_YEAR;
    }*/

    function _cleanExpiredLocks(
        CollateralLock[] storage locks,
        uint offset,
        uint items
    ) internal {
        if (offset > locks.length || items > locks.length) {
            revert OutOfBounds();
        }

        uint64 currentTime = uint64(block.timestamp);

        if (offset == 0 && items == 0) {
            // not specified, use all array
            items = locks.length;
        }

        uint index = offset;
        while (index < locks.length) {
            if (locks[index].lockExpirationTime <= currentTime) {
                // remove item
                locks[index] = locks[locks.length - 1];
                locks.pop();
            } else {
                index++;
            }
        }
    }
}<|MERGE_RESOLUTION|>--- conflicted
+++ resolved
@@ -135,12 +135,7 @@
         external
         view
         override
-<<<<<<< HEAD
-        returns (uint256 totalStaked, uint256 totalAssigned, uint256 totalLocked)
-=======
-        returns (uint256 totalDeposited, uint256 totalAssigned)
-    //uint256 totalLocked,
->>>>>>> f5ae1a2e
+        returns (uint256 totalDeposited, uint256 totalAssigned, uint256 totalLocked)
     //uint256 totalEscrowed
     {
         return _getAccountCollateralTotals(accountId, collateralType);
