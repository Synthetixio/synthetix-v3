--- conflicted
+++ resolved
@@ -23,33 +23,14 @@
     using SetUtil for SetUtil.AddressSet;
     using ERC20Helper for address;
 
-<<<<<<< HEAD
-    bytes32 private constant _REDEEMABLE_REWARDS_TOKEN = "eSNXToken";
-    bytes32 private constant _REWARDED_TOKEN = "SNXToken";
-=======
     //bytes32 private constant _REDEEMABLE_REWARDS_TOKEN = "eSNXToken";
     //bytes32 private constant _REWARDED_TOKEN = "SNXToken";
->>>>>>> f0dd8ac4
 
     // 86400 * 365.26
     uint private constant _SECONDS_PER_YEAR = 31558464;
 
     error OutOfBounds();
 
-<<<<<<< HEAD
-    event CollateralAdjusted(
-        address collateralType,
-        address priceFeed,
-        uint targetCRatio,
-        uint minimumCRatio,
-        uint liquidationReward,
-        bool enabled
-    );
-    event CollateralStaked(uint accountId, address collateralType, uint amount, address executedBy);
-    event CollateralUnstaked(uint accountId, address collateralType, uint amount, address executedBy);
-
-=======
->>>>>>> f0dd8ac4
     function adjustCollateralType(
         address collateralType,
         address priceFeed,
@@ -63,7 +44,6 @@
             _collateralStore().collaterals.add(collateralType);
         }
 
-<<<<<<< HEAD
         CollateralData storage collateralData = _collateralStore().collateralsData[collateralType];
 
         collateralData.tokenAddress = collateralType;
@@ -73,10 +53,7 @@
         collateralData.liquidationReward = liquidationReward;
         collateralData.enabled = enabled;
 
-        emit CollateralAdjusted(collateralType, priceFeed, targetCRatio, minimumCRatio, liquidationReward, enabled);
-=======
-        emit CollateralConfigured(collateralType, priceFeed, targetCRatio, minimumCRatio, enabled);
->>>>>>> f0dd8ac4
+        emit CollateralConfigured(collateralType, priceFeed, targetCRatio, minimumCRatio, liquidationReward, enabled);
     }
 
     function getCollateralTypes(bool hideDisabled)
@@ -116,16 +93,7 @@
         uint accountId,
         address collateralType,
         uint amount
-<<<<<<< HEAD
-    ) public override onlyRoleAuthorized(accountId, "stake") collateralEnabled(collateralType) {
-        // TODO Use SafeTransferFrom
-=======
     ) public override onlyWithPermission(accountId, _DEPOSIT_PERMISSION) collateralEnabled(collateralType) {
-        DepositedCollateralData storage collateralData = _collateralStore().depositedCollateralDataByAccountId[accountId][
-            collateralType
-        ];
-
->>>>>>> f0dd8ac4
         collateralType.safeTransferFrom(_accountOwner(accountId), address(this), amount);
 
         _depositCollateral(accountId, collateralType, amount);
