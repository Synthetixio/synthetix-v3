--- conflicted
+++ resolved
@@ -111,13 +111,8 @@
         uint accountId,
         address collateralType,
         uint amount
-<<<<<<< HEAD
-    ) public override onlyRoleAuthorized(accountId, "unstake") {
-        uint256 availableCollateral = getAccountAvailableCollateral(accountId, collateralType); // getAccountUnstakebleCollateral(accountId, collateralType);
-=======
     ) public override onlyWithPerimission(accountId, _UNSTAKE_PERMISSION) {
         uint256 availableCollateral = getAccountUnstakebleCollateral(accountId, collateralType);
->>>>>>> 513748d8
 
         if (availableCollateral < amount) {
             revert InsufficientAccountCollateral(accountId, collateralType, amount);
