--- conflicted
+++ resolved
@@ -6,24 +6,19 @@
 
 import "../../interfaces/ICollateralModule.sol";
 import "../../storage/Account.sol";
-import "../../mixins/AccountMixin.sol";
 import "../../storage/CollateralConfiguration.sol";
 import "../../storage/CollateralLock.sol";
 import "@synthetixio/core-modules/contracts/storage/AssociatedSystem.sol";
 
 import "../../utils/ERC20Helper.sol";
 
-<<<<<<< HEAD
-contract CollateralModule is ICollateralModule {
-=======
 /**
  * @title {ICollateralModule-configureCollateral}
  *
  * TODO: Consider splitting this into CollateralConfigurationModule and CollateralModule.
  * The former is for owner only stuff, and the latter for users.
  */
-contract CollateralModule is ICollateralModule, OwnableMixin, AccountMixin, AssociatedSystemsMixin {
->>>>>>> b8eec75e
+contract CollateralModule is ICollateralModule {
     using SetUtil for SetUtil.AddressSet;
     using ERC20Helper for address;
 
@@ -121,7 +116,9 @@
         uint128 accountId,
         address collateralType,
         uint amount
-    ) public override onlyWithPermission(accountId, AccountRBAC._DEPOSIT_PERMISSION) collateralEnabled(collateralType) {
+    ) public override collateralEnabled(collateralType) {
+        Account.onlyWithPermission(accountId, AccountRBAC._DEPOSIT_PERMISSION);
+
         Account.Data storage account = Account.load(accountId);
 
         // TODO: Deposit/withdraw should be transferring from/to msg.sender,
@@ -151,7 +148,9 @@
         uint128 accountId,
         address collateralType,
         uint amount
-    ) public override onlyWithPermission(accountId, AccountRBAC._WITHDRAW_PERMISSION) {
+    ) public override {
+        Account.onlyWithPermission(accountId, AccountRBAC._WITHDRAW_PERMISSION);
+
         Account.Data storage account = Account.load(accountId);
 
         if (account.collaterals[collateralType].availableAmount < amount) {
@@ -230,7 +229,9 @@
         address collateralType,
         uint amount,
         uint64 expireTimestamp
-    ) external override onlyWithPermission(accountId, AccountRBAC._ADMIN_PERMISSION) {
+    ) external override {
+        Account.onlyWithPermission(accountId, AccountRBAC._ADMIN_PERMISSION);
+
         Account.Data storage account = Account.load(accountId);
 
         (uint totalStaked, , uint totalLocked) = account.getCollateralTotals(collateralType);
