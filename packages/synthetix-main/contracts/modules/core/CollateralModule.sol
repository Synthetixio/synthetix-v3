//SPDX-License-Identifier: MIT
pragma solidity ^0.8.0;

import "@synthetixio/core-contracts/contracts/ownership/OwnableMixin.sol";
import "@synthetixio/core-contracts/contracts/interfaces/IERC20.sol";

import "../../interfaces/ICollateralModule.sol";
import "../../storage/Account.sol";
import "../../storage/CollateralConfiguration.sol";
import "@synthetixio/core-modules/contracts/mixins/AssociatedSystemsMixin.sol";

import "../../utils/ERC20Helper.sol";

contract CollateralModule is ICollateralModule, OwnableMixin, AssociatedSystemsMixin {
    using SetUtil for SetUtil.AddressSet;
    using ERC20Helper for address;

    using Account for Account.Data;
    using AccountRBAC for AccountRBAC.Data;
    using Collateral for Collateral.Data;

    error PermissionDenied(uint128 accountId, bytes32 permission, address target);

    error InvalidCollateral(address collateralType);

    //bytes32 private constant _REDEEMABLE_REWARDS_TOKEN = "eSNXToken";
    //bytes32 private constant _REWARDED_TOKEN = "SNXToken";

    // 86400 * 365.26
    uint private constant _SECONDS_PER_YEAR = 31558464;

    error OutOfBounds();

    error InsufficientAccountCollateral(uint amount);

    function configureCollateral(
        address collateralType,
        address priceFeed,
        uint targetCRatio,
        uint minimumCRatio,
        uint liquidationReward,
        bool stakingEnabled
    ) external override onlyOwner {
        CollateralConfiguration.set(
            collateralType,
            priceFeed,
            targetCRatio,
            minimumCRatio,
            liquidationReward,
            stakingEnabled
        );
        emit CollateralConfigured(collateralType, priceFeed, targetCRatio, minimumCRatio, liquidationReward, stakingEnabled);
    }

    function getCollateralConfigurations(bool hideDisabled)
        external
        view
        override
        returns (CollateralConfiguration.Data[] memory)
    {
        SetUtil.AddressSet storage collateralTypes = CollateralConfiguration.loadAvailableCollaterals();

        uint numCollaterals = collateralTypes.length();
        CollateralConfiguration.Data[] memory filteredCollaterals = new CollateralConfiguration.Data[](numCollaterals);

        uint collateralsIdx;
        for (uint i = 1; i <= numCollaterals; i++) {
            address collateralType = collateralTypes.valueAt(i);

            CollateralConfiguration.Data storage collateral = CollateralConfiguration.load(collateralType);

            if (!hideDisabled || collateral.stakingEnabled) {
                filteredCollaterals[collateralsIdx++] = collateral;
            }
        }

        return filteredCollaterals;
    }

    function getCollateralConfiguration(address collateralType)
        external
        view
        override
        returns (CollateralConfiguration.Data memory)
    {
        return CollateralConfiguration.load(collateralType);
    }

    function getCollateralPrice(address collateralType) external view override returns (uint) {
        return CollateralConfiguration.getCollateralPrice(CollateralConfiguration.load(collateralType));
    }

    /////////////////////////////////////////////////
    // DEPOSIT  /  WITHDRAW
    /////////////////////////////////////////////////

    function depositCollateral(
        uint128 accountId,
        address collateralType,
        uint amount
    ) public override onlyWithPermission(accountId, AccountRBAC._DEPOSIT_PERMISSION) collateralEnabled(collateralType) {
        // TODO: deposit (and withdraw) should be transferring from/to msg.sender
        // if the user has permission for such operation then it is most natural for that to be the case
        collateralType.safeTransferFrom(Account.load(accountId).rbac.owner, address(this), amount);

        Account.load(accountId).collaterals[collateralType].depositCollateral(amount);

        emit CollateralDeposited(accountId, collateralType, amount, msg.sender);
    }

    function withdrawCollateral(
        uint128 accountId,
        address collateralType,
        uint amount
    ) public override onlyWithPermission(accountId, AccountRBAC._WITHDRAW_PERMISSION) {
        if (Account.load(accountId).collaterals[collateralType].availableAmount < amount) {
            revert InsufficientAccountCollateral(amount);
        }

        Account.load(accountId).collaterals[collateralType].deductCollateral(amount);

        collateralType.safeTransfer(Account.load(accountId).rbac.owner, amount);

        emit CollateralWithdrawn(accountId, collateralType, amount, msg.sender);
    }

    function getAccountCollateral(uint128 accountId, address collateralType)
        external
        view
        override
        returns (
            uint256 totalDeposited,
            uint256 totalAssigned,
            uint256 totalLocked
        )
    //uint256 totalEscrowed
    {
        return Account.load(accountId).getCollateralTotals(collateralType);
    }

    function getAccountAvailableCollateral(uint128 accountId, address collateralType) public view override returns (uint) {
        return Account.load(accountId).collaterals[collateralType].availableAmount;
    }

<<<<<<< HEAD
    /*
    function getAccountUnstakebleCollateral(uint128 accountId, address collateralType) public view override returns (uint) {
        (uint256 total, uint256 assigned, uint256 locked, ) = _getAccountCollateralTotals(accountId, collateralType);

        if (locked > assigned) {
            return total - locked;
        }

        return total - assigned;
    }

=======
>>>>>>> 6a590fb5
    function cleanExpiredLocks(
        uint128 accountId,
        address collateralType,
        uint offset,
        uint items
    ) external override {
        _cleanExpiredLocks(_collateralStore().collateralDataByAccountId[accountId][collateralType].locks, offset, items);
    }

    function createLock(
        uint accountId,
        address collateralType,
        uint amount,
        uint64 expireTimestamp
    ) external override onlyWithPermission(accountId, _ADMIN_PERMISSION) {
        (uint totalStaked, , uint totalLocked) = _getAccountCollateralTotals(accountId, collateralType);

        if (totalStaked - totalLocked < amount) {
            revert InsufficientAccountCollateral(accountId, collateralType, amount);
        }

        _collateralStore().collateralDataByAccountId[accountId][collateralType].locks.push(
            CollateralLock(amount, expireTimestamp)
        );
    }

    /*function getAccountUnstakebleCollateral(uint accountId, address collateralType) public view override returns (uint) {
        (uint256 total, uint256 assigned, uint256 locked, ) = _getAccountCollateralTotals(accountId, collateralType);

        if (locked > assigned) {
            return total - locked;
        }

        return total - assigned;
    }

    function redeemReward(
        uint128 accountId,
        uint amount,
        uint duration
    ) external override {
        ITokenModule redeemableRewardsToken = _getToken(_REDEEMABLE_REWARDS_TOKEN);
        ITokenModule rewardedToken = _getToken(_REWARDED_TOKEN);

        if (!_collateralStore().collateralConfigurations[address(rewardedToken)].enabled) {
            revert InvalidCollateral(address(rewardedToken));
        }

        CollateralData storage collateralData = _collateralStore().stakedCollateralsDataByAccountId[accountId][
            address(rewardedToken)
        ];
        uint rewardTokenMinted = _calculateRewardTokenMinted(amount, duration);

        redeemableRewardsToken.burn(msg.sender, amount);
        rewardedToken.mint(address(this), amount);

        // adjust the user reward curve
        CurvesLibrary.PolynomialCurve memory oldCurve = collateralData.escrow;

        CurvesLibrary.PolynomialCurve memory newCurve = CurvesLibrary.generateCurve(
            CurvesLibrary.Point(block.timestamp, rewardTokenMinted),
            CurvesLibrary.Point(block.timestamp / 2, rewardTokenMinted / 2),
            CurvesLibrary.Point(block.timestamp + duration, 0)
        );

        collateralData.escrow = CurvesLibrary.combineCurves(oldCurve, newCurve);

        if (!collateralData.isSet) {
            // new collateral
            collateralData.isSet = true;
            collateralData.availableAmount = amount;
        } else {
            collateralData.availableAmount += amount;
        }
    }
*/

    /////////////////////////////////////////////////
    // INTERNALS
    /////////////////////////////////////////////////

    /*
    function _calculateRewardTokenMinted(uint amount, uint duration) internal pure returns (uint) {
        return (amount * duration) / _SECONDS_PER_YEAR;
    }*/

    function _cleanExpiredLocks(
        CollateralLock[] storage locks,
        uint offset,
        uint items
    ) internal {
        if (offset > locks.length || items > locks.length) {
            revert OutOfBounds();
        }

        uint64 currentTime = uint64(block.timestamp);

        if (offset == 0 && items == 0) {
            // not specified, use all array
            items = locks.length;
        }

        uint index = offset;
        while (index < locks.length) {
            if (locks[index].lockExpirationTime <= currentTime) {
                // remove item
                locks[index] = locks[locks.length - 1];
                locks.pop();
            } else {
                index++;
            }
        }
    }
<<<<<<< HEAD
*/

    modifier onlyWithPermission(uint128 accountId, bytes32 permission) {
        if (!Account.load(accountId).rbac.authorized(permission, msg.sender)) {
            revert PermissionDenied(accountId, permission, msg.sender);
        }

        _;
    }

    modifier collateralEnabled(address collateralType) {
        if (!CollateralConfiguration.load(collateralType).stakingEnabled) {
            revert InvalidCollateral(collateralType);
        }

        _;
    }
=======
>>>>>>> 6a590fb5
}<|MERGE_RESOLUTION|>--- conflicted
+++ resolved
@@ -7,6 +7,7 @@
 import "../../interfaces/ICollateralModule.sol";
 import "../../storage/Account.sol";
 import "../../storage/CollateralConfiguration.sol";
+import "../../storage/CollateralLock.sol";
 import "@synthetixio/core-modules/contracts/mixins/AssociatedSystemsMixin.sol";
 
 import "../../utils/ERC20Helper.sol";
@@ -133,7 +134,6 @@
             uint256 totalAssigned,
             uint256 totalLocked
         )
-    //uint256 totalEscrowed
     {
         return Account.load(accountId).getCollateralTotals(collateralType);
     }
@@ -142,43 +142,29 @@
         return Account.load(accountId).collaterals[collateralType].availableAmount;
     }
 
-<<<<<<< HEAD
-    /*
-    function getAccountUnstakebleCollateral(uint128 accountId, address collateralType) public view override returns (uint) {
-        (uint256 total, uint256 assigned, uint256 locked, ) = _getAccountCollateralTotals(accountId, collateralType);
-
-        if (locked > assigned) {
-            return total - locked;
-        }
-
-        return total - assigned;
-    }
-
-=======
->>>>>>> 6a590fb5
     function cleanExpiredLocks(
         uint128 accountId,
         address collateralType,
         uint offset,
         uint items
     ) external override {
-        _cleanExpiredLocks(_collateralStore().collateralDataByAccountId[accountId][collateralType].locks, offset, items);
+        _cleanExpiredLocks(Account.load(accountId).collaterals[collateralType].locks, offset, items);
     }
 
     function createLock(
-        uint accountId,
+        uint128 accountId,
         address collateralType,
         uint amount,
         uint64 expireTimestamp
-    ) external override onlyWithPermission(accountId, _ADMIN_PERMISSION) {
-        (uint totalStaked, , uint totalLocked) = _getAccountCollateralTotals(accountId, collateralType);
+    ) external override onlyWithPermission(accountId, AccountRBAC._ADMIN_PERMISSION) {
+        (uint totalStaked, , uint totalLocked) = Account.load(accountId).getCollateralTotals(collateralType);
 
         if (totalStaked - totalLocked < amount) {
-            revert InsufficientAccountCollateral(accountId, collateralType, amount);
-        }
-
-        _collateralStore().collateralDataByAccountId[accountId][collateralType].locks.push(
-            CollateralLock(amount, expireTimestamp)
+            revert InsufficientAccountCollateral(amount);
+        }
+
+        Account.load(accountId).collaterals[collateralType].locks.push(
+            CollateralLock.Data(amount, expireTimestamp)
         );
     }
 
@@ -231,7 +217,7 @@
             collateralData.availableAmount += amount;
         }
     }
-*/
+
 
     /////////////////////////////////////////////////
     // INTERNALS
@@ -243,7 +229,7 @@
     }*/
 
     function _cleanExpiredLocks(
-        CollateralLock[] storage locks,
+        CollateralLock.Data[] storage locks,
         uint offset,
         uint items
     ) internal {
@@ -269,8 +255,6 @@
             }
         }
     }
-<<<<<<< HEAD
-*/
 
     modifier onlyWithPermission(uint128 accountId, bytes32 permission) {
         if (!Account.load(accountId).rbac.authorized(permission, msg.sender)) {
@@ -287,6 +271,4 @@
 
         _;
     }
-=======
->>>>>>> 6a590fb5
 }