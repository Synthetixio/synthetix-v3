//SPDX-License-Identifier: MIT
pragma solidity ^0.8.0;

import "@synthetixio/core-contracts/contracts/errors/AccessError.sol";
import "@synthetixio/core-contracts/contracts/utils/MathUtil.sol";

import "../../storage/DistributionEntry.sol";

import "../../storage/Account.sol";
import "../../storage/AccountRBAC.sol";
import "../../mixins/AccountMixin.sol";
import "../../storage/Pool.sol";

import "../../interfaces/IRewardsManagerModule.sol";

<<<<<<< HEAD
contract RewardsManagerModule is IRewardsManagerModule {
=======
contract RewardsManagerModule is IRewardsManagerModule, OwnableMixin, AccountMixin, AssociatedSystemsMixin {
>>>>>>> b8eec75e
    using SetUtil for SetUtil.Bytes32Set;
    using MathUtil for uint256;

    using Vault for Vault.Data;
    using Distribution for Distribution.Data;
    using DistributionEntry for DistributionEntry.Data;

    error InvalidParameters(string incorrectParameter, string help);

    uint private constant _MAX_REWARD_DISTRIBUTIONS = 10;

    // ---------------------------------------
    // Associated Rewards
    // ---------------------------------------

    function setRewardsDistribution(
        uint128 poolId,
        address collateralType,
        uint index,
        address distributor,
        uint amount,
        uint start,
        uint duration
    ) external override {
        if (index > _MAX_REWARD_DISTRIBUTIONS) {
            revert InvalidParameters("index", "too large");
        }

        Pool.Data storage pool = Pool.load(poolId);

        RewardDistribution.Data[] storage dists = pool.vaults[collateralType].rewards;

        if (index > dists.length) {
            revert InvalidParameters("index", "should be next index");
        } else if (index == dists.length) {
            dists.push(); // extend the size of the array by 1
        }

        RewardDistribution.Data storage existingDistribution = dists[index];

        // to call this function must be either:
        // 1. pool owner
        // 2. the registered distributor contract
        if (pool.owner != msg.sender && address(existingDistribution.distributor) != msg.sender) {
            revert AccessError.Unauthorized(msg.sender);
        }

        if (distributor == address(0)) {
            revert InvalidParameters("distributor", "must be non-zero");
        }

        existingDistribution.rewardPerShare += uint128(
            uint(
                existingDistribution.entry.distribute(
                    pool.vaults[collateralType].currentEpoch().debtDist,
                    int(amount),
                    start,
                    duration
                )
            )
        );

        existingDistribution.distributor = IRewardDistributor(distributor);

        emit RewardDistributed(poolId, collateralType, index, distributor, amount, start, duration);
    }

    function getAvailableRewards(
        uint128 poolId,
        address collateralType,
        uint128 accountId
    ) external override returns (uint[] memory) {
        Vault.Data storage vault = Pool.load(poolId).vaults[collateralType];
        return vault.updateAvailableRewards(accountId);
    }

    function getCurrentRewardAccumulation(uint128 poolId, address collateralType)
        external
        view
        override
        returns (uint[] memory)
    {
        return _getCurrentRewardAccumulation(poolId, collateralType);
    }

    function claimRewards(
        uint128 poolId,
        address collateralType,
        uint128 accountId
    ) external override onlyWithPermission(accountId, AccountRBAC._REWARDS_PERMISSION) returns (uint[] memory) {
        Vault.Data storage vault = Pool.load(poolId).vaults[collateralType];
        uint[] memory rewards = vault.updateAvailableRewards(accountId);

        for (uint i = 0; i < rewards.length; i++) {
            if (rewards[i] > 0) {
                // todo: reentrancy protection?
                vault.rewards[i].distributor.payout(poolId, collateralType, msg.sender, rewards[i]);
                vault.rewards[i].actorInfo[accountId].pendingSend = 0;
                emit RewardsClaimed(poolId, collateralType, accountId, i, rewards[i]);
            }
        }

        return rewards;
    }

    function _getCurrentRewardAccumulation(uint128 poolId, address collateralType) internal view returns (uint[] memory) {
        Vault.Data storage vault = Pool.load(poolId).vaults[collateralType];
        RewardDistribution.Data[] storage dists = vault.rewards;

        uint totalShares = vault.currentEpoch().debtDist.totalShares;

        int curTime = int(block.timestamp);

        uint[] memory rates = new uint[](dists.length);

        for (uint i = 0; i < dists.length; i++) {
            if (
                address(dists[i].distributor) == address(0) ||
                dists[i].entry.start > curTime ||
                dists[i].entry.start + dists[i].entry.duration <= curTime
            ) {
                continue;
            }

            rates[i] = uint(int(dists[i].entry.scheduledValue)).divDecimal(
                uint(int(dists[i].entry.duration)).divDecimal(totalShares)
            );
        }

        return rates;
    }
}<|MERGE_RESOLUTION|>--- conflicted
+++ resolved
@@ -8,16 +8,11 @@
 
 import "../../storage/Account.sol";
 import "../../storage/AccountRBAC.sol";
-import "../../mixins/AccountMixin.sol";
 import "../../storage/Pool.sol";
 
 import "../../interfaces/IRewardsManagerModule.sol";
 
-<<<<<<< HEAD
 contract RewardsManagerModule is IRewardsManagerModule {
-=======
-contract RewardsManagerModule is IRewardsManagerModule, OwnableMixin, AccountMixin, AssociatedSystemsMixin {
->>>>>>> b8eec75e
     using SetUtil for SetUtil.Bytes32Set;
     using MathUtil for uint256;
 
@@ -107,7 +102,9 @@
         uint128 poolId,
         address collateralType,
         uint128 accountId
-    ) external override onlyWithPermission(accountId, AccountRBAC._REWARDS_PERMISSION) returns (uint[] memory) {
+    ) external override returns (uint[] memory) {
+        Account.onlyWithPermission(accountId, AccountRBAC._REWARDS_PERMISSION);
+
         Vault.Data storage vault = Pool.load(poolId).vaults[collateralType];
         uint[] memory rewards = vault.updateAvailableRewards(accountId);
 
