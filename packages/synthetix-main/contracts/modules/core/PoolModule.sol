--- conflicted
+++ resolved
@@ -17,19 +17,8 @@
     using Pool for Pool.Data;
     using Market for Market.Data;
 
-<<<<<<< HEAD
-=======
     bytes32 private constant _POOL_FEATURE_FLAG = "createPool";
 
-    modifier onlyPoolOwner(uint128 poolId, address requestor) {
-        if (Pool.load(poolId).owner != requestor) {
-            revert AccessError.Unauthorized(requestor);
-        }
-
-        _;
-    }
-
->>>>>>> 63ccf575
     function createPool(uint128 requestedPoolId, address owner) external override {
         FeatureFlag.ensureEnabled(_POOL_FEATURE_FLAG);
 
