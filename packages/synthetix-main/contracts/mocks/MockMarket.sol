//SPDX-License-Identifier: MIT
pragma solidity ^0.8.0;

import "@synthetixio/core-contracts/contracts/utils/MathUtil.sol";
import "@synthetixio/core-contracts/contracts/interfaces/IERC20.sol";
import "../interfaces/external/IMarket.sol";
import "../interfaces/IMarketManagerModule.sol";
import "../interfaces/IAssociateDebtModule.sol";
import "../interfaces/IMarketCollateralModule.sol";

contract MockMarket is IMarket {
    using MathUtil for uint256;

    uint private _reportedDebt;
    uint private _locked;
    uint private _price;

    address private _proxy;
    uint128 private _marketId;

    function initialize(
        address proxy,
        uint128 marketId,
        uint initialPrice
    ) external {
        _proxy = proxy;
        _marketId = marketId;
        _price = initialPrice;
    }

    function callAssociateDebt(
        uint128 poolId,
        address collateralType,
        uint128 accountId,
        uint amount
    ) external {
        _reportedDebt += amount;

        IAssociateDebtModule(_proxy).associateDebt(_marketId, poolId, collateralType, accountId, amount);
    }

    function buySynth(uint amount) external {
        _reportedDebt += amount;
        uint toDeposit = amount.divDecimal(_price);
        IMarketManagerModule(_proxy).depositUsd(_marketId, msg.sender, toDeposit);
    }

    function sellSynth(uint amount) external {
        _reportedDebt -= amount;
        uint toDeposit = amount.divDecimal(_price);
        IMarketManagerModule(_proxy).withdrawUsd(_marketId, msg.sender, toDeposit);
    }

    function setReportedDebt(uint newReportedDebt) external {
        _reportedDebt = newReportedDebt;
    }

    function setLocked(uint newLocked) external {
        _locked = newLocked;
    }

    function reportedDebt(uint128) external view override returns (uint) {
        return _reportedDebt;
    }

<<<<<<< HEAD
    function locked(uint128) external view override returns (uint) {
        return _locked;
=======
    function name(uint128) external view override returns (string memory) {
        return "MockMarket";
>>>>>>> cd44ff66
    }

    function setPrice(uint newPrice) external {
        _price = newPrice;
    }

    function price() external view returns (uint) {
        return _price;
    }

    function depositCollateral(address collateralType, uint amount) external {
        IERC20(collateralType).transferFrom(msg.sender, address(this), amount);
        IERC20(collateralType).approve(_proxy, amount);
        IMarketCollateralModule(_proxy).depositMarketCollateral(_marketId, collateralType, amount);
    }

    function withdrawCollateral(address collateralType, uint amount) external {
        IMarketCollateralModule(_proxy).withdrawMarketCollateral(_marketId, collateralType, amount);
        IERC20(collateralType).transfer(msg.sender, amount);
    }

    function name(uint) external pure returns (string memory) {
        return "Mock Market";
    }
}<|MERGE_RESOLUTION|>--- conflicted
+++ resolved
@@ -63,13 +63,13 @@
         return _reportedDebt;
     }
 
-<<<<<<< HEAD
+    
+    function name(uint128) external view override returns (string memory) {
+        return "MockMarket";
+    }
+
     function locked(uint128) external view override returns (uint) {
         return _locked;
-=======
-    function name(uint128) external view override returns (string memory) {
-        return "MockMarket";
->>>>>>> cd44ff66
     }
 
     function setPrice(uint newPrice) external {
