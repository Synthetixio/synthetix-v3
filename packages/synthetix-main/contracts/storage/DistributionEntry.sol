//SPDX-License-Identifier: MIT
pragma solidity ^0.8.0;

import "@synthetixio/core-contracts/contracts/utils/DecimalMath.sol";
import "@synthetixio/core-contracts/contracts/errors/ParameterError.sol";
import "@synthetixio/core-contracts/contracts/utils/SafeCast.sol";

import "./Distribution.sol";

library DistributionEntry {
    using DecimalMath for int256;
    using SafeCastU128 for uint128;
    using SafeCastU256 for uint256;
    using SafeCastI128 for int128;
    using SafeCastI256 for int256;
<<<<<<< HEAD
=======

    error InvalidParameters(string incorrectParameter, string help);
>>>>>>> 4ca8a86c

    struct Data {
        // amount which should be applied at the given time below, or
        int128 scheduledValueD18;
        // set to <= block.timestamp to distribute immediately to currently staked users
        uint64 start;
        uint32 duration;
        uint32 lastUpdate;
    }

    /**
     * this function allows for more special cases such as distributing at a future date or distributing over time.
     * if you want to apply the distribution to the pool, call `distribute` with the return value. Otherwise, you can
     * record this independently as well
     */
    function distribute(
        Data storage entry,
        Distribution.Data storage dist,
        int amountD18,
        uint64 start,
        uint32 duration
    ) internal returns (int diffD18) {
        uint totalSharesD18 = dist.totalSharesD18;

        if (totalSharesD18 == 0) {
            revert ParameterError.InvalidParameter("amount", "can't distribute to empty distribution");
        }

        int curTime = block.timestamp.toInt().to128();

        // ensure any previously active distribution has applied
        diffD18 += updateEntry(entry, dist.totalSharesD18);

        if (start + duration <= curTime.toUint()) {
            // update any rewards which may have accrued since last run

            // instant distribution--immediately disperse amount
            diffD18 += amountD18.divDecimal(totalSharesD18.toInt());

            entry.lastUpdate = 0;
            entry.start = 0;
            entry.duration = 0;
            entry.scheduledValueD18 = 0;
        } else {
            // set distribution schedule
            entry.scheduledValueD18 = amountD18.to128();

            entry.start = start;
            entry.duration = duration;

            // the amount is actually the amount distributed already *plus* whatever has been specified now
            entry.lastUpdate = 0;

            diffD18 += updateEntry(entry, dist.totalSharesD18);
        }
    }

    /**
     * call every time before `totalShares` changes
     */
    function updateEntry(Data storage entry, uint totalSharesAmountD18) internal returns (int) {
        if (entry.scheduledValueD18 == 0 || totalSharesAmountD18 == 0) {
            // cannot process distributed rewards if a pool is empty.
            return 0;
        }

        int128 curTime = block.timestamp.toInt().to128();

        int valuePerShareChangeD18 = 0;

        if (curTime < int64(entry.start)) {
            return 0;
        }

        // determine whether this is an instant distribution or a delayed distribution
        if (entry.duration == 0 && entry.lastUpdate < entry.start) {
            valuePerShareChangeD18 = int(entry.scheduledValueD18).divDecimal(totalSharesAmountD18.toInt());
        } else if (entry.lastUpdate < entry.start + entry.duration) {
            // find out what is "newly" distributed
            int lastUpdateDistributedD18 = entry.lastUpdate < entry.start
                ? int128(0)
                : (entry.scheduledValueD18 * int64(entry.lastUpdate - entry.start)) / int32(entry.duration);

            int curUpdateDistributedD18 = entry.scheduledValueD18;
            if (curTime < int64(entry.start + entry.duration)) {
                curUpdateDistributedD18 = (curUpdateDistributedD18 * (curTime - int64(entry.start))) / int32(entry.duration);
            }

            valuePerShareChangeD18 = (curUpdateDistributedD18 - lastUpdateDistributedD18).divDecimal(
                totalSharesAmountD18.toInt()
            );
        }

        entry.lastUpdate = uint32(int32(curTime));

        return valuePerShareChangeD18;
    }
}<|MERGE_RESOLUTION|>--- conflicted
+++ resolved
@@ -13,11 +13,6 @@
     using SafeCastU256 for uint256;
     using SafeCastI128 for int128;
     using SafeCastI256 for int256;
-<<<<<<< HEAD
-=======
-
-    error InvalidParameters(string incorrectParameter, string help);
->>>>>>> 4ca8a86c
 
     struct Data {
         // amount which should be applied at the given time below, or
