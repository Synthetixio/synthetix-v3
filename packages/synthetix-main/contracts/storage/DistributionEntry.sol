//SPDX-License-Identifier: MIT
pragma solidity ^0.8.0;

import "@synthetixio/core-contracts/contracts/utils/DecimalMath.sol";
import "@synthetixio/core-contracts/contracts/utils/SafeCast.sol";

import "./Distribution.sol";

library DistributionEntry {
    using DecimalMath for int256;
<<<<<<< HEAD
    using SafeCastU256 for uint256;

=======
    using SafeCastU128 for uint128;
    using SafeCastU256 for uint256;
    using SafeCastI128 for int128;
    using SafeCastI256 for int256;
>>>>>>> 446405fd
    error InvalidParameters(string incorrectParameter, string help);

    struct Data {
        // amount which should be applied at the given time below, or
        int128 scheduledValueD18;
        // set to <= block.timestamp to distribute immediately to currently staked users
        uint64 start;
        uint32 duration;
        uint32 lastUpdate;
    }

    /**
     * this function allows for more special cases such as distributing at a future date or distributing over time.
     * if you want to apply the distribution to the pool, call `distribute` with the return value. Otherwise, you can
     * record this independently as well
     */
    function distribute(
        Data storage entry,
        Distribution.Data storage dist,
        int amountD18,
        uint64 start,
        uint32 duration
    ) internal returns (int diffD18) {
        uint totalSharesD18 = dist.totalSharesD18;

        if (totalSharesD18 == 0) {
            revert InvalidParameters("amount", "can't distribute to empty distribution");
        }

        int curTime = block.timestamp.toInt().to128();

        // ensure any previously active distribution has applied
        diffD18 += updateEntry(entry, dist.totalSharesD18);

        if (start + duration <= curTime.toUint()) {
            // update any rewards which may have accrued since last run

            // instant distribution--immediately disperse amount
<<<<<<< HEAD
            diffD18 += amountD18.divDecimal(totalSharesD18.toInt());
=======
            diffD18 += (amountD18 * 1e18) / totalSharesD18.toInt();
>>>>>>> 446405fd

            entry.lastUpdate = 0;
            entry.start = 0;
            entry.duration = 0;
            entry.scheduledValueD18 = 0;
        } else {
            // set distribution schedule
            entry.scheduledValueD18 = amountD18.to128();

            entry.start = start;
            entry.duration = duration;

            // the amount is actually the amount distributed already *plus* whatever has been specified now
            entry.lastUpdate = 0;

            diffD18 += updateEntry(entry, dist.totalSharesD18);
        }
    }

    /**
     * call every time before `totalShares` changes
     */
    function updateEntry(Data storage entry, uint totalSharesAmountD18) internal returns (int) {
        if (entry.scheduledValueD18 == 0 || totalSharesAmountD18 == 0) {
            // cannot process distributed rewards if a pool is empty.
            return 0;
        }

        int128 curTime = block.timestamp.toInt().to128();

        int valuePerShareChangeD18 = 0;

        if (curTime < int64(entry.start)) {
            return 0;
        }

        // determine whether this is an instant distribution or a delayed distribution
        if (entry.duration == 0 && entry.lastUpdate < entry.start) {
            valuePerShareChangeD18 = int(entry.scheduledValueD18).divDecimal(totalSharesAmountD18.toInt());
        } else if (entry.lastUpdate < entry.start + entry.duration) {
            // find out what is "newly" distributed
            int lastUpdateDistributedD18 = entry.lastUpdate < entry.start
                ? int128(0)
                : (entry.scheduledValueD18 * int64(entry.lastUpdate - entry.start)) / int32(entry.duration);

            int curUpdateDistributedD18 = entry.scheduledValueD18;
            if (curTime < int64(entry.start + entry.duration)) {
                curUpdateDistributedD18 = (curUpdateDistributedD18 * (curTime - int64(entry.start))) / int32(entry.duration);
            }

            valuePerShareChangeD18 = (curUpdateDistributedD18 - lastUpdateDistributedD18).divDecimal(
                totalSharesAmountD18.toInt()
            );
        }

        entry.lastUpdate = uint32(int32(curTime));

        return valuePerShareChangeD18;
    }
}<|MERGE_RESOLUTION|>--- conflicted
+++ resolved
@@ -8,15 +8,11 @@
 
 library DistributionEntry {
     using DecimalMath for int256;
-<<<<<<< HEAD
-    using SafeCastU256 for uint256;
-
-=======
     using SafeCastU128 for uint128;
     using SafeCastU256 for uint256;
     using SafeCastI128 for int128;
     using SafeCastI256 for int256;
->>>>>>> 446405fd
+
     error InvalidParameters(string incorrectParameter, string help);
 
     struct Data {
@@ -55,11 +51,7 @@
             // update any rewards which may have accrued since last run
 
             // instant distribution--immediately disperse amount
-<<<<<<< HEAD
             diffD18 += amountD18.divDecimal(totalSharesD18.toInt());
-=======
-            diffD18 += (amountD18 * 1e18) / totalSharesD18.toInt();
->>>>>>> 446405fd
 
             entry.lastUpdate = 0;
             entry.start = 0;
