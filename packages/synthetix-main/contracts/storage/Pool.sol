--- conflicted
+++ resolved
@@ -226,12 +226,7 @@
             );
         }
 
-<<<<<<< HEAD
-        return marketData.poolsDebtDistribution.getValuePerShare() + thing;
-=======
-        return
-            int256(marketData.poolsDebtDistribution.valuePerShareD27 / DecimalMath.PRECISION_DOWN_SCALE_INT128) + thingD18;
->>>>>>> 60970a24
+        return marketData.poolsDebtDistribution.getValuePerShare() + thingD18;
     }
 
     /**
