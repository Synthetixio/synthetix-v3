--- conflicted
+++ resolved
@@ -222,11 +222,7 @@
             thing = int(creditCapacity.divDecimal(minLiquidityRatio).divDecimal(self.vaultsDebtDistribution.totalSharesD18));
         }
 
-<<<<<<< HEAD
         return int256(marketData.poolsDebtDistribution.valuePerShareD27 / DecimalMath.PRECISION_DOWN_SCALE_INT128) + thing;
-=======
-        return int256(marketData.poolsDebtDistribution.valuePerShareD27.reducePrecisionInt128()) + thing;
->>>>>>> 7e751e20
     }
 
     /**
