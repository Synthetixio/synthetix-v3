//SPDX-License-Identifier: MIT
pragma solidity ^0.8.0;

import "./Distribution.sol";
import "./MarketConfiguration.sol";
import "./Vault.sol";
import "./Market.sol";
import "./PoolConfiguration.sol";

import "@synthetixio/core-contracts/contracts/errors/AccessError.sol";

/**
 * @title Aggregates collateral from multiple users in order to provide liquidity to a configurable set of markets.
 *
 * The set of markets is configured as an array of MarketConfiguration objects, where the weight of the market can be specified. This weight, and the aggregated total weight of all the configured markets, determines how much collateral from the pool each market has, as well as in what proportion the market passes on debt to the pool and thus to all its users.
 *
 * The pool tracks the collateral provided by users using an array of Vaults objects, for which there will be one per collateral type. Each vault tracks how much collateral each user has delegated to this pool, how much debt the user has because of minting USD, as well as how much corresponding debt the pool has passed on to the user.
 */
library Pool {
    using CollateralConfiguration for CollateralConfiguration.Data;
    using Market for Market.Data;
    using Vault for Vault.Data;
    using Distribution for Distribution.Data;
    using DecimalMath for uint256;
    using DecimalMath for int128;

    error PoolNotFound(uint128 poolId);
    error PoolAlreadyExists(uint128 poolId);

    struct Data {
        /**
         * @dev Numeric identifier for the pool.
         *
         * Must be unique.
         */
        uint128 id;
        /**
         * @dev Text identifier for the pool.
         *
         * Not required to be unique.
         */
        string name;
        /**
         * @dev Creator of the pool, which has configuration access rights for the pool.
         *
         * See onlyPoolOwner.
         */
        address owner;
        /**
         * @dev Allows the current pool owner to nominate a new owner, and thus transfer pool configuration credentials.
         */
        address nominatedOwner;
        /**
         * @dev Sum of all market weights.
         *
         * Market weights are tracked in `MarketConfiguration.weight`, one for each market. The ratio of each market's `weight` to the pool's `totalWeights` determines the pro-rata share of the market to the pool's total liquidity.
         *
         * Reciprocally, this pro-rata share also determines how much the pool is exposed to each market's debt.
         */
        uint128 totalWeights;
        /**
         * @dev Accumulated cache value of all vault liquidities, i.e. their collateral value minus their debt.
         *
         * TODO: Liquidity as a term is a vague concept. Consider being more consistent all over the code with the use of capacity vs liquidity. i.e. `totalRemainingCreditCapacity`.
         */
        uint128 unusedCreditCapacity;
        /**
         * @dev Array of markets connected to this pool, and their configurations. I.e. weight, etc.
         *
         * See totalWeights.
         */
        MarketConfiguration.Data[] marketConfigurations;
        /**
         * @dev A pool's debt distribution connects pools to the debt distribution chain, i.e. vaults and markets. Vaults are actors in the pool's debt distribution, where the amount of shares they possess depends on the amount of collateral each vault delegates to the pool.
         *
         * The debt distribution chain will move debt from markets into this pools, and then from pools to vaults.
         *
         * Actors: Vaults.
         * Shares: USD value, proportional to the amount of collateral that the vault delegates to the pool.
         * Value per share: Debt per dollar of collateral. Depends on aggregated debt of connected markets.
         *
         */
        Distribution.Data vaultsDebtDistribution;
        /**
         * @dev Collateral types that provide liquidity to this pool and hence to the markets connected to the pool.
         *
         * TODO: This variable doesn't seem to be accessed from anywhere in the code. Consider using it, or emptying the storage slot (not removing it).
         */
        SetUtil.AddressSet collateralTypes;
        /**
         * @dev Reference to all the vaults that provide liquidity to this pool.
         *
         * Each collateral type will have its own vault, specific to this pool. I.e. if two pools both use SNX collateral, each will have its own SNX vault.
         *
         * Vaults track user collateral and debt using a debt distribution, which is connected to the debt distribution chain.
         */
        mapping(address => Vault.Data) vaults;
    }

    /**
     * @dev Returns the pool stored at the specified pool id.
     *
     * TODO: Consider using a constant instead of a hardcoded string here, and likewise to all similar uses of storage access in the code.
     */
    function load(uint128 id) internal pure returns (Data storage data) {
        bytes32 s = keccak256(abi.encode("Pool", id));
        assembly {
            data.slot := s
        }
    }

    /**
     * @dev Creates a pool for the given pool id, and assigns the caller as its owner.
     *
     * Reverts if the specified pool already exists.
     */
    function create(uint128 id, address owner) internal returns (Pool.Data storage self) {
        if (Pool.exists(id)) {
            revert PoolAlreadyExists(id);
        }

        self = load(id);

        self.id = id;
        self.owner = owner;
    }

    /**
     * @dev Ticker function that updates the debt distribution chain downwards, from markets into the pool, according to each market's weight.
     *
     * It updates the chain by performing these actions:
     * - Splits the pool's total liquidity of the pool into each market, pro-rata. The amount of shares that the pool has on each market depends on how much liquidity the pool provides to the market.
     * - Accumulates the change in debt value from each market into the pools own vault debt distribution's value per share.
     */
    function distributeDebtToVaults(Data storage self) internal {
        uint totalWeights = self.totalWeights;

        if (totalWeights == 0) {
            return; // Nothing to rebalance.
        }

        // Read from storage once, before entering the loop below.
        // These values should not change while iterating through each market.

        // TODO Clarify
        int totalCreditCapacity = int128(self.vaultsDebtDistribution.totalShares);

        // TODO Clarify
        uint128 unusedCreditCapacity = self.unusedCreditCapacity;

        int cumulativeDebtChange = 0;

        // Loop through the pool's markets, applying market weights, and tracking how this changes the amount of debt that this pool is responsible for.
        // This debt extracted from markets is then applied to the pool's vault debt distribution, which thus exposes debt to the pool's vaults.
        for (uint i = 0; i < self.marketConfigurations.length; i++) {
            MarketConfiguration.Data storage marketConfiguration = self.marketConfigurations[i];

            uint weight = marketConfiguration.weight;

            // Calculate each market's pro-rata USD liquidity.
            // Note: the factor `(weight / totalWeights)` is not deduped in the operations below to maintain numeric precision.

            // TODO: Consider introducing a SafeCast library. Here, if we didn't check for negative numbers, a cast could result in an overflow (Solidity does not check for casting overflows). Thus, leaving casting free to the developer might introduce bugs. All instances of the code should use this util.
            uint marketCreditCapacity = totalCreditCapacity > 0 ? (uint(totalCreditCapacity) * weight) / totalWeights : 0;
            uint marketUnusedCreditCapacity = (unusedCreditCapacity * weight) / totalWeights;

            Market.Data storage marketData = Market.load(marketConfiguration.market);

            // Contain the market's maximum debt share value.
            // System-wide.
            int effectiveMaxShareValue = containMarketMaxShareValue(self, marketData, marketUnusedCreditCapacity);
            // Market-wide.
            int configuredMaxShareValue = marketConfiguration.maxDebtShareValue;
            effectiveMaxShareValue = effectiveMaxShareValue < configuredMaxShareValue
                ? effectiveMaxShareValue
                : configuredMaxShareValue;

            // Update each market's corresponding credit capacity.
            // The returned value represents how much the market's debt changed after changing the shares of this pool actor, which is aggregated to later be passed on the pools debt distribution.
            cumulativeDebtChange += Market.rebalance(
                marketConfiguration.market,
                self.id,
                effectiveMaxShareValue,
                marketCreditCapacity
            );
        }

        // Passes on the accumulated debt changes from the markets, into the pool, so that vaults can later access this debt.
        self.vaultsDebtDistribution.distributeValue(cumulativeDebtChange);
    }

    /**
     * @dev Implements a system-wide fail safe to prevent a market from taking too much debt.
     *
     * Note: There is a non-system-wide fail safe for each market at `MarketConfiguration.maxDebtShareValue`.
     *
     * See `PoolConfiguration.minLiquidityRatio`.
     *
     * TODO: Consider renaming these two fail safes in a more consistent manner. One is max<Something>, and the other is min<Something>. A common nomenclature might ease understanding how the two work.
     */
    function containMarketMaxShareValue(
        Data storage self,
        Market.Data storage marketData,
        uint creditCapacity
    ) internal view returns (int) {
        uint minLiquidityRatio = PoolConfiguration.load().minLiquidityRatio;

        // TODO Explain the math in this block...
        // TODO Name `thing` variable accordingly once I understand the math.
        // thing = liquidity / minRatio / totalShares
        // ratio = liquidity / totalShares
        // then, thing = liquidity / totalShares / minRatio
        // so, thing = ratio / minRatio
        // if ratio == minRatio, thing = 1
        // if ratio < minRatio, thing < 1
        // if ratio > minRatio, thing > 1
        int thing;
        if (minLiquidityRatio == 0) {
            thing = int(DecimalMath.UNIT); // If minLiquidityRatio is zero, then TODO
        } else {
            // maxShareValueIncrease?
            thing = int(creditCapacity.divDecimal(minLiquidityRatio).divDecimal(self.vaultsDebtDistribution.totalShares));
        }

        return int256(marketData.poolsDebtDistribution.valuePerShare.reducePrecisionInt128()) + thing;
    }

    /**
     * @dev Returns true if a pool with the specified id exists.
     *
     * TODO: Hidden logic: What is pool 0, and why does it always "exist"?
     */
    function exists(uint128 id) internal view returns (bool) {
        return id == 0 || load(id).id == id;
    }

    /**
     * @dev Returns true if the pool is exposed to the specified market.
     *
     * TODO: Wouldn't it help to use a Set here?
     */
    function hasMarket(Data storage self, uint128 marketId) internal view returns (bool) {
        for (uint i = 0; i < self.marketConfigurations.length; i++) {
            if (self.marketConfigurations[i].market == marketId) {
                return true;
            }
        }

        return false;
    }

    /**
     * @dev Ticker function that updates the debt distribution chain for a specific collateral type downwards, from the pool into the corresponding the vault, according to changes in the collateral's price.
     *
     * It updates the chain by performing these actions:
     * - Collects the latest price of the corresponding collateral and updates the vault's liquidity.
     * - Updates the vaults shares in the pool's debt distribution, according to the collateral provided by the vault.
     * - Updates the value per share of the vault's debt distribution.
     *
     * TODO: If possible, remove second call to distributeDebtToVaults.
     */
    function recalculateVaultCollateral(Data storage self, address collateralType) internal returns (uint collateralPrice) {
        // Update each market's pro-rata liquidity and collect accumulated debt into the pool's debt distribution.
        distributeDebtToVaults(self);

        // Get the latest collateral price.
        collateralPrice = CollateralConfiguration.load(collateralType).getCollateralPrice();

        // Changes in price update the corresponding vault's total collateral value as well as its liquidity (collateral - debt).
        (uint usdWeight, , int deltaLiquidity) = self.vaults[collateralType].updateLiquidity(collateralPrice);

        // Update the vault's shares in the pool's debt distribution, according to the value of its collateral.
        bytes32 actorId = bytes32(uint(uint160(collateralType)));
<<<<<<< HEAD
        int debtChange = self.vaultsDebtDistribution.updateActorShares(actorId, usdWeight);
=======
        int debtChange = self.debtDist.getActorValueChange(actorId);
        self.debtDist.setActorShares(actorId, usdWeight);
>>>>>>> 3b72afe7

        // Accumulate the change in total liquidity, from the vault, into the pool.
        self.unusedCreditCapacity = uint128(int128(self.unusedCreditCapacity) + int128(deltaLiquidity));

        // Transfer the debt change from the pool into the vault.
        self.vaults[collateralType].distributeDebtToAccounts(debtChange);

        // Distribute debt again because... TODO
        distributeDebtToVaults(self);
    }

    /**
     * @dev Updates the debt distribution chain for this pool, and consolidates the given account's debt.
     */
    function updateAccountDebt(
        Data storage self,
        address collateralType,
        uint128 accountId
    ) internal returns (int debt) {
        recalculateVaultCollateral(self, collateralType);

        return self.vaults[collateralType].consolidateAccountDebt(accountId);
    }

    /**
     * @dev Clears all vault data for the specified collateral type.
     */
    function resetVault(Data storage self, address collateralType) internal {
        // Creates a new epoch in the vault, effectively zeroing out all values.
        self.vaults[collateralType].reset();

        // Ensure that the vault's values update the debt distribution chain.
        recalculateVaultCollateral(self, collateralType);
    }

    /**
     * @dev Calculates the collateralization ratio of the vault that tracks the given collateral type.
     *
     * The c-ratio is the vault's share of the total debt of the pool, divided by the collateral it delegates to the pool.
     *
     * Note: This is not a view function. It updates the debt distribution chain before performing any calculations.
     */
    function currentVaultCollateralRatio(Data storage self, address collateralType) internal returns (uint) {
        recalculateVaultCollateral(self, collateralType);

        int debt = self.vaults[collateralType].currentDebt();
        (, uint collateralValue) = currentVaultCollateral(self, collateralType);

        return debt > 0 ? uint(debt).divDecimal(collateralValue) : 0;
    }

    // TODO: Document
    function findMarketCapacityLocked(Data storage self) internal view returns (Market.Data storage lockedMarketId) {
        for (uint i = 0; i < self.marketConfigurations.length; i++) {
            Market.Data storage market = Market.load(self.marketConfigurations[i].market);

            if (market.isCapacityLocked()) {
                return market;
            }
        }

        return Market.load(0);
    }

    /**
     * @dev Returns if a portion of the liquidity in this pool cannot be withdrawn due to upstream market `locked`.
     *
     * TODO: Review documentation.
     */
    function getLockedLiquidityObligation(Data storage self) internal view returns (uint) {
        uint locked = 0;
        for (uint i = 0; i < self.marketConfigurations.length; i++) {
            Market.Data storage market = Market.load(self.marketConfigurations[i].market);

            uint unlocked = market.capacity - market.getLockedLiquidity();
            uint contributedCapacity = market.getCapacityContribution(
                market.getPoolLiquidity(self.id),
                self.marketConfigurations[i].maxDebtShareValue
            );

            if (unlocked < contributedCapacity) {
                locked += contributedCapacity - unlocked;
            }
        }

        return locked;
    }

    /**
     * @dev Returns the debt of the vault that tracks the given collateral type.
     *
     * The vault's debt is the vault's share of the total debt of the pool, or its share of the total debt of the markets connected to the pool. The size of this share depends on how much collateral the pool provides to the pool.
     *
     * Note: This is not a view function. It updates the debt distribution chain before performing any calculations.
     */
    function currentVaultDebt(Data storage self, address collateralType) internal returns (int) {
        recalculateVaultCollateral(self, collateralType);

        return self.vaults[collateralType].currentDebt();
    }

    /**
     * @dev Returns the total amount and value of the specified collateral delegated to this pool.
     *
     * TODO: Understand and document why mulDecimal is used here instead of *.
     */
    function currentVaultCollateral(Data storage self, address collateralType)
        internal
        view
        returns (uint collateralAmount, uint collateralValue)
    {
        uint collateralPrice = CollateralConfiguration.load(collateralType).getCollateralPrice();

        collateralAmount = self.vaults[collateralType].currentCollateral();
        collateralValue = collateralPrice.mulDecimal(collateralAmount);
    }

    /**
     * @dev Returns the amount and value of collateral that the specified account has delegated to this pool.
     *
     * TODO: Understand and document why mulDecimal is used here instead of *.
     */
    function currentAccountCollateral(
        Data storage self,
        address collateralType,
        uint128 accountId
    ) internal view returns (uint collateralAmount, uint collateralValue) {
        uint collateralPrice = CollateralConfiguration.load(collateralType).getCollateralPrice();

        collateralAmount = self.vaults[collateralType].currentAccountCollateral(accountId);
        collateralValue = collateralPrice.mulDecimal(collateralAmount);
    }

    /**
     * @dev Returns the specified account's collateralization ratio (collateral / debt).
     */
    function currentAccountCollateralizationRatio(
        Data storage self,
        address collateralType,
        uint128 accountId
    ) internal returns (uint) {
        (, uint getPositionCollateralValue) = currentAccountCollateral(self, collateralType, accountId);
        int getPositionDebt = updateAccountDebt(self, collateralType, accountId);

        // if they have a credit, just treat their debt as 0
        return getPositionCollateralValue.divDecimal(getPositionDebt < 0 ? 0 : uint(getPositionDebt));
    }

    /**
     * @dev Reverts if the specified pool does not exist.
     */
    function requireExists(uint128 poolId) internal view {
        if (!Pool.exists(poolId)) {
            revert PoolNotFound(poolId);
        }
    }

    /**
     * @dev Reverts if the caller is not the owner of the specified pool.
     */
    function onlyPoolOwner(uint128 poolId, address caller) internal view {
        if (Pool.load(poolId).owner != caller) {
            revert AccessError.Unauthorized(caller);
        }
    }
}<|MERGE_RESOLUTION|>--- conflicted
+++ resolved
@@ -271,12 +271,8 @@
 
         // Update the vault's shares in the pool's debt distribution, according to the value of its collateral.
         bytes32 actorId = bytes32(uint(uint160(collateralType)));
-<<<<<<< HEAD
-        int debtChange = self.vaultsDebtDistribution.updateActorShares(actorId, usdWeight);
-=======
-        int debtChange = self.debtDist.getActorValueChange(actorId);
-        self.debtDist.setActorShares(actorId, usdWeight);
->>>>>>> 3b72afe7
+        int debtChange = self.vaultsDebtDistribution.getActorValueChange(actorId);
+        self.vaultsDebtDistribution.setActorShares(actorId, usdWeight);
 
         // Accumulate the change in total liquidity, from the vault, into the pool.
         self.unusedCreditCapacity = uint128(int128(self.unusedCreditCapacity) + int128(deltaLiquidity));
