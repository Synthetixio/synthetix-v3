--- conflicted
+++ resolved
@@ -123,15 +123,7 @@
             DecimalMath.UNIT_PRECISE_INT;
     }
 
-<<<<<<< HEAD
-    function _getSharesForAmount(Data storage self, uint amount) private view returns (uint shares) {
-        shares = (amount * DecimalMath.UNIT_PRECISE) / uint(int(self.scaleModifierD27 + DecimalMath.UNIT_PRECISE_INT128));
-=======
     function _getSharesForAmount(Data storage self, uint amountD18) private view returns (uint sharesD18) {
-        sharesD18 =
-            (amountD18 * DecimalMath.UNIT_PRECISE) /
-            uint(int(self.scaleModifierD27 + DecimalMath.UNIT_INT128)) /
-            1e9;
->>>>>>> 60970a24
+        sharesD18 = (amountD18 * DecimalMath.UNIT_PRECISE) / uint(int(self.scaleModifierD27 + DecimalMath.UNIT_PRECISE_INT128));
     }
 }