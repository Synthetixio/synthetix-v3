//SPDX-License-Identifier: MIT
pragma solidity ^0.8.0;

import "@synthetixio/core-contracts/contracts/utils/DecimalMath.sol";
import "@synthetixio/core-contracts/contracts/utils/SafeCast.sol";

import "./DistributionActor.sol";
import "../errors/ParameterError.sol";

/**
 * @title Data structure that allows you to track some global value, distributed amongst a set of actors.
 *
 * The total value can be scaled with a valuePerShare multiplier, and individual actor shares can be calculated as their amount of shares times this multiplier.
 *
 * Furthermore, changes in the value of individual actors can be tracked since their last update, by keeping track of the value of the multiplier, per user, upon each interaction. See DistributionActor.lastValuePerShare.
 *
 * A distribution is similar to a ScalableMapping, but it has the added functionality of being able to remember the previous value of the scalar multiplier for each actor.
 *
 * Whenever the shares of an actor of the distribution is updated, you get information about how the actor's total value changed since it was last updated.
 */
library Distribution {
    using SafeCast for uint128;
    using SafeCast for uint256;
    using SafeCast for int128;
    using SafeCast for int256;
    using DecimalMath for int256;

    /**
     * @dev Thrown when an attempt is made to distribute value to a distribution
     * with no shares.
     */
    error EmptyDistribution();
    /**
     * @dev Thrown when an attempt is made to add value to a distribution
     * whose valuePerShare is zero.
     */
    error ZeroValuePerShare();
    /**
     * @dev Thrown when a single distribution is used in the two modes mentioned above.
     */
    error InconsistentDistribution();

    struct Data {
        /**
         * @dev The total number of shares in the distribution.
         */
        uint128 totalSharesD18;
        /**
         * @dev The value per share of the distribution, represented as a high precision decimal.
         */
        int128 valuePerShareD27;
        /**
         * @dev Tracks individual actor information, such as how many shares an actor has, their lastValuePerShare, etc.
         */
        mapping(bytes32 => DistributionActor.Data) actorInfo;
    }

    /**
     * @dev Inflates or deflates the total value of the distribution by the given value.
     *
     * The value being distributed ultimately modifies the distribution's valuePerShare.
     */
    function distributeValue(Data storage dist, int valueD18) internal {
        if (valueD18 == 0) {
            return;
        }

        uint totalSharesD18 = dist.totalSharesD18.uint128toUint256();

        if (totalSharesD18 == 0) {
            revert EmptyDistribution();
        }

        // TODO: Can we safely assume that amount will always be a regular integer,
        // i.e. not a decimal?
        int valueD45 = valueD18 * DecimalMath.UNIT_PRECISE_INT;
        int deltaValuePerShareD27 = valueD45 / int(totalSharesD18);

        dist.valuePerShareD27 += int128(deltaValuePerShareD27);
    }

    /**
     * @dev Updates an actor's number of shares in the distribution to the specified amount.
     *
     * Whenever an actor's shares are changed in this way, we record the distribution's current valuePerShare into the actor's lastValuePerShare record.
     *
     * Returns the the amount by which the actors value changed since the last update.
     */
    function setActorShares(
        Data storage dist,
        bytes32 actorId,
<<<<<<< HEAD
        uint newActorSharesD18
    ) internal {
=======
        uint newActorShares
    ) internal returns (int valueChange) {
        valueChange = _getActorValueChange(dist, actorId);

>>>>>>> 90bc4fd4
        DistributionActor.Data storage actor = dist.actorInfo[actorId];

        uint128 sharesUint128D18 = newActorSharesD18.uint256toUint128();
        dist.totalSharesD18 = dist.totalSharesD18 + sharesUint128D18 - actor.sharesD18;

        actor.sharesD18 = sharesUint128D18;

        actor.lastValuePerShareD27 = newActorSharesD18 == 0 ? int128(0) : dist.valuePerShareD27;
    }

    /**
     * @dev Updates an actor's lastValuePerShare to the distribution's current valuePerShare, and
     * returns the change in value for the actor, since their last update.
     */
<<<<<<< HEAD
    function accumulateActor(Data storage dist, bytes32 actorId) internal returns (int valueChangeD18) {
        valueChangeD18 = getActorValueChange(dist, actorId);
=======
    function accumulateActor(Data storage dist, bytes32 actorId) internal returns (int valueChange) {
        valueChange = _getActorValueChange(dist, actorId);
>>>>>>> 90bc4fd4

        // TODO only update lastValuePerShare since we got the valueChange in the line before
        // actor.lastValuePerShare = valuePerShare;
        setActorShares(dist, actorId, getActorShares(dist, actorId));
    }

    /**
     * @dev Calculates how much an actor's value has changed since its shares were last updated.
     *
     * This change is calculated as:
     * Since `value = valuePerShare * shares`,
     * then `delta_value = valuePerShare_now * shares - valuePerShare_then * shares`,
     * which is `(valuePerShare_now - valuePerShare_then) * shares`,
     * or just `delta_valuePerShare * shares`.
     */
<<<<<<< HEAD
    function getActorValueChange(Data storage dist, bytes32 actorId) internal view returns (int valueChangeD18) {
=======
    function _getActorValueChange(Data storage dist, bytes32 actorId) private view returns (int valueChange) {
>>>>>>> 90bc4fd4
        DistributionActor.Data storage actor = dist.actorInfo[actorId];
        int128 deltaValuePerShareD27 = dist.valuePerShareD27 - actor.lastValuePerShareD27;

        int changedValueD45 = deltaValuePerShareD27 * actor.sharesD18.uint128toInt256();
        valueChangeD18 = changedValueD45 / DecimalMath.UNIT_PRECISE_INT;
    }

    /**
     * @dev Returns the number of shares owned by an actor in the distribution.
     */
    function getActorShares(Data storage dist, bytes32 actorId) internal view returns (uint sharesD18) {
        return dist.actorInfo[actorId].sharesD18;
    }
}<|MERGE_RESOLUTION|>--- conflicted
+++ resolved
@@ -89,15 +89,10 @@
     function setActorShares(
         Data storage dist,
         bytes32 actorId,
-<<<<<<< HEAD
         uint newActorSharesD18
-    ) internal {
-=======
-        uint newActorShares
-    ) internal returns (int valueChange) {
-        valueChange = _getActorValueChange(dist, actorId);
+    ) internal returns (int valueChangeD18) {
+        valueChangeD18 = _getActorValueChange(dist, actorId);
 
->>>>>>> 90bc4fd4
         DistributionActor.Data storage actor = dist.actorInfo[actorId];
 
         uint128 sharesUint128D18 = newActorSharesD18.uint256toUint128();
@@ -112,13 +107,8 @@
      * @dev Updates an actor's lastValuePerShare to the distribution's current valuePerShare, and
      * returns the change in value for the actor, since their last update.
      */
-<<<<<<< HEAD
     function accumulateActor(Data storage dist, bytes32 actorId) internal returns (int valueChangeD18) {
-        valueChangeD18 = getActorValueChange(dist, actorId);
-=======
-    function accumulateActor(Data storage dist, bytes32 actorId) internal returns (int valueChange) {
-        valueChange = _getActorValueChange(dist, actorId);
->>>>>>> 90bc4fd4
+        valueChangeD18 = _getActorValueChange(dist, actorId);
 
         // TODO only update lastValuePerShare since we got the valueChange in the line before
         // actor.lastValuePerShare = valuePerShare;
@@ -134,11 +124,7 @@
      * which is `(valuePerShare_now - valuePerShare_then) * shares`,
      * or just `delta_valuePerShare * shares`.
      */
-<<<<<<< HEAD
-    function getActorValueChange(Data storage dist, bytes32 actorId) internal view returns (int valueChangeD18) {
-=======
-    function _getActorValueChange(Data storage dist, bytes32 actorId) private view returns (int valueChange) {
->>>>>>> 90bc4fd4
+    function _getActorValueChange(Data storage dist, bytes32 actorId) private view returns (int valueChangeD18) {
         DistributionActor.Data storage actor = dist.actorInfo[actorId];
         int128 deltaValuePerShareD27 = dist.valuePerShareD27 - actor.lastValuePerShareD27;
 
