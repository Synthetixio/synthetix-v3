--- conflicted
+++ resolved
@@ -276,17 +276,8 @@
      * TODO: Understand distributeDebt() first.
      * TODO: Enforce how this is only to be used in tests!
      */
-<<<<<<< HEAD
-    function getOutstandingDebt(Data storage self, uint128 poolId) internal returns (int debtChange) {
-        int changedValue = self.poolsDebtDistribution.getActorValueChange(bytes32(uint(poolId)));
-
-        return self.pools[poolId].pendingDebtD18.toInt() + changedValue;
-=======
     function getOutstandingDebt(Data storage self, uint128 poolId) internal returns (int debtChangeD18) {
-        return
-            self.pools[poolId].pendingDebtD18.uint128toInt128() +
-            self.poolsDebtDistribution.accumulateActor(bytes32(uint(poolId)));
->>>>>>> 00620aa0
+        return self.pools[poolId].pendingDebtD18.toInt() + self.poolsDebtDistribution.accumulateActor(bytes32(uint(poolId)));
     }
 
     function getDebtPerShare(Data storage self) internal view returns (int debtPerShareD18) {
@@ -337,64 +328,37 @@
         uint newLiquidityD18,
         int newPoolMaxShareValueD18
     ) internal returns (int debtChangeD18) {
-        uint oldLiquidity = getPoolLiquidity(self, poolId);
-        int oldPoolMaxShareValue = -self.inRangePools.getById(poolId).priority;
+        uint oldLiquidityD18 = getPoolLiquidity(self, poolId);
+        int oldPoolMaxShareValueD18 = -self.inRangePools.getById(poolId).priority;
 
         //require(oldPoolMaxShareValue == 0, "value is not 0");
         //require(newPoolMaxShareValue == 0, "new pool max share value is in fact set");
 
-<<<<<<< HEAD
-        self.pools[poolId].liquidityAmountD18 = newLiquidity.to128();
-=======
-        self.pools[poolId].liquidityAmountD18 = newLiquidityD18.uint256toUint128();
->>>>>>> 00620aa0
+        self.pools[poolId].liquidityAmountD18 = newLiquidityD18.to128();
 
         int128 valuePerShareD18 = self.poolsDebtDistribution.valuePerShareD27 / DecimalMath.PRECISION_DOWN_SCALE_INT128;
 
         if (newPoolMaxShareValueD18 < valuePerShareD18) {
             // this will ensure calculations below can correctly gauge shares changes
-<<<<<<< HEAD
-            newLiquidity = 0;
+            newLiquidityD18 = 0;
             self.inRangePools.extractById(poolId);
-            self.outRangePools.insert(poolId, newPoolMaxShareValue.to128());
+            self.outRangePools.insert(poolId, newPoolMaxShareValueD18.to128());
         } else {
-            self.inRangePools.insert(poolId, -newPoolMaxShareValue.to128());
+            self.inRangePools.insert(poolId, -newPoolMaxShareValueD18.to128());
             self.outRangePools.extractById(poolId);
         }
 
-        int changedValue = self.poolsDebtDistribution.getActorValueChange(bytes32(uint(poolId)));
-        self.poolsDebtDistribution.setActorShares(bytes32(uint(poolId)), newLiquidity);
-        debtChange = self.pools[poolId].pendingDebtD18.toInt() + changedValue;
-        self.pools[poolId].pendingDebtD18 = 0;
-
-        // recalculate market capacity
-        if (newPoolMaxShareValue > lowPrecisionValuePerShare) {
-            self.capacityD18 += getCapacityContribution(self, newLiquidity, newPoolMaxShareValue).to128();
-        }
-
-        if (oldPoolMaxShareValue > lowPrecisionValuePerShare) {
-            self.capacityD18 -= getCapacityContribution(self, oldLiquidity, oldPoolMaxShareValue).to128();
-=======
-            newLiquidityD18 = 0;
-            self.inRangePools.extractById(poolId.uint256toUint128());
-            self.outRangePools.insert(poolId, newPoolMaxShareValueD18.int256toInt128());
-        } else {
-            self.inRangePools.insert(poolId, -newPoolMaxShareValueD18.int256toInt128());
-            self.outRangePools.extractById(poolId);
-        }
-
         int changedValueD18 = self.poolsDebtDistribution.setActorShares(bytes32(uint(poolId)), newLiquidityD18);
-        debtChangeD18 = self.pools[poolId].pendingDebtD18.uint128toInt128() + changedValueD18;
+        debtChangeD18 = self.pools[poolId].pendingDebtD18.toInt() + changedValueD18;
         self.pools[poolId].pendingDebtD18 = 0;
 
         // recalculate market capacity
         if (newPoolMaxShareValueD18 > valuePerShareD18) {
-            self.capacityD18 += getCapacityContribution(self, newLiquidityD18, newPoolMaxShareValueD18).uint256toUint128();
-        }
-
-        if (oldPoolMaxShareValue > valuePerShareD18) {
-            self.capacityD18 -= getCapacityContribution(self, oldLiquidity, oldPoolMaxShareValue).uint256toUint128();
->>>>>>> 00620aa0
+            self.capacityD18 += getCapacityContribution(self, newLiquidityD18, newPoolMaxShareValueD18).to128();
+        }
+
+        if (oldPoolMaxShareValueD18 > valuePerShareD18) {
+            self.capacityD18 -= getCapacityContribution(self, oldLiquidityD18, oldPoolMaxShareValueD18).to128();
         }
     }
 
@@ -418,13 +382,8 @@
         if (!exhaustedDown && !exhaustedUp && self.poolsDebtDistribution.totalSharesD18 > 0) {
             // cannot use `outstandingBalance` here because `self.lastDistributedMarketBalance`
             // may have changed after calling the bump functions above
-<<<<<<< HEAD
-            self.poolsDebtDistribution.distributeValue(targetBalance - self.lastDistributedMarketBalanceD18);
-            self.lastDistributedMarketBalanceD18 = targetBalance.to128();
-=======
             self.poolsDebtDistribution.distributeValue(targetBalanceD18 - self.lastDistributedMarketBalanceD18);
-            self.lastDistributedMarketBalanceD18 = targetBalanceD18.int256toInt128();
->>>>>>> 00620aa0
+            self.lastDistributedMarketBalanceD18 = targetBalanceD18.to128();
         }
     }
 
@@ -450,13 +409,7 @@
 
             int targetValuePerShareD18 = self.poolsDebtDistribution.valuePerShareD27 /
                 DecimalMath.PRECISION_DOWN_SCALE_INT128 +
-<<<<<<< HEAD
-                (maxDistributed - actuallyDistributed).divDecimal(self.poolsDebtDistribution.totalSharesD18.toInt());
-=======
-                (maxDistributedD18 - actuallyDistributedD18).divDecimal(
-                    self.poolsDebtDistribution.totalSharesD18.uint128toInt128()
-                );
->>>>>>> 00620aa0
+                (maxDistributedD18 - actuallyDistributedD18).divDecimal(self.poolsDebtDistribution.totalSharesD18.toInt());
 
             // Exit if the lowest max value per share does not hit the limit.
             HeapUtil.Node memory lowestLimitPool = self.inRangePools.getMax();
@@ -473,15 +426,10 @@
             int128 poolMaxValuePerShareD18 = -lowestLimitPool.priority;
 
             // Distribute the market's debt to the limit, i.e. for that which exceeds the maximum value per share.
-<<<<<<< HEAD
-            int debtToLimit = self.poolsDebtDistribution.totalSharesD18.toInt().mulDecimal(
-                poolMaxValuePerShare - self.poolsDebtDistribution.valuePerShareD27 / DecimalMath.PRECISION_DOWN_SCALE_INT128 // Diff between current value and max value per share.
-=======
-            int debtToLimitD18 = self.poolsDebtDistribution.totalSharesD18.uint128toInt256().mulDecimal(
+            int debtToLimitD18 = self.poolsDebtDistribution.totalSharesD18.toInt().mulDecimal(
                 poolMaxValuePerShareD18 -
                     self.poolsDebtDistribution.valuePerShareD27 /
                     DecimalMath.PRECISION_DOWN_SCALE_INT128 // Diff between current value and max value per share.
->>>>>>> 00620aa0
             );
             self.poolsDebtDistribution.distributeValue(debtToLimitD18);
             actuallyDistributedD18 += debtToLimitD18;
@@ -493,20 +441,11 @@
 
             // Detach the market from this pool by removing the pool's shares from the market.
             // The pool will remain "detached" until the pool manager specifies a new poolsDebtDistribution.
-<<<<<<< HEAD
-            uint newPoolDebt = uint(self.poolsDebtDistribution.getActorValueChange(bytes32(uint(poolId))));
-            self.poolsDebtDistribution.setActorShares(bytes32(uint(poolId)), 0);
-            self.pools[poolId].pendingDebtD18 += newPoolDebt.to128();
-        }
-
-        self.lastDistributedMarketBalanceD18 += actuallyDistributed.to128();
-=======
-            uint newPoolDebtD18 = self.poolsDebtDistribution.setActorShares(bytes32(uint(poolId)), 0).int256toUint256();
-            self.pools[poolId].pendingDebtD18 += newPoolDebtD18.uint256toUint128();
-        }
-
-        self.lastDistributedMarketBalanceD18 += actuallyDistributedD18.int256toInt128();
->>>>>>> 00620aa0
+            uint newPoolDebtD18 = uint(self.poolsDebtDistribution.setActorShares(bytes32(uint(poolId)), 0));
+            self.pools[poolId].pendingDebtD18 += newPoolDebtD18.to128();
+        }
+
+        self.lastDistributedMarketBalanceD18 += actuallyDistributedD18.to128();
 
         exhausted = iters == maxIter;
     }
@@ -524,13 +463,7 @@
         for (iters = 0; iters < maxIter; iters++) {
             int targetValuePerShareD18 = self.poolsDebtDistribution.valuePerShareD27 /
                 DecimalMath.PRECISION_DOWN_SCALE_INT128 +
-<<<<<<< HEAD
-                (maxDistributed - actuallyDistributed).divDecimal(self.poolsDebtDistribution.totalSharesD18.toInt());
-=======
-                (maxDistributedD18 - actuallyDistributedD18).divDecimal(
-                    self.poolsDebtDistribution.totalSharesD18.uint128toInt256()
-                );
->>>>>>> 00620aa0
+                (maxDistributedD18 - actuallyDistributedD18).divDecimal(self.poolsDebtDistribution.totalSharesD18.toInt());
 
             // Exit if there are no out range pools
             if (self.outRangePools.size() == 0) {
@@ -552,15 +485,10 @@
             int128 poolMaxValuePerShareD18 = highestLimitPool.priority;
 
             // Distribute the market's debt to the limit, i.e. for that which exceeds the maximum value per share.
-<<<<<<< HEAD
-            int debtToLimit = self.poolsDebtDistribution.totalSharesD18.toInt().mulDecimal(
-                poolMaxValuePerShare - self.poolsDebtDistribution.valuePerShareD27 / DecimalMath.PRECISION_DOWN_SCALE_INT128 // Diff between current value and max value per share.
-=======
-            int debtToLimitD18 = self.poolsDebtDistribution.totalSharesD18.uint128toInt256().mulDecimal(
+            int debtToLimitD18 = self.poolsDebtDistribution.totalSharesD18.toInt().mulDecimal(
                 poolMaxValuePerShareD18 -
                     self.poolsDebtDistribution.valuePerShareD27 /
                     DecimalMath.PRECISION_DOWN_SCALE_INT128 // Diff between current value and max value per share.
->>>>>>> 00620aa0
             );
             self.poolsDebtDistribution.distributeValue(debtToLimitD18);
             actuallyDistributedD18 += debtToLimitD18;
@@ -573,11 +501,7 @@
             self.poolsDebtDistribution.setActorShares(bytes32(uint(poolId)), self.pools[poolId].liquidityAmountD18);
         }
 
-<<<<<<< HEAD
-        self.lastDistributedMarketBalanceD18 += actuallyDistributed.to128();
-=======
-        self.lastDistributedMarketBalanceD18 += actuallyDistributedD18.int256toInt128();
->>>>>>> 00620aa0
+        self.lastDistributedMarketBalanceD18 += actuallyDistributedD18.to128();
 
         exhausted = iters == maxIter;
     }
