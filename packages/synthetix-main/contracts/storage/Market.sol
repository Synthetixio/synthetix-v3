--- conflicted
+++ resolved
@@ -254,13 +254,9 @@
         int maxDebtShareValueD18
     ) internal view returns (uint contribution) {
         // Determine how much the current value per share deviates from the maximum.
-<<<<<<< HEAD
-        uint deltaValuePerShare = uint(maxDebtShareValue - self.poolsDebtDistribution.getValuePerShare());
-=======
         uint deltaValuePerShareD18 = uint(
-            maxDebtShareValueD18 - self.poolsDebtDistribution.valuePerShareD27 / DecimalMath.PRECISION_DOWN_SCALE_INT128
+            maxDebtShareValueD18 - self.poolsDebtDistribution.getValuePerShare()
         );
->>>>>>> 60970a24
 
         return uint(deltaValuePerShareD18).mulDecimal(liquiditySharesD18);
     }
@@ -284,13 +280,8 @@
         return self.pools[poolId].pendingDebtD18.toInt() + self.poolsDebtDistribution.accumulateActor(bytes32(uint(poolId)));
     }
 
-<<<<<<< HEAD
-    function getDebtPerShare(Data storage self) internal view returns (int debtPerShare) {
+    function getDebtPerShare(Data storage self) internal view returns (int debtPerShareD18) {
         return self.poolsDebtDistribution.getValuePerShare();
-=======
-    function getDebtPerShare(Data storage self) internal view returns (int debtPerShareD18) {
-        return self.poolsDebtDistribution.valuePerShareD27 / DecimalMath.PRECISION_DOWN_SCALE_INT128;
->>>>>>> 60970a24
     }
 
     /**
@@ -345,11 +336,7 @@
 
         self.pools[poolId].liquidityAmountD18 = newLiquidityD18.to128();
 
-<<<<<<< HEAD
-        int128 lowPrecisionValuePerShare = self.poolsDebtDistribution.getValuePerShare().int256toInt128();
-=======
-        int128 valuePerShareD18 = self.poolsDebtDistribution.valuePerShareD27 / DecimalMath.PRECISION_DOWN_SCALE_INT128;
->>>>>>> 60970a24
+        int128 valuePerShareD18 = self.poolsDebtDistribution.getValuePerShare().to128();
 
         if (newPoolMaxShareValueD18 < valuePerShareD18) {
             // this will ensure calculations below can correctly gauge shares changes
@@ -420,16 +407,8 @@
                 break;
             }
 
-<<<<<<< HEAD
-            int targetValuePerShare = self.poolsDebtDistribution.getValuePerShare() +
-                (maxDistributed - actuallyDistributed).divDecimal(
-                    self.poolsDebtDistribution.totalSharesD18.uint128toInt128()
-                );
-=======
-            int targetValuePerShareD18 = self.poolsDebtDistribution.valuePerShareD27 /
-                DecimalMath.PRECISION_DOWN_SCALE_INT128 +
+            int targetValuePerShareD18 = self.poolsDebtDistribution.getValuePerShare() +
                 (maxDistributedD18 - actuallyDistributedD18).divDecimal(self.poolsDebtDistribution.totalSharesD18.toInt());
->>>>>>> 60970a24
 
             // Exit if the lowest max value per share does not hit the limit.
             HeapUtil.Node memory lowestLimitPool = self.inRangePools.getMax();
@@ -446,15 +425,9 @@
             int128 poolMaxValuePerShareD18 = -lowestLimitPool.priority;
 
             // Distribute the market's debt to the limit, i.e. for that which exceeds the maximum value per share.
-<<<<<<< HEAD
-            int debtToLimit = self.poolsDebtDistribution.totalSharesD18.uint128toInt256().mulDecimal(
-                poolMaxValuePerShare - self.poolsDebtDistribution.getValuePerShare() // Diff between current value and max value per share.
-=======
             int debtToLimitD18 = self.poolsDebtDistribution.totalSharesD18.toInt().mulDecimal(
                 poolMaxValuePerShareD18 -
-                    self.poolsDebtDistribution.valuePerShareD27 /
-                    DecimalMath.PRECISION_DOWN_SCALE_INT128 // Diff between current value and max value per share.
->>>>>>> 60970a24
+                    self.poolsDebtDistribution.getValuePerShare() // Diff between current value and max value per share.
             );
             self.poolsDebtDistribution.distributeValue(debtToLimitD18);
             actuallyDistributedD18 += debtToLimitD18;
@@ -486,16 +459,8 @@
 
         uint iters;
         for (iters = 0; iters < maxIter; iters++) {
-<<<<<<< HEAD
-            int targetValuePerShare = self.poolsDebtDistribution.getValuePerShare() +
-                (maxDistributed - actuallyDistributed).divDecimal(
-                    self.poolsDebtDistribution.totalSharesD18.uint128toInt256()
-                );
-=======
-            int targetValuePerShareD18 = self.poolsDebtDistribution.valuePerShareD27 /
-                DecimalMath.PRECISION_DOWN_SCALE_INT128 +
+            int targetValuePerShareD18 = self.poolsDebtDistribution.getValuePerShare() +
                 (maxDistributedD18 - actuallyDistributedD18).divDecimal(self.poolsDebtDistribution.totalSharesD18.toInt());
->>>>>>> 60970a24
 
             // Exit if there are no out range pools
             if (self.outRangePools.size() == 0) {
@@ -517,15 +482,9 @@
             int128 poolMaxValuePerShareD18 = highestLimitPool.priority;
 
             // Distribute the market's debt to the limit, i.e. for that which exceeds the maximum value per share.
-<<<<<<< HEAD
-            int debtToLimit = self.poolsDebtDistribution.totalSharesD18.uint128toInt256().mulDecimal(
-                poolMaxValuePerShare - self.poolsDebtDistribution.getValuePerShare() // Diff between current value and max value per share.
-=======
             int debtToLimitD18 = self.poolsDebtDistribution.totalSharesD18.toInt().mulDecimal(
                 poolMaxValuePerShareD18 -
-                    self.poolsDebtDistribution.valuePerShareD27 /
-                    DecimalMath.PRECISION_DOWN_SCALE_INT128 // Diff between current value and max value per share.
->>>>>>> 60970a24
+                    self.poolsDebtDistribution.getValuePerShare() // Diff between current value and max value per share.
             );
             self.poolsDebtDistribution.distributeValue(debtToLimitD18);
             actuallyDistributedD18 += debtToLimitD18;
