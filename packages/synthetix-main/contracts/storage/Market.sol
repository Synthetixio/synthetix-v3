//SPDX-License-Identifier: MIT
pragma solidity ^0.8.0;

import "@synthetixio/core-contracts/contracts/utils/SetUtil.sol";

import "@synthetixio/core-contracts/contracts/utils/HeapUtil.sol";

import "./Distribution.sol";
import "./CollateralConfiguration.sol";
import "./MarketPoolInfo.sol";

import "../interfaces/external/IMarket.sol";

/**
 * @title TODO The Market object connects external contracts that implement the `IMarket` interface to the system, thus providing them with liquidity, and exposing the system itself to the market's debt.
 *
 * The Market object's main responsibility is to track collateral provided by the pools that support it, and to trace their debt back to such pools.
 */
library Market {
    using Distribution for Distribution.Data;
    using HeapUtil for HeapUtil.Data;
    using DecimalMath for uint256;
    using DecimalMath for uint128;
    using DecimalMath for int256;
    using DecimalMath for int128;

    using SafeCast for uint256;
    using SafeCast for uint128;
    using SafeCast for int256;
    using SafeCast for int128;

    error MarketNotFound(uint128 marketId);

    struct Data {
        /**
         * @dev Numeric identifier for the market.
         *
         * Must be unique.
         */
        uint128 id;
        /**
         * @dev External contract address of the market that implements the `IMarket` interface, which this Market objects wraps.
         *
         * Note: This object is how the system tracks the market. The actual market is external to the system, i.e. its own contract.
         */
        address marketAddress;
        /**
         * @dev TODO Issuance can be seen as how much USD the Market "has issued", printed, or has asked the system to mint on its behalf.
         *
         * More precisely it can be seen as the net difference between the USD burnt and the USD minted by the market.
         *
         * More issuance means that the market owes more USD to the system.
         *
         * A market burns USD when users deposit it in exchange for some asset that the market offers.
         * The Market object calls `MarketManager.depositUSD()`, which burns the USD, and decreases its issuance.
         *
         * A market mints USD when users return the asset that the market offered and thus withdraw their USD.
         * The Market object calls `MarketManager.withdrawUSD()`, which mints the USD, and increases its issuance.
         *
         * Instead of burning, the Market object could transfer USD to and from the MarketManager, but minting and burning takes the USD out of circulation, which doesn't affect `totalSupply`, thus simplifying accounting.
         *
         * How much USD a market can mint depends on how much credit capacity is given to the market by the pools that support it, and reflected in `Market.capacity`.
         *
         * TODO: Consider renaming this to netIssuance.
         */
        int128 issuance;
        /**
         * @dev TODO The total amount of USD that the market could withdraw if it were to immediately unwrap all its positions.
         *
         * The Market's capacity increases when the market burns USD, i.e. when it deposits USD in the MarketManager.
         *
         * It decreases when the market mints USD, i.e. when it withdraws USD from the MarketManager.
         *
         * The Market's capacity also depends on how much credit is given to it by the pools that support it.
         *
         * TODO: How does reported debt play with this definition?
         * TODO: Consider renaming to creditCapacity.
         */
        uint128 capacity;
        /**
         * @dev TODO The total balance that the market had the last time that its debt was distributed.
         *
         * A Market's debt is distributed when the reported debt of its associated external market is rolled into the pools that provide liquidity to it.
         */
        int128 lastDistributedMarketBalance;
        /**
         * @dev A heap of pools for which the market has not yet hit its maximum credit capacity.
         *
         * The heap is ordered according to this market's max value per share setting in the pools that provide liquidity to it. See `MarketConfiguration.maxDebtShareValue`.
         *
         * The heap's getMax() and extractMax() functions allow us to retrieve the pool with the lowest `maxDebtShareValue`, since its elements are inserted and prioritized by negating their `maxDebtShareValue`.
         *
         * Lower max values per share are on the top of the heap. I.e. the heap could look like this:
         *  .    -1
         *      / \
         *     /   \
         *    -2    \
         *   / \    -3
         * -4   -5
         *
         * TL;DR: This data structure allows us to easily find the pool with the lowest or "most vulnerable" max value per share and process it if its actual value per share goes beyond this limit.
         *
         * TODO: Check that the "max credit capacity" naming is consistent with what's actually on the code.
         */
        HeapUtil.Data inRangePools;
        /**
         * @dev An array of pools for which the market has hit its maximum credit capacity.
         *
         * Used to reconnect pools to the market, when it falls back below its maximum credit capacity.
         *
         * See inRangePools for why a heap is used here.
         *
         * TODO: Where is this used? Maybe just here because we probably need this. If not needed we can remove this property or empty the slot.
         */
        HeapUtil.Data outRangePools;
        /**
         * @dev A market's debt distribution connects markets to the debt distribution chain, in this case pools. Pools are actors in the market's debt distribution, where the amount of shares they possess depends on the amount of collateral they provide to the market. The value per share of this distribution depends on the total debt or balance of the market (netIssuance + reportedDebt).
         *
         * The debt distribution chain will move debt from the market into its connected pools.
         *
         * Actors: Pools.
         * Shares: (TODO is it 1:1 or proportional?) The USD denominated credit capacity that the pool provides to the market.
         * Value per share: Debt per dollar of credit that the associated external market accrues.
         *
         */
        Distribution.Data poolsDebtDistribution;
        /**
         * @dev Additional info needed to remebmer pools when they are removed from the distribution (or subsequently re-added)
         */
        mapping(uint128 => MarketPoolInfo.Data) pools;
        /**
         * @dev TODO Array of entries of market provided collateral.
         *
         * Markets may obtain additional liquidity, beyond that coming from stakers, by providing their own collateral.
         *
         * TODO: Rename to depositedCollaterals?
         */
        DepositedCollateral[] depositedCollateral;
        /**
         * @dev TODO The maximum amount of market provided collateral, per type, that this market can deposit.
         */
        mapping(address => uint) maximumDepositable;
    }

    /**
     * @dev TODO Data structure that allows the Market to track the amount of market provided collateral, per type.
     */
    struct DepositedCollateral {
        address collateralType;
        uint amount;
    }

    /**
     * @dev Returns the market stored at the specified market id.
     *
     * TODO: Consider using a constant instead of a hardcoded string here, and likewise to all similar uses of storage access in the code.
     */
    function load(uint128 id) internal pure returns (Data storage data) {
        bytes32 s = keccak256(abi.encode("Market", id));
        assembly {
            data.slot := s
        }
    }

    /**
     * @dev Returns an array of market ids representing the markets linked to the system at a particular external contract address.
     *
     * Note: A contract implementing the `IMarket` interface may represent more than just one market, and thus several market ids could be associated to a single external contract address.
     */
    function loadIdsByAddress(address addr) internal pure returns (uint[] storage data) {
        bytes32 s = keccak256(abi.encode("Market_idsByAddress", addr));
        assembly {
            data.slot := s
        }
    }

    /**
     * @dev Retrieves the id of the last market created.
     *
     * TODO: Use constants for storage slots, here and possible everywhere in the code.
     */
    function loadLastId() internal view returns (uint128 data) {
        bytes32 s = keccak256(abi.encode("Market_lastId"));
        assembly {
            data := sload(s)
        }
    }

    /**
     * @dev Caches the id of the last market that was created.
     *
     * Used to automatically generate a new id when a market is created.
     *
     * TODO: Use constants for storage slots, here and possible everywhere in the code.
     */
    function storeLastId(uint128 newValue) internal {
        bytes32 s = keccak256(abi.encode("Market_lastId"));
        assembly {
            sstore(s, newValue)
        }
    }

    /**
     * @dev Given an external contract address representing an `IMarket`, creates a new id for the market, and tracks it internally in the system.
     *
     * The id used to track the market will be automatically assigned by the system according to the last id used.
     *
     * Note: If an external `IMarket` contract tracks several market ids, this function should be called for each market it tracks, resulting in multiple ids for the same address.
     */
    function create(address market) internal returns (Market.Data storage self) {
        uint128 id = loadLastId();

        id++;

        self = load(id);

        self.id = id;
        self.marketAddress = market;

        // set indexes
        storeLastId(id);
        loadIdsByAddress(market).push(id);
    }

    /**
     * @dev TODO Queries the external market contract for the amount of debt it has issued.
     *
     * The reported debt of a market represents the amount of USD that the market would ask the system to mint, if all of its positions were to be immediately closed.
     *
     * The reported debt of a market is collateralized by the assets in the pools which back it.
     *
     * See the `IMarket` interface.
     */
    function getReportedDebt(Data storage self) internal view returns (uint) {
        return IMarket(self.marketAddress).reportedDebt(self.id);
    }

    /**
     * @dev TODO
     *
     * SIP 309 markets can lock x amount of credit - use case: insurance market (read SIP)
     * If a pool config change decreases credit available to market AND amount is less - prevents pools from decreasing if resulting amount is below this value.
     */
    function getLockedLiquidity(Data storage self) internal view returns (uint) {
        return IMarket(self.marketAddress).locked(self.id);
    }

    /**
     * @dev TODO Returns the total balance of the market.
     *
     * A market's total balance represents its debt plus its issuance, and thus represents the total outstanding debt of the market.
     *
     * Example:
     * (1 EUR = 1.11 USD)
     * If an Euro market has received 100 USD to mint 90 EUR, its reported debt is 90 EUR or 100 USD, and its issuance is -100 USD.
     * Thus, its total balance is 100 USD of reported debt minus 100 USD of issuance, which is 0 USD.
     *
     * Additionally, the market's totalBalance might be affected by price fluctuations via reportedDebt, or fees.
     *
     * TODO: Consider renaming to totalDebt()? totalBalance is more correct, but totalDebt is easier to understand.
     */
    function totalBalance(Data storage self) internal view returns (int) {
        return int(getReportedDebt(self)) + self.issuance - int(getDepositedCollateralValue(self));
    }

    /**
     * @dev TODO Returns the USD value for the total amount of collateral provided by the market itself.
     *
     * Note: This is not liquidity provided by stakers through pools.
     *
     * See SIP 308.
     */
    function getDepositedCollateralValue(Data storage self) internal view returns (uint) {
        uint totalDepositedCollateralValue = 0;

        // Sweep all DepositedCollateral entries and aggregate their USD value.
        for (uint i = 0; i < self.depositedCollateral.length; i++) {
            DepositedCollateral memory entry = self.depositedCollateral[i];
            CollateralConfiguration.Data storage config = CollateralConfiguration.load(entry.collateralType);

            uint price = CollateralConfiguration.getCollateralPrice(config);

            totalDepositedCollateralValue += price.mulDecimal(entry.amount);
        }

        return totalDepositedCollateralValue;
    }

    /**
     * @dev TODO Returns the amount of liquidity that a certain pool provides to the market.

     * This liquidity is obtained by reading the amount of shares that the pool has in the market's debt distribution, which in turn represents the amount of USD denominated credit capacity that the pool has provided to the market.
     */
    function getPoolLiquidity(Data storage self, uint128 poolId) internal view returns (uint) {
        return self.poolsDebtDistribution.getActorShares(bytes32(uint(poolId)));
    }

    /**
     * @dev TODO Given an amount of shares that represent USD liquidity from a pool, and a maximum value per share, returns the potential contribution to debt that these shares could accrue, if their value per share was to hit the maximum.
     *
     * The amount of liquidity provided by the pool * delta of maxValue per share.
     *
     * TODO: Try to illustrate with an example why this could be useful...
     * 100 collateral, 50% coming to this market
     * In docs maxDebtPerDollarOfCollateral - here maxDebtPerShare
     * Goes from debt shares to credit capacity and applying the maxDebtPerDollarOfCollateral to that value.
     *
     * TODO: Explain how this is used.
     * TODO: If the term "capacity" refers to something other than `Market.capacity` then either this should use a different term, of the other one should.
     */
    function getCapacityContribution(
        Data storage self,
        uint liquidityShares,
        int maxDebtShareValue
    ) internal view returns (uint contribution) {
        // Determine how much the current value per share deviates from the maximum.
        uint deltaValuePerShare = uint(maxDebtShareValue - self.poolsDebtDistribution.valuePerShare.reducePrecision());

        return uint(deltaValuePerShare).mulDecimal(liquidityShares);
    }

    /**
     * @dev TODO Returns true if the market's current capacity is below the amount of locked liquidity.
     *
     * TODO: Should this be <=?
     */
    function isCapacityLocked(Data storage self) internal view returns (bool) {
        return self.capacity < getLockedLiquidity(self);
    }

    /**
     * @dev Gets any outstanding debt. Do not call this method except in tests
     *
<<<<<<< HEAD
     * TODO: Understand distributeDebtToPools() first.
     */
    function getOutstandingDebt(Data storage self, uint128 poolId) internal returns (int debtChange) {
        return
            self.pools[poolId].pendingDebt.uint128toInt128() +
            self.poolsDebtDistribution.updateActorShares(bytes32(uint(poolId)), 0);
=======
     * TODO: Understand distributeDebt() first.
     * TODO: Enforce how this is only to be used in tests!
     */
    function getOutstandingDebt(Data storage self, uint128 poolId) internal returns (int debtChange) {
        int changedValue = self.debtDist.getActorValueChange(bytes32(uint(poolId)));

        return self.pools[poolId].pendingDebt.uint128toInt128() + changedValue;
>>>>>>> 3b72afe7
    }

    function getDebtPerShare(Data storage self) internal view returns (int debtPerShare) {
        return self.poolsDebtDistribution.valuePerShare.reducePrecision();
    }

    /**
     * @dev TODO
     *
     * Just wraps distributeDebtToPools and adjustPoolShares
     *
     * TODO: Understand distributeDebtToPools() first.
     */
    function rebalance(
        uint128 marketId,
        uint128 poolId,
        int maxDebtShareValue, // (in USD)
        uint amount // in collateralValue (USD)
    ) internal returns (int debtChange) {
        Data storage self = load(marketId);

        // this function is called by the pool at rebalance markets

        if (self.marketAddress == address(0)) {
            revert MarketNotFound(marketId);
        }

        // Iter avoids griefing - MarketManager can call this with user specified iters and thus clean up a grieved market.
        distributeDebtToPools(self, 9999999999);

        return adjustPoolShares(self, poolId, amount, maxDebtShareValue);
    }

    /**
     * @dev TODO
     *
     * Determines if a market is joining a pool or not and makes the proper adjustments to the heap and shares,
     * and figures out how much capacity is associated to the pool. Called whenever the pool changes its config.
     *
     * If a vault is reconfigured, if maxPerShareValue is above, it needs to be removed.
     * Updates the heap per changes in maxPerShareValue, not changes in the actual debt of the market.
     *
     * TODO: Understand distributeDebtToPools() first.
     */
    function adjustPoolShares(
        Data storage self,
        uint128 poolId,
        uint newLiquidity,
        int newPoolMaxShareValue
    ) internal returns (int debtChange) {
        uint oldLiquidity = getPoolLiquidity(self, poolId);
        int oldPoolMaxShareValue = -self.inRangePools.getById(poolId).priority;

        //require(oldPoolMaxShareValue == 0, "value is not 0");
        //require(newPoolMaxShareValue == 0, "new pool max share value is in fact set");

        self.pools[poolId].liquidityAmount = newLiquidity.uint256toUint128();

        int128 lowPrecisionValuePerShare = self.poolsDebtDistribution.valuePerShare.reducePrecisionInt128();

        if (newPoolMaxShareValue < lowPrecisionValuePerShare) {
            // this will ensure calculations below can correctly gauge shares changes
            newLiquidity = 0;
            self.inRangePools.extractById(poolId.uint256toUint128());
            self.outRangePools.insert(poolId, newPoolMaxShareValue.int256toInt128());
        } else {
            self.inRangePools.insert(poolId, -newPoolMaxShareValue.int256toInt128());
            self.outRangePools.extractById(poolId);
        }

<<<<<<< HEAD
        debtChange =
            self.pools[poolId].pendingDebt.uint128toInt128() +
            self.poolsDebtDistribution.updateActorShares(bytes32(uint(poolId)), newLiquidity);
=======
        int changedValue = self.debtDist.getActorValueChange(bytes32(uint(poolId)));
        self.debtDist.setActorShares(bytes32(uint(poolId)), newLiquidity);
        debtChange = self.pools[poolId].pendingDebt.uint128toInt128() + changedValue;
>>>>>>> 3b72afe7
        self.pools[poolId].pendingDebt = 0;

        // recalculate market capacity
        if (newPoolMaxShareValue > lowPrecisionValuePerShare) {
            self.capacity += getCapacityContribution(self, newLiquidity, newPoolMaxShareValue).uint256toUint128();
        }

        if (oldPoolMaxShareValue > lowPrecisionValuePerShare) {
            self.capacity -= getCapacityContribution(self, oldLiquidity, oldPoolMaxShareValue).uint256toUint128();
        }
    }

    /**
     * @dev TODO
     */
    // the second parameter exists to act as an escape hatch/discourage against griefing
    /**
     * Rotates recorded allocation of debt to any connected pools.
     * NOTE: this function should be called before any pool alters its liquidity allocation (see `rebalance` above)
     */
    function distributeDebtToPools(Data storage self, uint maxIter) internal {
        // Get the current and last distributed market balances.
        // Note: The last distributed balance will be cached within this function's execution.
        int256 targetBalance = totalBalance(self);
        int256 outstandingBalance = targetBalance - self.lastDistributedMarketBalance;

        (, bool exhaustedUp) = bumpPoolsOut(self, outstandingBalance, maxIter);
        (, bool exhaustedDown) = bumpPoolsIn(self, outstandingBalance, maxIter);

        if (!exhaustedDown && !exhaustedUp && self.poolsDebtDistribution.totalShares > 0) {
            // cannot use `outstandingBalance` here because `self.lastDistributedMarketBalance`
            // may have changed after calling the bump functions above
            self.poolsDebtDistribution.distributeValue(targetBalance - self.lastDistributedMarketBalance);
            self.lastDistributedMarketBalance = targetBalance.int256toInt128();
        }
    }

    function bumpPoolsOut(
        Data storage self,
        int maxDistributed,
        uint maxIter
    ) internal returns (int actuallyDistributed, bool exhausted) {
        if (maxDistributed <= 0) {
            return (0, false);
        }

        // Find pools for which this market's max value per share limit is exceeded.
        // Remove them, and distribute their debt up to the limit that is hit.
        // TODO: Polish these comments.
        // Note: This loop should rarely execute the body. When it does, it only executes once for each pool that exceeds the limit since `distributeValue` is not run for most pools. Thus, market users are not hit with any overhead as a result of this.
        uint iters;
        for (iters = 0; iters < maxIter; iters++) {
            // Exit if there are no in range pools.
            if (self.inRangePools.size() == 0) {
                break;
            }

            int targetValuePerShare = self.poolsDebtDistribution.valuePerShare.reducePrecision() +
                (maxDistributed - actuallyDistributed).divDecimal(self.poolsDebtDistribution.totalShares.uint128toInt128());

            // Exit if the lowest max value per share does not hit the limit.
            HeapUtil.Node memory lowestLimitPool = self.inRangePools.getMax();

            // `-lowestLimitPool.priority` is actually the max value per share limit of the pool
            if (-lowestLimitPool.priority >= targetValuePerShare) {
                break;
            }

            // The pool has hit its maximum value per share and needs to be removed.
            // Update the global distributed and outstanding balances with the debt that was just distributed.
            togglePool(self.inRangePools, self.outRangePools);

            int128 poolMaxValuePerShare = -lowestLimitPool.priority;

            // Distribute the market's debt to the limit, i.e. for that which exceeds the maximum value per share.
            int debtToLimit = self.poolsDebtDistribution.totalShares.uint128toInt256().mulDecimal(
                poolMaxValuePerShare - self.poolsDebtDistribution.valuePerShare.reducePrecision() // Diff between current value and max value per share.
            );
            self.poolsDebtDistribution.distributeValue(debtToLimit);
            actuallyDistributed += debtToLimit;

            uint128 poolId = lowestLimitPool.id;

            // Sanity check: The pool should have shares in the market's debt distribution.
            require(self.poolsDebtDistribution.getActorShares(bytes32(uint(poolId))) > 0, "no shares before actor removal");

            // Detach the market from this pool by removing the pool's shares from the market.
<<<<<<< HEAD
            // The pool will remain "detached" until the pool manager specifies a new poolsDebtDistribution.
            uint newPoolDebt = uint(self.poolsDebtDistribution.updateActorShares(bytes32(uint(poolId)), 0));
=======
            // The pool will remain "detached" until the pool manager specifies a new debtDist.
            uint newPoolDebt = uint(self.debtDist.getActorValueChange(bytes32(uint(poolId))));
            self.debtDist.setActorShares(bytes32(uint(poolId)), 0);
>>>>>>> 3b72afe7
            self.pools[poolId].pendingDebt += newPoolDebt.uint256toUint128();
        }

        self.lastDistributedMarketBalance += actuallyDistributed.int256toInt128();

        exhausted = iters == maxIter;
    }

    function bumpPoolsIn(
        Data storage self,
        int maxDistributed,
        uint maxIter
    ) internal returns (int actuallyDistributed, bool exhausted) {
        if (maxDistributed >= 0 || self.poolsDebtDistribution.totalShares == 0) {
            return (0, false);
        }

        uint iters;
        for (iters = 0; iters < maxIter; iters++) {
            int targetValuePerShare = self.poolsDebtDistribution.valuePerShare.reducePrecision() +
                (maxDistributed - actuallyDistributed).divDecimal(self.poolsDebtDistribution.totalShares.uint128toInt256());

            // Exit if there are no out range pools
            if (self.outRangePools.size() == 0) {
                break;
            }

            // Exit if the lowest max value per share does not hit the limit.
            HeapUtil.Node memory highestLimitPool = self.outRangePools.getMax();

            // highestLimitPool.priority` is actually the max value per share limit of the pool
            if (highestLimitPool.priority < targetValuePerShare) {
                break;
            }

            // The pool has hit its maximum value per share and needs to be removed.
            // Update the global distributed and outstanding balances with the debt that was just distributed.
            togglePool(self.outRangePools, self.inRangePools);

            int128 poolMaxValuePerShare = highestLimitPool.priority;

            // Distribute the market's debt to the limit, i.e. for that which exceeds the maximum value per share.
            int debtToLimit = self.poolsDebtDistribution.totalShares.uint128toInt256().mulDecimal(
                poolMaxValuePerShare - self.poolsDebtDistribution.valuePerShare.reducePrecision() // Diff between current value and max value per share.
            );
            self.poolsDebtDistribution.distributeValue(debtToLimit);
            actuallyDistributed += debtToLimit;

            uint128 poolId = highestLimitPool.id;

            require(self.poolsDebtDistribution.getActorShares(bytes32(uint(poolId))) == 0, "actor has shares before add");

            // Attach the market from this pool by setting the pool's shares to the value before exiting the market.
<<<<<<< HEAD
            self.poolsDebtDistribution.updateActorShares(bytes32(uint(poolId)), self.pools[poolId].liquidityAmount);
=======
            self.debtDist.setActorShares(bytes32(uint(poolId)), self.pools[poolId].liquidityAmount);
>>>>>>> 3b72afe7
        }

        self.lastDistributedMarketBalance += actuallyDistributed.int256toInt128();

        exhausted = iters == maxIter;
    }

    function togglePool(HeapUtil.Data storage from, HeapUtil.Data storage to) internal {
        HeapUtil.Node memory node = from.extractMax();
        to.insert(node.id, -node.priority);
        // Note: We don't have to update the capacity because pool max share value - valuePerShare = 0, so no change, and conceptually it makes sense because this pools contribution to the capacity should have been used at this point.
    }
}<|MERGE_RESOLUTION|>--- conflicted
+++ resolved
@@ -331,22 +331,13 @@
     /**
      * @dev Gets any outstanding debt. Do not call this method except in tests
      *
-<<<<<<< HEAD
-     * TODO: Understand distributeDebtToPools() first.
-     */
-    function getOutstandingDebt(Data storage self, uint128 poolId) internal returns (int debtChange) {
-        return
-            self.pools[poolId].pendingDebt.uint128toInt128() +
-            self.poolsDebtDistribution.updateActorShares(bytes32(uint(poolId)), 0);
-=======
      * TODO: Understand distributeDebt() first.
      * TODO: Enforce how this is only to be used in tests!
      */
     function getOutstandingDebt(Data storage self, uint128 poolId) internal returns (int debtChange) {
-        int changedValue = self.debtDist.getActorValueChange(bytes32(uint(poolId)));
+        int changedValue = self.poolsDebtDistribution.getActorValueChange(bytes32(uint(poolId)));
 
         return self.pools[poolId].pendingDebt.uint128toInt128() + changedValue;
->>>>>>> 3b72afe7
     }
 
     function getDebtPerShare(Data storage self) internal view returns (int debtPerShare) {
@@ -417,15 +408,9 @@
             self.outRangePools.extractById(poolId);
         }
 
-<<<<<<< HEAD
-        debtChange =
-            self.pools[poolId].pendingDebt.uint128toInt128() +
-            self.poolsDebtDistribution.updateActorShares(bytes32(uint(poolId)), newLiquidity);
-=======
-        int changedValue = self.debtDist.getActorValueChange(bytes32(uint(poolId)));
-        self.debtDist.setActorShares(bytes32(uint(poolId)), newLiquidity);
+        int changedValue = self.poolsDebtDistribution.getActorValueChange(bytes32(uint(poolId)));
+        self.poolsDebtDistribution.setActorShares(bytes32(uint(poolId)), newLiquidity);
         debtChange = self.pools[poolId].pendingDebt.uint128toInt128() + changedValue;
->>>>>>> 3b72afe7
         self.pools[poolId].pendingDebt = 0;
 
         // recalculate market capacity
@@ -513,14 +498,9 @@
             require(self.poolsDebtDistribution.getActorShares(bytes32(uint(poolId))) > 0, "no shares before actor removal");
 
             // Detach the market from this pool by removing the pool's shares from the market.
-<<<<<<< HEAD
             // The pool will remain "detached" until the pool manager specifies a new poolsDebtDistribution.
-            uint newPoolDebt = uint(self.poolsDebtDistribution.updateActorShares(bytes32(uint(poolId)), 0));
-=======
-            // The pool will remain "detached" until the pool manager specifies a new debtDist.
-            uint newPoolDebt = uint(self.debtDist.getActorValueChange(bytes32(uint(poolId))));
-            self.debtDist.setActorShares(bytes32(uint(poolId)), 0);
->>>>>>> 3b72afe7
+            uint newPoolDebt = uint(self.poolsDebtDistribution.getActorValueChange(bytes32(uint(poolId))));
+            self.poolsDebtDistribution.setActorShares(bytes32(uint(poolId)), 0);
             self.pools[poolId].pendingDebt += newPoolDebt.uint256toUint128();
         }
 
@@ -574,11 +554,7 @@
             require(self.poolsDebtDistribution.getActorShares(bytes32(uint(poolId))) == 0, "actor has shares before add");
 
             // Attach the market from this pool by setting the pool's shares to the value before exiting the market.
-<<<<<<< HEAD
-            self.poolsDebtDistribution.updateActorShares(bytes32(uint(poolId)), self.pools[poolId].liquidityAmount);
-=======
-            self.debtDist.setActorShares(bytes32(uint(poolId)), self.pools[poolId].liquidityAmount);
->>>>>>> 3b72afe7
+            self.poolsDebtDistribution.setActorShares(bytes32(uint(poolId)), self.pools[poolId].liquidityAmount);
         }
 
         self.lastDistributedMarketBalance += actuallyDistributed.int256toInt128();
