//SPDX-License-Identifier: MIT
pragma solidity ^0.8.0;

import "@synthetixio/core-contracts/contracts/utils/SetUtil.sol";

import "@synthetixio/core-contracts/contracts/utils/HeapUtil.sol";

import "./Distribution.sol";
import "./CollateralConfiguration.sol";

import "../interfaces/external/IMarket.sol";

/**
 * @title TODO The Market object connects external contracts that implement the `IMarket` interface to the system, thus providing them with liquidity, and exposing the system itself to the market's debt.
 *
 * The Market object's main responsibility is to track collateral provided by the pools that support it, and to trace their debt back to such pools.
 */
library Market {
    using Distribution for Distribution.Data;
    using HeapUtil for HeapUtil.Data;
    using DecimalMath for uint256;
    using DecimalMath for int256;
    using DecimalMath for int128;

    error MarketNotFound(uint128 marketId);

    struct Data {
        /**
         * @dev Numeric identifier for the market.
         *
         * Must be unique.
         */
        uint128 id;
        /**
         * @dev External contract address of the market that implements the `IMarket` interface, which this Market objects wraps.
         *
         * Note: This object is how the system tracks the market. The actual market is external to the system, i.e. its own contract.
         */
        address marketAddress;
        /**
         * @dev TODO Issuance can be seen as how much USD the Market "has issued", printed, or has asked the system to mint on its behalf.
         *
         * More precisely it can be seen as the net difference between the USD burnt and the USD minted by the market.
         *
         * More issuance means that the market owes more USD to the system.
         *
         * A market burns USD when users deposit it in exchange for some asset that the market offers.
         * The Market object calls `MarketManager.depositUSD()`, which burns the USD, and decreases its issuance.
         *
         * A market mints USD when users return the asset that the market offered and thus withdraw their USD.
         * The Market object calls `MarketManager.withdrawUSD()`, which mints the USD, and increases its issuance.
         *
         * Instead of burning, the Market object could transfer USD to and from the MarketManager, but minting and burning takes the USD out of circulation, which doesn't affect `totalSupply`, thus simplifying accounting.
         *
         * How much USD a market can mint depends on how much credit capacity is given to the market by the pools that support it, and reflected in `Market.capacity`.
         *
         * TODO: Consider renaming this to netIssuance.
         */
        int128 issuance;
        /**
         * @dev TODO The total amount of USD that the market could withdraw if it were to immediately unwrap all its positions.
         *
         * The Market's capacity increases when the market burns USD, i.e. when it deposits USD in the MarketManager.
         *
         * It decreases when the market mints USD, i.e. when it withdraws USD from the MarketManager.
         *
         * The Market's capacity also depends on how much credit is given to it by the pools that support it.
         *
         * TODO: How does reported debt play with this definition?
         * TODO: Consider renaming to creditCapacity.
         */
        uint128 capacity;
        /**
         * @dev TODO The total balance that the market had the last time that its debt was distributed.
         *
         * A Market's debt is distributed when the reported debt of its associated external market is rolled into the pools that provide liquidity to it.
         */
        int128 lastDistributedMarketBalance;
        /**
         * @dev A heap of pools for which the market has not yet hit its maximum credit capacity.
         *
         * The heap is ordered according to this market's max value per share setting in the pools that provide liquidity to it. See `MarketConfiguration.maxDebtShareValue`.
         *
         * The heap's getMax() and extractMax() functions allow us to retrieve the pool with the lowest `maxDebtShareValue`, since its elements are inserted and prioritized by negating their `maxDebtShareValue`.
         *
         * Lower max values per share are on the top of the heap. I.e. the heap could look like this:
         *  .    -1
         *      / \
         *     /   \
         *    -2    \
         *   / \    -3
         * -4   -5
         *
         * TL;DR: This data structure allows us to easily find the pool with the lowest or "most vulnerable" max value per share and process it if its actual value per share goes beyond this limit.
         *
         * TODO: Check that the "max credit capacity" naming is consistent with what's actually on the code.
         */
        HeapUtil.Data inRangePools;
        /**
         * @dev An array of pools for which the market has hit its maximum credit capacity.
         *
         * Used to reconnect pools to the market, when it falls back below its maximum credit capacity.
         *
         * See inRangePools for why a heap is used here.
         *
         * TODO: Where is this used? Maybe just here because we probably need this. If not needed we can remove this property or empty the slot.
         */
        HeapUtil.Data outRangePools;
        /**
         * @dev A market's debt distribution connects markets to the debt distribution chain, in this case pools. Pools are actors in the market's debt distribution, where the amount of shares they possess depends on the amount of collateral they provide to the market. The value per share of this distribution depends on the total debt or balance of the market (netIssuance + reportedDebt).
         *
         * The debt distribution chain will move debt from the market into its connected pools.
         *
         * Actors: Pools.
         * Shares: (TODO is it 1:1 or proportional?) The USD denominated credit capacity that the pool provides to the market.
         * Value per share: Debt per dollar of credit that the associated external market accrues.
         *
         * TODO: Consider renaming to something more expressive (as well as all other nodes in the debt distribution chain).
         */
        Distribution.Data debtDist;
        /**
         * @dev TODO
         *
         * TODO: Understand adjustVaultShares() first.
         */
        mapping(uint128 => int) poolPendingDebt;
        /**
         * @dev TODO Array of entries of market provided collateral.
         *
         * Markets may obtain additional liquidity, beyond that coming from stakers, by providing their own collateral.
         *
         * TODO: Rename to depositedCollaterals?
         */
        DepositedCollateral[] depositedCollateral;
        /**
         * @dev TODO The maximum amount of market provided collateral, per type, that this market can deposit.
         */
        mapping(address => uint) maximumDepositable;
    }

    /**
     * @dev TODO Data structure that allows the Market to track the amount of market provided collateral, per type.
     */
    struct DepositedCollateral {
        address collateralType;
        uint amount;
    }

    /**
     * @dev Returns the market stored at the specified market id.
     *
     * TODO: Consider using a constant instead of a hardcoded string here, and likewise to all similar uses of storage access in the code.
     */
    function load(uint128 id) internal pure returns (Data storage data) {
        bytes32 s = keccak256(abi.encode("Market", id));
        assembly {
            data.slot := s
        }
    }

    /**
     * @dev Returns an array of market ids representing the markets linked to the system at a particular external contract address.
     *
     * Note: A contract implementing the `IMarket` interface may represent more than just one market, and thus several market ids could be associated to a single external contract address.
     */
    function loadIdsByAddress(address addr) internal pure returns (uint[] storage data) {
        bytes32 s = keccak256(abi.encode("Market_idsByAddress", addr));
        assembly {
            data.slot := s
        }
    }

    /**
     * @dev Retrieves the id of the last market created.
     *
     * TODO: Use constants for storage slots, here and possible everywhere in the code.
     */
    function loadLastId() internal view returns (uint128 data) {
        bytes32 s = keccak256(abi.encode("Market_lastId"));
        assembly {
            data := sload(s)
        }
    }

    /**
     * @dev Caches the id of the last market that was created.
     *
     * Used to automatically generate a new id when a market is created.
     *
     * TODO: Use constants for storage slots, here and possible everywhere in the code.
     */
    function storeLastId(uint128 newValue) internal {
        bytes32 s = keccak256(abi.encode("Market_lastId"));
        assembly {
            sstore(s, newValue)
        }
    }

    /**
     * @dev Given an external contract address representing an `IMarket`, creates a new id for the market, and tracks it internally in the system.
     *
     * The id used to track the market will be automatically assigned by the system according to the last id used.
     *
     * Note: If an external `IMarket` contract tracks several market ids, this function should be called for each market it tracks, resulting in multiple ids for the same address.
     */
    function create(address market) internal returns (Market.Data storage self) {
        uint128 id = loadLastId();

        id++;

        self = load(id);

        self.id = id;
        self.marketAddress = market;

        // set indexes
        storeLastId(id);
        loadIdsByAddress(market).push(id);
    }

    /**
     * @dev TODO Queries the external market contract for the amount of debt it has issued.
     *
     * The reported debt of a market represents the amount of USD that the market would ask the system to mint, if all of its positions were to be immediately closed.
     *
     * The reported debt of a market is collateralized by the assets in the pools which back it.
     *
     * See the `IMarket` interface.
     */
    function getReportedDebt(Data storage self) internal view returns (uint) {
        return IMarket(self.marketAddress).reportedDebt(self.id);
    }

    /**
     * @dev TODO
     *
     * SIP 309 markets can lock x amount of credit - use case: insurance market (read SIP)
     * If a pool config change decreases credit available to market AND amount is less - prevents pools from decreasing if resulting amount is below this value.
     */
    function getLockedLiquidity(Data storage self) internal view returns (uint) {
        return IMarket(self.marketAddress).locked(self.id);
    }

    /**
     * @dev TODO Returns the total balance of the market.
     *
     * A market's total balance represents its debt plus its issuance, and thus represents the total outstanding debt of the market.
     *
     * Example:
     * (1 EUR = 1.11 USD)
     * If an Euro market has received 100 USD to mint 90 EUR, its reported debt is 90 EUR or 100 USD, and its issuance is -100 USD.
     * Thus, its total balance is 100 USD of reported debt minus 100 USD of issuance, which is 0 USD.
     *
     * Additionally, the market's totalBalance might be affected by price fluctuations via reportedDebt, or fees.
     *
     * TODO: Consider renaming to totalDebt()? totalBalance is more correct, but totalDebt is easier to understand.
     */
    function totalBalance(Data storage self) internal view returns (int) {
        return int(getReportedDebt(self)) + self.issuance - int(getDepositedCollateralValue(self));
    }

    /**
     * @dev TODO Returns the USD value for the total amount of collateral provided by the market itself.
     *
     * Note: This is not liquidity provided by stakers through pools.
     *
     * See SIP 308.
     */
    function getDepositedCollateralValue(Data storage self) internal view returns (uint) {
        uint totalDepositedCollateralValue = 0;

        // Sweep all DepositedCollateral entries and aggregate their USD value.
        for (uint i = 0; i < self.depositedCollateral.length; i++) {
            DepositedCollateral memory entry = self.depositedCollateral[i];
            CollateralConfiguration.Data storage config = CollateralConfiguration.load(entry.collateralType);

            uint price = CollateralConfiguration.getCollateralPrice(config);

            totalDepositedCollateralValue += price.mulDecimal(entry.amount);
        }

        return totalDepositedCollateralValue;
    }

    /**
     * @dev TODO Returns the amount of liquidity that a certain pool provides to the market.

     * This liquidity is obtained by reading the amount of shares that the pool has in the market's debt distribution, which in turn represents the amount of USD denominated credit capacity that the pool has provided to the market.
     */
    function getPoolLiquidity(Data storage self, uint128 poolId) internal view returns (uint) {
        return self.debtDist.getActorShares(bytes32(uint(poolId)));
    }

    /**
     * @dev TODO Given an amount of shares that represent USD liquidity from a pool, and a maximum value per share, returns the potential contribution to debt that these shares could accrue, if their value per share was to hit the maximum.
     *
     * The amount of liquidity provided by the pool * delta of maxValue per share.
     *
     * TODO: Try to illustrate with an example why this could be useful...
     * 100 collateral, 50% coming to this market
     * In docs maxDebtPerDollarOfCollateral - here maxDebtPerShare
     * Goes from debt shares to credit capacity and applying the maxDebtPerDollarOfCollateral to that value.
     *
     * TODO: Explain how this is used.
     * TODO: If the term "capacity" refers to something other than `Market.capacity` then either this should use a different term, of the other one should.
     */
    function getCapacityContribution(
        Data storage self,
        uint liquidityShares,
        int maxDebtShareValue
    ) internal view returns (uint contribution) {
        // Value per share is high precision (1e27), so downscale to 1e18.
        int128 lowPrecisionValuePerShare = self.debtDist.valuePerShare / 1e9;

        // Determine how much the current value per share deviates from the maximum.
        // TODO: What if maxDebtShareValue < lowPrecisionValuePerShare? This would cause an integer overflow.
        uint deltaValuePerShare = uint(maxDebtShareValue - lowPrecisionValuePerShare);

        return uint(deltaValuePerShare).mulDecimal(liquidityShares);
    }

    /**
     * @dev TODO Returns true if the market's current capacity is below the amount of locked liquidity.
     *
     * TODO: Should this be <=?
     */
    function isCapacityLocked(Data storage self) internal view returns (bool) {
        return self.capacity < getLockedLiquidity(self);
    }

    /**
     * @dev TODO
     *
     * Just wraps distributeDebt and adjustVaultShares
     *
     * TODO: Understand distributeDebt() first.
     */
    function rebalance(
        uint128 marketId,
        uint128 poolId,
        int maxDebtShareValue, // (in USD)
        uint amount // in collateralValue (USD)
    ) internal returns (int debtChange) {
        Data storage self = load(marketId);

        // this function is called by the pool at rebalance markets

        if (self.marketAddress == address(0)) {
            revert MarketNotFound(marketId);
        }

        // Iter avoids griefing - MarketManager can call this with user specified iters and thus clean up a grieved market.
        distributeDebt(self, 9999999999);

        return adjustVaultShares(self, poolId, amount, maxDebtShareValue);
    }

    /**
     * @dev TODO
     *
     * Determines if a market is joining a pool or not and makes the proper adjustments to the heap and shares,
     * and figures out how much capacity is associated to the pool. Called whenever the pool changes its config.
     *
     * If a vault is reconfigured, if maxPerShareValue is above, it needs to be removed.
     * Updates the heap per changes in maxPerShareValue, not changes in the actual debt of the market.
     *
     * TODO: Understand distributeDebt() first.
     */
    function adjustVaultShares(
        Data storage self,
        uint128 poolId,
        uint newLiquidity,
        int newPoolMaxShareValue
    ) internal returns (int debtChange) {
        uint oldLiquidity = getPoolLiquidity(self, poolId);
        int oldPoolMaxShareValue = -self.inRangePools.getById(uint128(poolId)).priority;

        //require(oldPoolMaxShareValue == 0, "value is not 0");
        //require(newPoolMaxShareValue == 0, "new pool max share value is in fact set");

        if (newPoolMaxShareValue <= self.debtDist.valuePerShare / 1e9) {
            // this will ensure calculations below can correctly gauge shares changes
            newLiquidity = 0;
            self.inRangePools.extractById(uint128(poolId));
        } else {
            self.inRangePools.insert(uint128(poolId), -int128(int(newPoolMaxShareValue)));
        }

        debtChange = self.poolPendingDebt[poolId] + self.debtDist.updateActorShares(bytes32(uint(poolId)), newLiquidity);
        self.poolPendingDebt[poolId] = 0;

        // recalculate market capacity
        if (newPoolMaxShareValue > self.debtDist.valuePerShare / 1e9) {
            self.capacity += uint128(getCapacityContribution(self, newLiquidity, newPoolMaxShareValue));
        }

        if (oldPoolMaxShareValue > self.debtDist.valuePerShare / 1e9) {
            self.capacity -= uint128(getCapacityContribution(self, oldLiquidity, oldPoolMaxShareValue));
        }
    }

    /**
     * @dev TODO
     */
    // the second parameter exists to act as an escape hatch/discourage against griefing
    /**
     * Rotates recorded allocation of debt to any connected pools.
     * NOTE: this function should be called before any pool alters its liquidity allocation (see `rebalance` above)
     */
    function distributeDebt(Data storage self, uint maxIter) internal {
        // No debt to distribute if there is no liquidity.
        if (self.debtDist.totalShares == 0) {
            return;
        }

<<<<<<< HEAD
        // get the latest market balance
        int targetBalance = totalBalance(self);
        int curBalance = self.lastMarketBalance;

        int targetDebtPerDebtShare = self.debtDist.valuePerShare.toLowPrecisionInt128() +
            (targetBalance - curBalance).divDecimal(int128(self.debtDist.totalShares));

        // this loop should rarely execute the body. When it does, it only executes once for each pool that passes the limit.
        // since `_distributeMarket` is not run for most pools, market users are not hit with any overhead as a result of this,
        // additionally,
        for (
            uint i = 0;
            self.inRangePools.size() > 0 && -self.inRangePools.getMax().priority < targetDebtPerDebtShare && i < maxIter;
            i++
        ) {
            HeapUtil.Node memory nextRemove = self.inRangePools.extractMax();
=======
        // Get the current and last distributed market balances.
        // Note: The last distributed balance will be cached within this function's execution.
        int256 targetBalance = totalBalance(self);
        int256 distributedBalance = self.lastDistributedMarketBalance;
        int256 outstandingBalance = targetBalance - distributedBalance;

        // Calculate the target value per share of the distribution if it assimilated the market's outstanding balance.
        // TODO: All these complex scaling calculations could be removed from the code if MathUtil was able to manage ints.
        int256 targetValuePerShare = _calculateOutstandingDebtPerShare(self, outstandingBalance);

        // Find pools for which this market's max value per share limit is exceeded.
        // Remove them, and distribute their debt up to the limit that is hit.
        // TODO: Polish these comments.
        // Note: This loop should rarely execute the body. When it does, it only executes once for each pool that exceeds the limit since `distributeValue` is not run for most pools. Thus, market users are not hit with any overhead as a result of this.
        for (uint i = 0; i < maxIter; i++) {
            // Exit if there are no in range pools.
            if (self.inRangePools.size() == 0) {
                break;
            }
>>>>>>> 95b7592c

            // Exit if the lowest max value per share does not hit the limit.
            int lowestMaxValuePerShare = -self.inRangePools.getMax().priority;
            if (lowestMaxValuePerShare >= targetValuePerShare) {
                break;
            }

            // The pool has hit its maximum value per share and needs to be removed.
            // Note: It is hard to extract this code into a separate sub-function because it does alter global target, distributed, and outstanding balances.

            // Identify the pool.
            HeapUtil.Node memory node = self.inRangePools.extractMax();
            uint poolId = node.id;
            // TODO: Can reuse lowestMaxValuePerShare?
            int128 poolMaxValuePerShare = -node.priority;

            // Distribute the market's debt that exceeds the maximum value per share.
            int256 distributedDebt = _distributeDebtToLimit(self, poolMaxValuePerShare);

            // Update the global distributed and outstanding balances with the debt that was just distributed.
            distributedBalance += distributedDebt;
            outstandingBalance = targetBalance - distributedBalance;

            // Sanity check: The pool should have shares in the market's debt distribution.
            require(self.debtDist.getActorShares(bytes32(poolId)) > 0, "no shares on actor removal");

            // TODO: Polish these comments.
            // Detach the market from this pool by removing the pool's shares from the market.
            // The pool will remain "detached" until the pool manager specifies a new debtDist.
            int newPoolDebt = self.debtDist.updateActorShares(bytes32(poolId), 0);
            self.poolPendingDebt[uint128(poolId)] += newPoolDebt;

            // Note: We don't have to update the capacity because pool max share value - valuePerShare = 0, so no change, and conceptually it makes sense because this pools contribution to the capacity should have been used at this point.

            // Exit if there are no shares left.
            // The last pool has been popped and the market's balance can't be moved any higher.
            if (self.debtDist.totalShares == 0) {
                // we just popped the last pool, can't move the market balance any higher
                self.lastDistributedMarketBalance = int128(distributedBalance);
                return;
            }

            // Since shares left the market, the remaining value must be spread amongst the shares that remain in the market.
            targetValuePerShare =
                self.debtDist.valuePerShare +
<<<<<<< HEAD
                (((targetBalance - curBalance) * DecimalMath.UNIT_INT) / int128(self.debtDist.totalShares));
=======
                ((outstandingBalance * MathUtil.INT_UNIT) / int128(self.debtDist.totalShares));
>>>>>>> 95b7592c
        }

        outstandingBalance = targetBalance - distributedBalance;
        self.debtDist.distributeValue(outstandingBalance);

        self.lastDistributedMarketBalance = int128(targetBalance);
    }

    /**
     * @dev TODO
     *
     * TODO: Could be cleaned up if it received a delta, and not the max.
     */
    function _distributeDebtToLimit(Data storage self, int128 poolMaxShareValue) private returns (int debtAmount) {
        // distribute to limit
        // We know that his pool is exceeding the limit
        // Remove the debt of the market to the point at max
        // Figure out how much debt that is
        // And then distribute it
        // -------------------------------
        // i.e. amount of debt that would have happened upt to the point at which max is hit
        // -------------------------------
        // amount = liq * diff
        // TODO: Extract and explain precision calculations.
        debtAmount =
            (int(int128(self.debtDist.totalShares)) * (poolMaxShareValue - self.debtDist.valuePerShare / 1e9)) /
            1e18;

        // TODO: Remove if unused. NO, its useful to understand.
        // Could add assert here
        // maxShareValue = valuePerShare
        // sanity
        //require(self.debtDist.valuePerShare/1e9 == poolMaxShareValue, "distribution calculation is borked");
        // TODO: Consider not commenting out sanity checks.

        self.debtDist.distributeValue(debtAmount);
    }

    /**
     * @dev TODO Calculates the target value per share of the market's distribution, considering its outstanding balance, i.e. the market's obligations that haven't yet been transferred into the rest of the distribution chain.
     *
     * TODO: Understand and document scaling here.
     */
    function _calculateOutstandingDebtPerShare(Data storage self, int256 outstandingMarketBalance)
        private
        returns (int256 targetValuePerShare)
    {
        // TODO: Use new function Distribution.getLowPrecisionValuePerShare().
        // Value per share is high precision (1e27), so downscale to 1e18.
        int128 lowPrecisionValuePerShare = self.debtDist.valuePerShare / 1e9;

        // TODO: Explain scaling.
        // So that the division below can be done.
        // Wouldn't be necessary of the MathUtil lib worked with INTs.
        // Ideally we would use divDecimal - which does exactly this for you.
        // TODO: Rename once scaling is understood.
        int256 xxxPrecisionOutstandingMarketBalance = outstandingMarketBalance * MathUtil.INT_UNIT;

        // Calculate the outstanding market balance per share.
        // TODO: Rename once scaling is understood.
        int256 xxxPrecisionOutstandingMarketBalancePerShare = xxxPrecisionOutstandingMarketBalance /
            int128(self.debtDist.totalShares);

        // The target value per share is the current value plus the change in value.
        targetValuePerShare = lowPrecisionValuePerShare + xxxPrecisionOutstandingMarketBalancePerShare;
    }
}<|MERGE_RESOLUTION|>--- conflicted
+++ resolved
@@ -413,24 +413,6 @@
             return;
         }
 
-<<<<<<< HEAD
-        // get the latest market balance
-        int targetBalance = totalBalance(self);
-        int curBalance = self.lastMarketBalance;
-
-        int targetDebtPerDebtShare = self.debtDist.valuePerShare.toLowPrecisionInt128() +
-            (targetBalance - curBalance).divDecimal(int128(self.debtDist.totalShares));
-
-        // this loop should rarely execute the body. When it does, it only executes once for each pool that passes the limit.
-        // since `_distributeMarket` is not run for most pools, market users are not hit with any overhead as a result of this,
-        // additionally,
-        for (
-            uint i = 0;
-            self.inRangePools.size() > 0 && -self.inRangePools.getMax().priority < targetDebtPerDebtShare && i < maxIter;
-            i++
-        ) {
-            HeapUtil.Node memory nextRemove = self.inRangePools.extractMax();
-=======
         // Get the current and last distributed market balances.
         // Note: The last distributed balance will be cached within this function's execution.
         int256 targetBalance = totalBalance(self);
@@ -438,8 +420,8 @@
         int256 outstandingBalance = targetBalance - distributedBalance;
 
         // Calculate the target value per share of the distribution if it assimilated the market's outstanding balance.
-        // TODO: All these complex scaling calculations could be removed from the code if MathUtil was able to manage ints.
-        int256 targetValuePerShare = _calculateOutstandingDebtPerShare(self, outstandingBalance);
+        int256 targetValuePerShare = self.debtDist.valuePerShare.toLowPrecisionInt128() +
+            outstandingBalance.divDecimal(int128(self.debtDist.totalShares));
 
         // Find pools for which this market's max value per share limit is exceeded.
         // Remove them, and distribute their debt up to the limit that is hit.
@@ -450,7 +432,6 @@
             if (self.inRangePools.size() == 0) {
                 break;
             }
->>>>>>> 95b7592c
 
             // Exit if the lowest max value per share does not hit the limit.
             int lowestMaxValuePerShare = -self.inRangePools.getMax().priority;
@@ -496,11 +477,7 @@
             // Since shares left the market, the remaining value must be spread amongst the shares that remain in the market.
             targetValuePerShare =
                 self.debtDist.valuePerShare +
-<<<<<<< HEAD
-                (((targetBalance - curBalance) * DecimalMath.UNIT_INT) / int128(self.debtDist.totalShares));
-=======
-                ((outstandingBalance * MathUtil.INT_UNIT) / int128(self.debtDist.totalShares));
->>>>>>> 95b7592c
+                ((outstandingBalance * DecimalMath.UNIT_INT) / int128(self.debtDist.totalShares));
         }
 
         outstandingBalance = targetBalance - distributedBalance;
@@ -538,33 +515,4 @@
 
         self.debtDist.distributeValue(debtAmount);
     }
-
-    /**
-     * @dev TODO Calculates the target value per share of the market's distribution, considering its outstanding balance, i.e. the market's obligations that haven't yet been transferred into the rest of the distribution chain.
-     *
-     * TODO: Understand and document scaling here.
-     */
-    function _calculateOutstandingDebtPerShare(Data storage self, int256 outstandingMarketBalance)
-        private
-        returns (int256 targetValuePerShare)
-    {
-        // TODO: Use new function Distribution.getLowPrecisionValuePerShare().
-        // Value per share is high precision (1e27), so downscale to 1e18.
-        int128 lowPrecisionValuePerShare = self.debtDist.valuePerShare / 1e9;
-
-        // TODO: Explain scaling.
-        // So that the division below can be done.
-        // Wouldn't be necessary of the MathUtil lib worked with INTs.
-        // Ideally we would use divDecimal - which does exactly this for you.
-        // TODO: Rename once scaling is understood.
-        int256 xxxPrecisionOutstandingMarketBalance = outstandingMarketBalance * MathUtil.INT_UNIT;
-
-        // Calculate the outstanding market balance per share.
-        // TODO: Rename once scaling is understood.
-        int256 xxxPrecisionOutstandingMarketBalancePerShare = xxxPrecisionOutstandingMarketBalance /
-            int128(self.debtDist.totalShares);
-
-        // The target value per share is the current value plus the change in value.
-        targetValuePerShare = lowPrecisionValuePerShare + xxxPrecisionOutstandingMarketBalancePerShare;
-    }
 }