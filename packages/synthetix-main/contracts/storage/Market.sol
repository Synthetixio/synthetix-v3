--- conflicted
+++ resolved
@@ -275,14 +275,10 @@
             self.poolsDebtDistribution.accumulateActor(bytes32(uint(poolId)));
     }
 
-<<<<<<< HEAD
     /**
      * @dev TODO
      */
-    function getDebtPerShare(Data storage self) internal view returns (int debtPerShare) {
-=======
     function getDebtPerShare(Data storage self) internal view returns (int debtPerShareD18) {
->>>>>>> 00620aa0
         return self.poolsDebtDistribution.valuePerShareD27 / DecimalMath.PRECISION_DOWN_SCALE_INT128;
     }
 
@@ -296,15 +292,9 @@
     function rebalance(
         uint128 marketId,
         uint128 poolId,
-<<<<<<< HEAD
-        int maxDebtShareValue, // (in USD)
-        uint newCreditCapacity // in collateralValue (USD)
-    ) internal returns (int debtChange) {
-=======
         int maxDebtShareValueD18, // (in USD)
-        uint amountD18 // in collateralValue (USD)
+        uint newCreditCapacityD18 // in collateralValue (USD)
     ) internal returns (int debtChangeD18) {
->>>>>>> 00620aa0
         Data storage self = load(marketId);
 
         if (self.marketAddress == address(0)) {
@@ -314,11 +304,7 @@
         // Iter avoids griefing - MarketManager can call this with user specified iters and thus clean up a grieved market.
         distributeDebtToPools(self, 9999999999);
 
-<<<<<<< HEAD
-        return adjustPoolShares(self, poolId, newCreditCapacity, maxDebtShareValue);
-=======
-        return adjustPoolShares(self, poolId, amountD18, maxDebtShareValueD18);
->>>>>>> 00620aa0
+        return adjustPoolShares(self, poolId, newCreditCapacityD18, maxDebtShareValueD18);
     }
 
     /**
@@ -332,37 +318,23 @@
     function adjustPoolShares(
         Data storage self,
         uint128 poolId,
-<<<<<<< HEAD
-        uint newCreditCapacity,
-        int newPoolMaxShareValue
-    ) internal returns (int debtChange) {
-=======
-        uint newLiquidityD18,
+        uint newCreditCapacityD18,
         int newPoolMaxShareValueD18
     ) internal returns (int debtChangeD18) {
->>>>>>> 00620aa0
-        uint oldLiquidity = getPoolLiquidity(self, poolId);
-        int oldPoolMaxShareValue = -self.inRangePools.getById(poolId).priority;
+        uint oldLiquidityD18 = getPoolLiquidity(self, poolId);
+        int oldPoolMaxShareValueD18 = -self.inRangePools.getById(poolId).priority;
 
         // Sanity checks
         // require(oldPoolMaxShareValue == 0, "value is not 0");
         // require(newPoolMaxShareValue == 0, "new pool max share value is in fact set");
 
-<<<<<<< HEAD
-        self.pools[poolId].liquidityAmountD18 = newCreditCapacity.uint256toUint128();
-=======
-        self.pools[poolId].liquidityAmountD18 = newLiquidityD18.uint256toUint128();
->>>>>>> 00620aa0
+        self.pools[poolId].liquidityAmountD18 = newCreditCapacityD18.uint256toUint128();
 
         int128 valuePerShareD18 = self.poolsDebtDistribution.valuePerShareD27 / DecimalMath.PRECISION_DOWN_SCALE_INT128;
 
         if (newPoolMaxShareValueD18 < valuePerShareD18) {
             // this will ensure calculations below can correctly gauge shares changes
-<<<<<<< HEAD
-            newCreditCapacity = 0;
-=======
-            newLiquidityD18 = 0;
->>>>>>> 00620aa0
+            newCreditCapacityD18 = 0;
             self.inRangePools.extractById(poolId.uint256toUint128());
             self.outRangePools.insert(poolId, newPoolMaxShareValueD18.int256toInt128());
         } else {
@@ -370,23 +342,13 @@
             self.outRangePools.extractById(poolId);
         }
 
-<<<<<<< HEAD
-        int changedValue = self.poolsDebtDistribution.setActorShares(bytes32(uint(poolId)), newCreditCapacity);
-        debtChange = self.pools[poolId].pendingDebtD18.uint128toInt128() + changedValue;
-        self.pools[poolId].pendingDebtD18 = 0;
-
-        // recalculate market capacity
-        if (newPoolMaxShareValue > lowPrecisionValuePerShare) {
-            self.capacityD18 += getCapacityContribution(self, newCreditCapacity, newPoolMaxShareValue).uint256toUint128();
-=======
-        int changedValueD18 = self.poolsDebtDistribution.setActorShares(bytes32(uint(poolId)), newLiquidityD18);
+        int changedValueD18 = self.poolsDebtDistribution.setActorShares(bytes32(uint(poolId)), newCreditCapacityD18);
         debtChangeD18 = self.pools[poolId].pendingDebtD18.uint128toInt128() + changedValueD18;
         self.pools[poolId].pendingDebtD18 = 0;
 
         // recalculate market capacity
         if (newPoolMaxShareValueD18 > valuePerShareD18) {
-            self.capacityD18 += getCapacityContribution(self, newLiquidityD18, newPoolMaxShareValueD18).uint256toUint128();
->>>>>>> 00620aa0
+            self.capacityD18 += getCapacityContribution(self, newCreditCapacityD18, newPoolMaxShareValueD18).uint256toUint128();
         }
 
         if (oldPoolMaxShareValue > valuePerShareD18) {
@@ -407,12 +369,7 @@
         int256 targetBalanceD18 = totalBalance(self);
         int256 outstandingBalanceD18 = targetBalanceD18 - self.lastDistributedMarketBalanceD18;
 
-<<<<<<< HEAD
-        (, bool exhausted) = bumpPools(self, outstandingBalance, maxIter);
-=======
-        (, bool exhaustedUp) = bumpPoolsOut(self, outstandingBalanceD18, maxIter);
-        (, bool exhaustedDown) = bumpPoolsIn(self, outstandingBalanceD18, maxIter);
->>>>>>> 00620aa0
+        (, bool exhausted) = bumpPools(self, outstandingBalanceD18, maxIter);
 
         if (!exhausted && self.poolsDebtDistribution.totalSharesD18 > 0) {
             // cannot use `outstandingBalance` here because `self.lastDistributedMarketBalance`
@@ -445,13 +402,8 @@
         Data storage self,
         int maxDistributedD18,
         uint maxIter
-<<<<<<< HEAD
-    ) internal returns (int actuallyDistributed, bool exhausted) {
-        if (maxDistributed == 0 || self.poolsDebtDistribution.totalSharesD18 == 0) {
-=======
     ) internal returns (int actuallyDistributedD18, bool exhausted) {
-        if (maxDistributedD18 <= 0) {
->>>>>>> 00620aa0
+        if (maxDistributedD18 == 0 || self.poolsDebtDistribution.totalSharesD18 == 0) {
             return (0, false);
         }
 
@@ -477,110 +429,50 @@
                 break;
             }
 
-<<<<<<< HEAD
             // Identify the pool with the lowest maximum value per share.
             HeapUtil.Node memory edgePool = fromHeap.getMax();
 
             // Exit if the lowest max value per share does not hit the limit.
             // Note: `-edgePool.priority` is actually the max value per share limit of the pool
-            if (-edgePool.priority >= k * _getTargetValuePerShare(self, (maxDistributed - actuallyDistributed))) {
-=======
-            int targetValuePerShareD18 = self.poolsDebtDistribution.valuePerShareD27 /
-                DecimalMath.PRECISION_DOWN_SCALE_INT128 +
-                (maxDistributedD18 - actuallyDistributedD18).divDecimal(
-                    self.poolsDebtDistribution.totalSharesD18.uint128toInt128()
-                );
-
-            // Exit if the lowest max value per share does not hit the limit.
-            HeapUtil.Node memory lowestLimitPool = self.inRangePools.getMax();
-
-            // `-lowestLimitPool.priority` is actually the max value per share limit of the pool
-            if (-lowestLimitPool.priority >= targetValuePerShareD18) {
->>>>>>> 00620aa0
+            if (-edgePool.priority >= k * _getTargetValuePerShare(self, (maxDistributedD18 - actuallyDistributedD18))) {
                 break;
             }
 
             // The pool has hit its maximum value per share and needs to be removed.
-<<<<<<< HEAD
             // Note: No need to update capacity because pool max share value = valuePerShare when this happens.
             _togglePool(fromHeap, toHeap);
 
             // Distribute the market's debt to the limit, i.e. for that which exceeds the maximum value per share.
-            int debtToLimit = self.poolsDebtDistribution.totalSharesD18.uint128toInt256().mulDecimal(
+            int debtToLimitD18 = self.poolsDebtDistribution.totalSharesD18.uint128toInt256().mulDecimal(
                 -k *
                     edgePool.priority -
                     self.poolsDebtDistribution.valuePerShareD27 /
                     DecimalMath.PRECISION_DOWN_SCALE_INT128 // Diff between current value and max value per share.
             );
-            self.poolsDebtDistribution.distributeValue(debtToLimit);
-=======
+            self.poolsDebtDistribution.distributeValue(debtToLimitD18);
+
             // Update the global distributed and outstanding balances with the debt that was just distributed.
-            togglePool(self.inRangePools, self.outRangePools);
-
-            int128 poolMaxValuePerShareD18 = -lowestLimitPool.priority;
-
-            // Distribute the market's debt to the limit, i.e. for that which exceeds the maximum value per share.
-            int debtToLimitD18 = self.poolsDebtDistribution.totalSharesD18.uint128toInt256().mulDecimal(
-                poolMaxValuePerShareD18 -
-                    self.poolsDebtDistribution.valuePerShareD27 /
-                    DecimalMath.PRECISION_DOWN_SCALE_INT128 // Diff between current value and max value per share.
-            );
-            self.poolsDebtDistribution.distributeValue(debtToLimitD18);
             actuallyDistributedD18 += debtToLimitD18;
-
-            uint128 poolId = lowestLimitPool.id;
->>>>>>> 00620aa0
-
-            // Update the global distributed and outstanding balances with the debt that was just distributed.
-            actuallyDistributed += debtToLimit;
 
             // Detach the market from this pool by removing the pool's shares from the market.
             // The pool will remain "detached" until the pool manager specifies a new poolsDebtDistribution.
-<<<<<<< HEAD
-            if (maxDistributed > 0) {
+            if (maxDistributedD18 > 0) {
                 require(
                     self.poolsDebtDistribution.getActorShares(bytes32(uint(edgePool.id))) > 0,
                     "no shares before actor removal"
-=======
-            uint newPoolDebtD18 = self.poolsDebtDistribution.setActorShares(bytes32(uint(poolId)), 0).int256toUint256();
-            self.pools[poolId].pendingDebtD18 += newPoolDebtD18.uint256toUint128();
-        }
-
-        self.lastDistributedMarketBalanceD18 += actuallyDistributedD18.int256toInt128();
-
-        exhausted = iters == maxIter;
-    }
-
-    function bumpPoolsIn(
-        Data storage self,
-        int maxDistributedD18,
-        uint maxIter
-    ) internal returns (int actuallyDistributedD18, bool exhausted) {
-        if (maxDistributedD18 >= 0 || self.poolsDebtDistribution.totalSharesD18 == 0) {
-            return (0, false);
-        }
-
-        uint iters;
-        for (iters = 0; iters < maxIter; iters++) {
-            int targetValuePerShareD18 = self.poolsDebtDistribution.valuePerShareD27 /
-                DecimalMath.PRECISION_DOWN_SCALE_INT128 +
-                (maxDistributedD18 - actuallyDistributedD18).divDecimal(
-                    self.poolsDebtDistribution.totalSharesD18.uint128toInt256()
->>>>>>> 00620aa0
                 );
 
                 uint newPoolDebt = self
                     .poolsDebtDistribution
                     .setActorShares(bytes32(uint(edgePool.id)), 0)
                     .int256toUint256();
-                self.pools[edgePool.id].pendingDebtD18 += newPoolDebt.uint256toUint128();
+                self.pools[edgePool.id].pendingDebtD18 += newPoolDebtD18.uint256toUint128();
             } else {
                 require(
                     self.poolsDebtDistribution.getActorShares(bytes32(uint(edgePool.id))) == 0,
                     "actor has shares before add"
                 );
 
-<<<<<<< HEAD
                 self.poolsDebtDistribution.setActorShares(
                     bytes32(uint(edgePool.id)),
                     self.pools[edgePool.id].liquidityAmountD18
@@ -589,38 +481,7 @@
         }
 
         // Record the accumulated distributed balance.
-        self.lastDistributedMarketBalanceD18 += actuallyDistributed.int256toInt128();
-=======
-            // highestLimitPool.priority` is actually the max value per share limit of the pool
-            if (highestLimitPool.priority < targetValuePerShareD18) {
-                break;
-            }
-
-            // The pool has hit its maximum value per share and needs to be removed.
-            // Update the global distributed and outstanding balances with the debt that was just distributed.
-            togglePool(self.outRangePools, self.inRangePools);
-
-            int128 poolMaxValuePerShareD18 = highestLimitPool.priority;
-
-            // Distribute the market's debt to the limit, i.e. for that which exceeds the maximum value per share.
-            int debtToLimitD18 = self.poolsDebtDistribution.totalSharesD18.uint128toInt256().mulDecimal(
-                poolMaxValuePerShareD18 -
-                    self.poolsDebtDistribution.valuePerShareD27 /
-                    DecimalMath.PRECISION_DOWN_SCALE_INT128 // Diff between current value and max value per share.
-            );
-            self.poolsDebtDistribution.distributeValue(debtToLimitD18);
-            actuallyDistributedD18 += debtToLimitD18;
-
-            uint128 poolId = highestLimitPool.id;
-
-            require(self.poolsDebtDistribution.getActorShares(bytes32(uint(poolId))) == 0, "actor has shares before add");
-
-            // Attach the market from this pool by setting the pool's shares to the value before exiting the market.
-            self.poolsDebtDistribution.setActorShares(bytes32(uint(poolId)), self.pools[poolId].liquidityAmountD18);
-        }
-
         self.lastDistributedMarketBalanceD18 += actuallyDistributedD18.int256toInt128();
->>>>>>> 00620aa0
 
         exhausted = iters == maxIter;
     }
