//SPDX-License-Identifier: MIT
pragma solidity ^0.8.0;

import "@synthetixio/core-contracts/contracts/utils/SetUtil.sol";

import "../interfaces/external/IRewardDistributor.sol";

import "../utils/SharesLibrary.sol";

contract FundVaultStorage {
    struct FundVaultStore {
<<<<<<< HEAD
=======
        /// @dev liquidity items data
        mapping(bytes32 => LiquidityItem) liquidityItems;
>>>>>>> f0dd8ac4
        /// @dev collaterals which are currently deposited in the fund
        mapping(uint256 => SetUtil.AddressSet) fundCollateralTypes;
        /// @dev fund vaults (per collateral)
        mapping(uint256 => mapping(address => VaultData)) fundVaults;
<<<<<<< HEAD
    }

    struct VaultEpochData {
        /// @dev amount of debt which has not been rolled into `usdDebtDist`. Needed to keep track of overall vaultDebt
        int128 unclaimedDebt;
        /// @dev if there are liquidations, this value will be multiplied by any share counts to determine the value of the shares wrt the rest of the fund
        uint128 liquidityMultiplier;
        /// @dev tracks debt for each user
        SharesLibrary.Distribution debtDist;
        /// @dev tracks collateral for each user
        SharesLibrary.Distribution collateralDist;
        /// @dev tracks usd for each user
        SharesLibrary.Distribution usdDebtDist;
=======
        /// @dev tracks debt for each fund
        mapping(uint256 => SharesLibrary.Distribution) fundDists;
    }

    /// @notice LiquidityItem struct definition. Account/CollateralType/FundId uniquiely identifies it
    struct LiquidityItem {
        uint128 usdMinted;
        int128 cumulativeDebt;
        uint128 leverage;
>>>>>>> f0dd8ac4
    }

    struct VaultData {
        /// @dev if vault is fully liquidated, this will be incremented to indicate reset shares
        uint epoch;
        /// @dev cached collateral price
        uint128 collateralPrice;
<<<<<<< HEAD
        /// @dev tracks debt for each user
        mapping(uint => VaultEpochData) epochData;
=======
        /// @dev if there are liquidations, this value will be multiplied by any share counts to determine the value of the shares wrt the rest of the fund
        uint128 sharesMultiplier;
        /// @dev the amount of debt accrued. starts at 0. this is technically a cached value, but it is needed for liquidations
        int128 totalDebt;
        /// @dev total liquidity delegated to this vault
        uint128 totalCollateral;
        /// @dev total USD minted

        /// @dev LiquidityItem ids in this fund
        SetUtil.Bytes32Set liquidityItemIds;
        /// @dev tracks debt for each user
        SharesLibrary.Distribution debtDist;
>>>>>>> f0dd8ac4
        /// @dev rewards
        RewardDistribution[] rewards;
    }

    struct RewardDistribution {
        // 3rd party smart contract which holds/mints the funds
        IRewardDistributor distributor;
        SharesLibrary.DistributionEntry entry;
        uint128 rewardPerShare;
        mapping(uint256 => RewardDistributionStatus) actorInfo;
    }

    struct RewardDistributionStatus {
        uint128 lastRewardPerShare;
        uint128 pendingSend;
    }

    function _fundVaultStore() internal pure returns (FundVaultStore storage store) {
        assembly {
            // bytes32(uint(keccak256("io.synthetix.snx.fundvault")) - 1)
            store.slot := 0xb2564d94a39cc75e0cf19479aee0e393bdff4e7a76990446a22fe065e062266a
        }
    }
}<|MERGE_RESOLUTION|>--- conflicted
+++ resolved
@@ -9,18 +9,13 @@
 
 contract FundVaultStorage {
     struct FundVaultStore {
-<<<<<<< HEAD
-=======
-        /// @dev liquidity items data
-        mapping(bytes32 => LiquidityItem) liquidityItems;
->>>>>>> f0dd8ac4
         /// @dev collaterals which are currently deposited in the fund
         mapping(uint256 => SetUtil.AddressSet) fundCollateralTypes;
         /// @dev fund vaults (per collateral)
         mapping(uint256 => mapping(address => VaultData)) fundVaults;
-<<<<<<< HEAD
     }
 
+    /// @notice represents the data in a vault which is valid only during the operation of a liquidation cycle
     struct VaultEpochData {
         /// @dev amount of debt which has not been rolled into `usdDebtDist`. Needed to keep track of overall vaultDebt
         int128 unclaimedDebt;
@@ -32,17 +27,6 @@
         SharesLibrary.Distribution collateralDist;
         /// @dev tracks usd for each user
         SharesLibrary.Distribution usdDebtDist;
-=======
-        /// @dev tracks debt for each fund
-        mapping(uint256 => SharesLibrary.Distribution) fundDists;
-    }
-
-    /// @notice LiquidityItem struct definition. Account/CollateralType/FundId uniquiely identifies it
-    struct LiquidityItem {
-        uint128 usdMinted;
-        int128 cumulativeDebt;
-        uint128 leverage;
->>>>>>> f0dd8ac4
     }
 
     struct VaultData {
@@ -50,23 +34,8 @@
         uint epoch;
         /// @dev cached collateral price
         uint128 collateralPrice;
-<<<<<<< HEAD
-        /// @dev tracks debt for each user
+        /// @dev the data for all the different liquidation cycles
         mapping(uint => VaultEpochData) epochData;
-=======
-        /// @dev if there are liquidations, this value will be multiplied by any share counts to determine the value of the shares wrt the rest of the fund
-        uint128 sharesMultiplier;
-        /// @dev the amount of debt accrued. starts at 0. this is technically a cached value, but it is needed for liquidations
-        int128 totalDebt;
-        /// @dev total liquidity delegated to this vault
-        uint128 totalCollateral;
-        /// @dev total USD minted
-
-        /// @dev LiquidityItem ids in this fund
-        SetUtil.Bytes32Set liquidityItemIds;
-        /// @dev tracks debt for each user
-        SharesLibrary.Distribution debtDist;
->>>>>>> f0dd8ac4
         /// @dev rewards
         RewardDistribution[] rewards;
     }
