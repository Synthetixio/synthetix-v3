--- conflicted
+++ resolved
@@ -51,26 +51,17 @@
 
         for (uint i = 0; i < fundData.fundDistribution.length; i++) {
             MarketDistribution storage marketDistribution = fundData.fundDistribution[i];
-<<<<<<< HEAD
             uint weight = marketDistribution.weight;
             uint amount = totalAllocatableLiquidity > 0 ? (uint(totalAllocatableLiquidity) * weight) / totalWeights : 0;
 
             int permissibleLiquidity = _calculatePermissibleLiquidity(marketDistribution.market);
-=======
-            uint weight = clearsLiquidity ? 0 : marketDistribution.weight;
-            uint amount = (totalAllocatableLiquidity * weight) / totalWeights;
->>>>>>> f0dd8ac4
 
             cumulativeDebtChange += _rebalanceMarket(
                 marketDistribution.market,
                 fundId,
-<<<<<<< HEAD
                 permissibleLiquidity < marketDistribution.maxDebtShareValue
                     ? permissibleLiquidity
                     : marketDistribution.maxDebtShareValue,
-=======
-                marketDistribution.maxDebtShareValue,
->>>>>>> f0dd8ac4
                 amount
             );
         }
@@ -111,7 +102,6 @@
         // we don't need to rebalance them
         _distributeFundDebt(fundId);
 
-<<<<<<< HEAD
         bytes32 actorId = bytes32(uint(uint160(collateralType)));
 
         uint oldVaultShares = fundData.debtDist.getActorShares(actorId);
@@ -119,15 +109,6 @@
         uint newVaultShares = uint(epochData.debtDist.totalShares).mulDecimal(collateralPrice);
 
         int debtChange = fundData.debtDist.updateActorShares(actorId, newVaultShares);
-=======
-        uint newVaultShares = uint(vaultData.debtDist.totalShares).mulDecimal(vaultData.sharesMultiplier).mulDecimal(
-            collateralPrice
-        );
-
-        int debtChange = _fundVaultStore().fundDists[fundId].updateDistributionActor(bytes32(fundId), newVaultShares);
-
-        _distributeFundDebt(fundId);
->>>>>>> f0dd8ac4
 
         // update totalLiquidity
         _fundModuleStore().funds[fundId].totalLiquidity += int128( // change in liquidity value
@@ -153,20 +134,9 @@
         _distributeVaultDebt(fundId, collateralType);
 
         VaultData storage vaultData = _fundVaultStore().fundVaults[fundId][collateralType];
-<<<<<<< HEAD
         VaultEpochData storage epochData = vaultData.epochData[vaultData.epoch];
 
         bytes32 actorId = bytes32(accountId);
-=======
-        LiquidityItem storage li = _fundVaultStore().liquidityItems[_getLiquidityItemId(accountId, fundId, collateralType)];
-
-        li.cumulativeDebt += int128(
-            vaultData.debtDist.updateDistributionActor(
-                bytes32(accountId),
-                vaultData.debtDist.getActorShares(bytes32(accountId))
-            )
-        );
->>>>>>> f0dd8ac4
 
         currentDebt = epochData.usdDebtDist.getActorValue(actorId);
         int newDebt = epochData.debtDist.accumulateActor(actorId);
@@ -177,19 +147,12 @@
         epochData.unclaimedDebt -= int128(newDebt);
     }
 
-<<<<<<< HEAD
     function _updateAvailableRewards(
         VaultEpochData storage epochData,
         RewardDistribution[] storage dists,
         uint accountId
     ) internal returns (uint[] memory) {
         uint totalShares = epochData.debtDist.totalShares;
-=======
-    function _updateAvailableRewards(VaultData storage vaultData, uint accountId) internal returns (uint[] memory) {
-        RewardDistribution[] storage dists = vaultData.rewards;
-
-        uint totalShares = vaultData.debtDist.totalShares;
->>>>>>> f0dd8ac4
 
         uint[] memory rewards = new uint[](dists.length);
         for (uint i = 0; i < dists.length; i++) {
@@ -201,11 +164,8 @@
 
             dists[i].actorInfo[accountId].pendingSend += uint128(
                 uint(
-<<<<<<< HEAD
                     (epochData.debtDist.getActorShares(bytes32(accountId)) *
-=======
-                    (vaultData.debtDist.getActorShares(bytes32(accountId)) *
->>>>>>> f0dd8ac4
+
                         (dists[i].rewardPerShare - dists[i].actorInfo[accountId].lastRewardPerShare)) / 1e18
                 )
             );
@@ -232,31 +192,12 @@
         )
     {
         VaultData storage vaultData = _fundVaultStore().fundVaults[fundId][collateralType];
-<<<<<<< HEAD
         VaultEpochData storage epochData = vaultData.epochData[vaultData.epoch];
 
         uint collateralPrice = _getCollateralValue(collateralType);
 
         collateralAmount = uint(epochData.collateralDist.getActorValue(bytes32(accountId)));
         collateralValue = collateralPrice.mulDecimal(collateralAmount);
-=======
-
-        LiquidityItem storage li = _fundVaultStore().liquidityItems[_getLiquidityItemId(accountId, fundId, collateralType)];
-
-        uint collateralPrice = _getCollateralValue(collateralType);
-
-        shares = vaultData.debtDist.getActorShares(bytes32(accountId));
-
-        if (shares == 0) {
-            // TODO: in the future, its possible user has collateral in account
-            // but no leverage. if that is the case, we need to account for that here
-            collateralAmount = 0;
-            collateralValue = 0;
-        } else {
-            collateralAmount =
-                (uint(vaultData.totalCollateral) * shares.divDecimal(li.leverage)) /
-                vaultData.debtDist.totalShares;
->>>>>>> f0dd8ac4
 
         shares = epochData.debtDist.totalShares;
     }
