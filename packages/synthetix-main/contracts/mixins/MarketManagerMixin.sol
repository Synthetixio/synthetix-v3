//SPDX-License-Identifier: MIT
pragma solidity ^0.8.0;

import "../utils/SharesLibrary.sol";
import "../interfaces/external/IMarket.sol";

import "../storage/MarketManagerStorage.sol";
import "../storage/FundModuleStorage.sol";

contract MarketManagerMixin is MarketManagerStorage, FundModuleStorage {
    using MathUtil for uint256;
    using SharesLibrary for SharesLibrary.Distribution;
    using Heap for Heap.Data;

    error MarketNotFound(uint marketId);

    error MaxDebtPerShareTooLow(uint marketId, int requestedMaxDebtPerShare, int maximumMaxDebtPerShare);

    function _rebalanceMarket(
        uint marketId,
        uint fundId,
        int maxDebtShareValue, // (in USD)
        uint amount // in collateralValue (USD)
    ) internal returns (int debtChange) {
        // this function is called by the fund at rebalance markets
        MarketData storage marketData = _marketManagerStore().markets[marketId];

        if (marketData.marketAddress == address(0)) {
            revert MarketNotFound(marketId);
        }

        _distributeMarket(marketData, 9999999999);

        return _adjustFundShares(marketData, fundId, amount, maxDebtShareValue);
    }

    function _adjustFundShares(
        MarketData storage marketData,
        uint fundId,
        uint newLiquidity,
        int newFundMaxShareValue
    ) internal returns (int debtChange) {
        uint oldLiquidity = marketData.debtDist.getActorShares(bytes32(fundId));
        int oldFundMaxShareValue = -marketData.inRangeFunds.getById(uint128(fundId)).priority;

        //require(oldFundMaxShareValue == 0, "value is not 0");
        //require(newFundMaxShareValue == 0, "new fund max share value is in fact set");

        if (newFundMaxShareValue <= marketData.debtDist.valuePerShare / 1e9) {
            // this will ensure calculations below can correctly gauge shares changes
            newLiquidity = 0;
            marketData.inRangeFunds.extractById(uint128(fundId));
        } else {
            marketData.inRangeFunds.insert(uint128(fundId), -int128(int(newFundMaxShareValue)));
        }

<<<<<<< HEAD
        debtChange = marketData.debtDist.updateActorShares(bytes32(fundId), newLiquidity);

        // recalculate market capacity
        if (newFundMaxShareValue > marketData.debtDist.valuePerShare / 1e9) {
            marketData.capacity += uint128(
                uint((newFundMaxShareValue - marketData.debtDist.valuePerShare / 1e9)).mulDecimal(newLiquidity)
            );
        }

        if (oldFundMaxShareValue > marketData.debtDist.valuePerShare / 1e9) {
            marketData.capacity -= uint128(
                uint((oldFundMaxShareValue - marketData.debtDist.valuePerShare / 1e9)).mulDecimal(oldLiquidity)
            );
        }
    }

    // the second parameter exists to act as an escape hatch/discourage aginst griefing
    function _distributeMarket(MarketData storage marketData, uint maxIter) internal {
=======
            newMarketMaxShareValue =
                oldMarketMaxShareValue -
                ((oldFundMaxDebtShareValue * int(oldLiquidity)) / int(oldTotalLiquidity)) +
                ((newFundMaxShareValue * int(newLiquidity)) / int128(marketData.debtDist.totalShares));

            newMarketMaxShareValue =
                newMarketMaxShareValue +
                ((oldMarketMaxShareValue * int(oldLiquidity)) / int(oldTotalLiquidity)) -
                ((oldMarketMaxShareValue * int(newLiquidity)) / int128(marketData.debtDist.totalShares));
        }

        marketData.fundMaxDebtShares.insert(uint128(fundId), -int128(int(newFundMaxShareValue)));
        marketData.maxMarketDebt = int128(
            (newMarketMaxShareValue * int(int128(marketData.debtDist.totalShares))) / MathUtil.INT_UNIT
        );
    }

    function _distributeMarket(MarketData storage marketData) internal {
>>>>>>> f0dd8ac4
        if (marketData.debtDist.totalShares == 0) {
            // market cannot distribute (or accumulate) any debt when there are no shares
            return;
        }

        // get the latest market balance
        int targetBalance = _totalBalance(marketData);

        int curBalance = marketData.lastMarketBalance;

<<<<<<< HEAD
        int targetDebtPerDebtShare = marketData.debtDist.valuePerShare /
            1e9 +
            (((targetBalance - curBalance) * MathUtil.INT_UNIT) / int128(marketData.debtDist.totalShares));

        // this loop should rarely execute the body. When it does, it only executes once for each fund that passes the limit.
        // since `_distributeMarket` is not run for most funds, market users are not hit with any overhead as a result of this,
        // additionally,
        for (
            uint i = 0;
            marketData.inRangeFunds.size() > 0 &&
                -marketData.inRangeFunds.getMax().priority < targetDebtPerDebtShare &&
                i < maxIter;
            i++
        ) {
            Heap.Node memory nextRemove = marketData.inRangeFunds.extractMax();
=======
        int targetDebtPerDebtShare = (targetBalance * MathUtil.INT_UNIT) / int128(marketData.debtDist.totalShares);

        // this loop should rarely execute. When it does, it only executes once for each fund that passes the limit.
        // controls need to happen elsewhere to ensure markets don't get hit with useless funds which cause people to fail withdraw
        while (-marketData.fundMaxDebtShares.getMax().priority < targetDebtPerDebtShare) {
            Heap.Node memory nextRemove = marketData.fundMaxDebtShares.extractMax();
>>>>>>> f0dd8ac4

            // distribute to limit
            int debtAmount = (int(int128(marketData.debtDist.totalShares)) *
                (-nextRemove.priority - marketData.debtDist.valuePerShare / 1e9)) / 1e18;

<<<<<<< HEAD
            marketData.debtDist.distribute(debtAmount);

            // sanity
            //require(marketData.debtDist.valuePerShare/1e9 == -nextRemove.priority, "distribution calculation is borked");
=======
            // detach market from fund
            marketData.debtDist.updateDistributionActor(bytes32(uint(nextRemove.id)), 0);
        }
>>>>>>> f0dd8ac4

            curBalance += debtAmount;

            // sanity
            require(marketData.debtDist.getActorShares(bytes32(uint(nextRemove.id))) > 0, "no shares on actor removal");

            // detach market from fund (the fund will remain "detached" until the fund manager specifies a new debtDist)

            int newFundDebt = marketData.debtDist.updateActorShares(bytes32(uint(nextRemove.id)), 0);
            _fundModuleStore().funds[nextRemove.id].debtDist.distribute(newFundDebt);

            // note: we don't have to update the capacity because fund max share value - valuePerShare = 0, so no change
            // and conceptually it makes sense because this funds contribution to the capacity should have been used at this point

            if (marketData.debtDist.totalShares == 0) {
                // we just popped the last fund, can't move the market balance any higher
                marketData.lastMarketBalance = int128(curBalance);
                return;
            }

            targetDebtPerDebtShare =
                marketData.debtDist.valuePerShare +
                (((targetBalance - curBalance) * MathUtil.INT_UNIT) / int128(marketData.debtDist.totalShares));
        }

        marketData.debtDist.distribute(targetBalance - curBalance);
        marketData.lastMarketBalance = int128(targetBalance);
    }

    function _totalBalance(MarketData storage marketData) internal view returns (int) {
<<<<<<< HEAD
        return int(IMarket(marketData.marketAddress).balance()) + marketData.issuance;
=======
        return IMarket(marketData.marketAddress).balance() + marketData.issuance;
>>>>>>> f0dd8ac4
    }
}<|MERGE_RESOLUTION|>--- conflicted
+++ resolved
@@ -54,7 +54,6 @@
             marketData.inRangeFunds.insert(uint128(fundId), -int128(int(newFundMaxShareValue)));
         }
 
-<<<<<<< HEAD
         debtChange = marketData.debtDist.updateActorShares(bytes32(fundId), newLiquidity);
 
         // recalculate market capacity
@@ -73,26 +72,6 @@
 
     // the second parameter exists to act as an escape hatch/discourage aginst griefing
     function _distributeMarket(MarketData storage marketData, uint maxIter) internal {
-=======
-            newMarketMaxShareValue =
-                oldMarketMaxShareValue -
-                ((oldFundMaxDebtShareValue * int(oldLiquidity)) / int(oldTotalLiquidity)) +
-                ((newFundMaxShareValue * int(newLiquidity)) / int128(marketData.debtDist.totalShares));
-
-            newMarketMaxShareValue =
-                newMarketMaxShareValue +
-                ((oldMarketMaxShareValue * int(oldLiquidity)) / int(oldTotalLiquidity)) -
-                ((oldMarketMaxShareValue * int(newLiquidity)) / int128(marketData.debtDist.totalShares));
-        }
-
-        marketData.fundMaxDebtShares.insert(uint128(fundId), -int128(int(newFundMaxShareValue)));
-        marketData.maxMarketDebt = int128(
-            (newMarketMaxShareValue * int(int128(marketData.debtDist.totalShares))) / MathUtil.INT_UNIT
-        );
-    }
-
-    function _distributeMarket(MarketData storage marketData) internal {
->>>>>>> f0dd8ac4
         if (marketData.debtDist.totalShares == 0) {
             // market cannot distribute (or accumulate) any debt when there are no shares
             return;
@@ -103,7 +82,6 @@
 
         int curBalance = marketData.lastMarketBalance;
 
-<<<<<<< HEAD
         int targetDebtPerDebtShare = marketData.debtDist.valuePerShare /
             1e9 +
             (((targetBalance - curBalance) * MathUtil.INT_UNIT) / int128(marketData.debtDist.totalShares));
@@ -119,29 +97,15 @@
             i++
         ) {
             Heap.Node memory nextRemove = marketData.inRangeFunds.extractMax();
-=======
-        int targetDebtPerDebtShare = (targetBalance * MathUtil.INT_UNIT) / int128(marketData.debtDist.totalShares);
-
-        // this loop should rarely execute. When it does, it only executes once for each fund that passes the limit.
-        // controls need to happen elsewhere to ensure markets don't get hit with useless funds which cause people to fail withdraw
-        while (-marketData.fundMaxDebtShares.getMax().priority < targetDebtPerDebtShare) {
-            Heap.Node memory nextRemove = marketData.fundMaxDebtShares.extractMax();
->>>>>>> f0dd8ac4
 
             // distribute to limit
             int debtAmount = (int(int128(marketData.debtDist.totalShares)) *
                 (-nextRemove.priority - marketData.debtDist.valuePerShare / 1e9)) / 1e18;
 
-<<<<<<< HEAD
             marketData.debtDist.distribute(debtAmount);
 
             // sanity
             //require(marketData.debtDist.valuePerShare/1e9 == -nextRemove.priority, "distribution calculation is borked");
-=======
-            // detach market from fund
-            marketData.debtDist.updateDistributionActor(bytes32(uint(nextRemove.id)), 0);
-        }
->>>>>>> f0dd8ac4
 
             curBalance += debtAmount;
 
@@ -172,10 +136,6 @@
     }
 
     function _totalBalance(MarketData storage marketData) internal view returns (int) {
-<<<<<<< HEAD
         return int(IMarket(marketData.marketAddress).balance()) + marketData.issuance;
-=======
-        return IMarket(marketData.marketAddress).balance() + marketData.issuance;
->>>>>>> f0dd8ac4
     }
 }