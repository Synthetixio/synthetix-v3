--- conflicted
+++ resolved
@@ -38,30 +38,27 @@
         internal
         view
         returns (uint256 totalDeposited, uint256 totalAssigned)
-    //uint256 totalLocked,
-    //uint256 totalEscrowed
     {
-<<<<<<< HEAD
-        StakedCollateralData storage stakedCollateral = _collateralStore().stakedCollateralsDataByAccountId[accountId][
+        DepositedCollateralData storage stakedCollateral = _collateralStore().depositedCollateralDataByAccountId[accountId][
             collateralType
         ];
         totalAssigned = _getAccountAssignedCollateral(accountId, collateralType);
-        totalStaked = totalAssigned + stakedCollateral.availableAmount;
-        totalLocked = _getTotalLocked(stakedCollateral.locks);
-        totalEscrowed = _getLockedEscrow(stakedCollateral.escrow);
+        totalDeposited = totalAssigned + stakedCollateral.availableAmount;
+        //totalLocked = _getTotalLocked(stakedCollateral.locks);
+        //totalEscrowed = _getLockedEscrow(stakedCollateral.escrow);
 
-        return (totalStaked, totalAssigned, totalLocked, totalEscrowed);
+        return (totalDeposited, totalAssigned); //, totalLocked, totalEscrowed);
     }
 
     function _getAccountUnassignedCollateral(uint accountId, address collateralType) internal view returns (uint) {
-        StakedCollateralData storage stakedCollateral = _collateralStore().stakedCollateralsDataByAccountId[accountId][
+        DepositedCollateralData storage stakedCollateral = _collateralStore().depositedCollateralDataByAccountId[accountId][
             collateralType
         ];
         return stakedCollateral.availableAmount;
     }
 
     function _getAccountAssignedCollateral(uint accountId, address collateralType) internal view returns (uint) {
-        StakedCollateralData storage stakedCollateral = _collateralStore().stakedCollateralsDataByAccountId[accountId][
+        DepositedCollateralData storage stakedCollateral = _collateralStore().depositedCollateralDataByAccountId[accountId][
             collateralType
         ];
         uint totalAssigned = 0;
@@ -71,21 +68,6 @@
             ];
             totalAssigned += uint(vaultData.epochData[vaultData.epoch].collateralDist.getActorValue(bytes32(accountId)));
         }
-=======
-        DepositedCollateralData storage depositedCollateral = _collateralStore().depositedCollateralDataByAccountId[
-            accountId
-        ][collateralType];
-        totalDeposited = depositedCollateral.amount;
-        totalAssigned = depositedCollateral.assignedAmount;
-        //totalLocked = _getTotalLocked(depositedCollateral.locks);
-        //totalEscrowed = _getLockedEscrow(depositedCollateral.escrow);
-
-        return (totalDeposited, totalAssigned); //, totalLocked, totalEscrowed);
-    }
-
-    function _getAccountUnassignedCollateral(uint accountId, address collateralType) internal view returns (uint) {
-        (uint256 total, uint256 assigned) = _getAccountCollateralTotals(accountId, collateralType);
->>>>>>> f0dd8ac4
 
         return totalAssigned;
     }
@@ -123,7 +105,7 @@
         address collateralType,
         uint amount
     ) internal {
-        StakedCollateralData storage collateralData = _collateralStore().stakedCollateralsDataByAccountId[accountId][
+        DepositedCollateralData storage collateralData = _collateralStore().depositedCollateralDataByAccountId[accountId][
             collateralType
         ];
 
