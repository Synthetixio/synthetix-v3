//SPDX-License-Identifier: MIT
pragma solidity ^0.8.0;

import "../storage/AccountModuleStorage.sol";

contract AccountRBACMixin is AccountModuleStorage {
    using SetUtil for SetUtil.Bytes32Set;

    error PermissionDenied(uint accountId, bytes32 permission, address target);

<<<<<<< HEAD
    bytes32 internal constant _MODIFY_PERMISSION = "MODIFY";
    bytes32 internal constant _STAKE_PERMISSION = "STAKE";
    bytes32 internal constant _UNSTAKE_PERMISSION = "UNSTAKE";
    bytes32 internal constant _ASSIGN_PERMISSION = "ASSIGN";
    bytes32 internal constant _MINT_PERMISSION = "MINT";
=======
    bytes32 internal constant _ROLE_MODIFY = "ROLE_MODIFY";
    bytes32 internal constant _ROLE_STAKE = "ROLE_STAKE";
    bytes32 internal constant _ROLE_UNSTAKE = "ROLE_UNSTAKE";
    bytes32 internal constant _ROLE_ASSIGN = "ROLE_ASSIGN";
    bytes32 internal constant _ROLE_MINT = "ROLE_MINT";
    bytes32 internal constant _ROLE_ADMIN = "ROLE_ADMIN";
>>>>>>> 07337c22

    modifier onlyWithPerimission(uint accountId, bytes32 permission) {
        if (!_authorized(accountId, permission, msg.sender)) {
            revert PermissionDenied(accountId, permission, msg.sender);
        }

        _;
    }

    function _hasPermission(
        uint256 accountId,
        bytes32 permission,
        address target
    ) internal view returns (bool) {
        AccountRBAC storage accountRBAC = _accountModuleStore().accountsRBAC[accountId];

        return target != address(0) && accountRBAC.permissions[target].contains(permission);
    }

    function _authorized(
        uint accountId,
        bytes32 permission,
        address target
    ) internal view returns (bool) {
<<<<<<< HEAD
        return ((target == _accountOwner(accountId)) || (_hasPermission(accountId, permission, target)));
=======
        return ((target == _accountOwner(accountId)) ||
            _hasRole(accountId, _ROLE_ADMIN, target) ||
            _hasRole(accountId, role, target));
>>>>>>> 07337c22
    }

    function _accountOwner(uint accountId) internal view returns (address) {
        return _accountModuleStore().accountsRBAC[accountId].owner;
    }
}<|MERGE_RESOLUTION|>--- conflicted
+++ resolved
@@ -8,20 +8,12 @@
 
     error PermissionDenied(uint accountId, bytes32 permission, address target);
 
-<<<<<<< HEAD
     bytes32 internal constant _MODIFY_PERMISSION = "MODIFY";
     bytes32 internal constant _STAKE_PERMISSION = "STAKE";
     bytes32 internal constant _UNSTAKE_PERMISSION = "UNSTAKE";
     bytes32 internal constant _ASSIGN_PERMISSION = "ASSIGN";
     bytes32 internal constant _MINT_PERMISSION = "MINT";
-=======
-    bytes32 internal constant _ROLE_MODIFY = "ROLE_MODIFY";
-    bytes32 internal constant _ROLE_STAKE = "ROLE_STAKE";
-    bytes32 internal constant _ROLE_UNSTAKE = "ROLE_UNSTAKE";
-    bytes32 internal constant _ROLE_ASSIGN = "ROLE_ASSIGN";
-    bytes32 internal constant _ROLE_MINT = "ROLE_MINT";
-    bytes32 internal constant _ROLE_ADMIN = "ROLE_ADMIN";
->>>>>>> 07337c22
+    bytes32 internal constant _ADMIN_PERMISSION = "ADMIN";
 
     modifier onlyWithPerimission(uint accountId, bytes32 permission) {
         if (!_authorized(accountId, permission, msg.sender)) {
@@ -46,13 +38,9 @@
         bytes32 permission,
         address target
     ) internal view returns (bool) {
-<<<<<<< HEAD
-        return ((target == _accountOwner(accountId)) || (_hasPermission(accountId, permission, target)));
-=======
         return ((target == _accountOwner(accountId)) ||
-            _hasRole(accountId, _ROLE_ADMIN, target) ||
-            _hasRole(accountId, role, target));
->>>>>>> 07337c22
+            _hasPermission(accountId, _ADMIN_PERMISSION, target) ||
+            _hasPermission(accountId, permission, target));
     }
 
     function _accountOwner(uint accountId) internal view returns (address) {
