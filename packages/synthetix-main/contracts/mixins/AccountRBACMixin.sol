//SPDX-License-Identifier: MIT
pragma solidity ^0.8.0;

import "../storage/AccountModuleStorage.sol";

contract AccountRBACMixin is AccountModuleStorage {
    using SetUtil for SetUtil.Bytes32Set;

<<<<<<< HEAD
    error PermissionDenied(uint accountId, bytes32 permission, address user);
=======
    error PermissionDenied(uint accountId, bytes32 permission, address target);
    error InvalidPermission(bytes32 permission);
>>>>>>> 24e48528

    bytes32 internal constant _DEPOSIT_PERMISSION = "DEPOSIT";
    bytes32 internal constant _WITHDRAW_PERMISSION = "WITHDRAW";
    bytes32 internal constant _DELEGATE_PERMISSION = "DELEGATE";
    bytes32 internal constant _MINT_PERMISSION = "MINT";
    bytes32 internal constant _ADMIN_PERMISSION = "ADMIN";

    modifier onlyWithPermission(uint accountId, bytes32 permission) {
        if (!_authorized(accountId, permission, msg.sender)) {
            revert PermissionDenied(accountId, permission, msg.sender);
        }

        _;
    }

    modifier isPermissionValid(bytes32 permission) {
        if (
            permission != _DEPOSIT_PERMISSION &&
            permission != _WITHDRAW_PERMISSION &&
            permission != _DELEGATE_PERMISSION &&
            permission != _MINT_PERMISSION &&
            permission != _ADMIN_PERMISSION
        ) {
            revert InvalidPermission(permission);
        }

        _;
    }

    function _hasPermission(
        uint256 accountId,
        bytes32 permission,
        address user
    ) internal view returns (bool) {
        AccountRBAC storage accountRBAC = _accountModuleStore().accountsRBAC[accountId];

        return user != address(0) && accountRBAC.permissions[user].contains(permission);
    }

    function _authorized(
        uint accountId,
        bytes32 permission,
        address user
    ) internal view returns (bool) {
        return ((user == _accountOwner(accountId)) ||
            _hasPermission(accountId, _ADMIN_PERMISSION, user) ||
            _hasPermission(accountId, permission, user));
    }

    function _accountOwner(uint accountId) internal view returns (address) {
        return _accountModuleStore().accountsRBAC[accountId].owner;
    }
}<|MERGE_RESOLUTION|>--- conflicted
+++ resolved
@@ -6,12 +6,8 @@
 contract AccountRBACMixin is AccountModuleStorage {
     using SetUtil for SetUtil.Bytes32Set;
 
-<<<<<<< HEAD
     error PermissionDenied(uint accountId, bytes32 permission, address user);
-=======
-    error PermissionDenied(uint accountId, bytes32 permission, address target);
     error InvalidPermission(bytes32 permission);
->>>>>>> 24e48528
 
     bytes32 internal constant _DEPOSIT_PERMISSION = "DEPOSIT";
     bytes32 internal constant _WITHDRAW_PERMISSION = "WITHDRAW";
