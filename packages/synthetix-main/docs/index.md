--- conflicted
+++ resolved
@@ -4,29 +4,17 @@
 
 ### AccountCreated
 
-<<<<<<< HEAD
   ```solidity
   event AccountCreated(address sender, uint256 accountId)
   ```
-=======
-```solidity
-event Liquidation(uint256 accountId, uint256 poolId, address collateralType, uint256 debtLiquidated, uint256 collateralLiquidated, uint256 amountRewarded)
-```
->>>>>>> 4bb9679d
 
 Emitted when an account token with id `accountId` is minted to `sender`.
 
 ### PermissionGranted
 
-<<<<<<< HEAD
   ```solidity
   event PermissionGranted(uint256 accountId, bytes32 permission, address target, address sender)
   ```
-=======
-```solidity
-event VaultLiquidation(uint256 poolId, address collateralType, uint256 debtLiquidated, uint256 collateralLiquidated, uint256 amountRewarded)
-```
->>>>>>> 4bb9679d
 
 Emitted when `target` is granted `permission` by `sender` for account `accountId`.
 
@@ -35,243 +23,6 @@
   ```solidity
   event PermissionRevoked(uint256 accountId, bytes32 permission, address target, address sender)
   ```
-
-Emitted when `target` has `permission` renounced or revoked by `sender` for account `accountId`.
-
-### AccountPermissions
-
-```solidity
-struct AccountPermissions {
-  address target;
-  bytes32[] permissions;
-}
-```
-<<<<<<< HEAD
-### getAccountPermissions
-
-  ```solidity
-  function getAccountPermissions(uint256 accountId) external view returns (struct IAccountModule.AccountPermissions[])
-  ```
-=======
-
-### liquidate
-
-```solidity
-function liquidate(uint256 accountId, uint256 poolId, address collateralType) external returns (uint256 amountRewarded, uint256 debtLiquidated, uint256 collateralLiquidated)
-```
->>>>>>> 4bb9679d
-
-Returns an array of `AccountPermission` for the provided `accountId`.
-
-### createAccount
-
-<<<<<<< HEAD
-  ```solidity
-  function createAccount(uint256 requestedAccountId) external
-  ```
-=======
-```solidity
-function liquidateVault(uint256 poolId, address collateralType, uint256 liquidateAsAccountId, uint256 maxUsd) external returns (uint256 amountRewarded, uint256 collateralLiquidated)
-```
->>>>>>> 4bb9679d
-
-Mints an account token with id `requestedAccountId` to `msg.sender`.
-
-Requirements:
-
-<<<<<<< HEAD
-- `requestedAccountId` must not already be minted.
-=======
-```solidity
-function isLiquidatable(uint256 accountId, uint256 poolId, address collateralType) external returns (bool)
-```
->>>>>>> 4bb9679d
-
-Emits a {AccountCreated} event.
-
-### notifyAccountTransfer
-
-<<<<<<< HEAD
-  ```solidity
-  function notifyAccountTransfer(address to, uint256 accountId) external
-  ```
-=======
-```solidity
-event Liquidation(uint256 accountId, uint256 poolId, address collateralType, uint256 debtLiquidated, uint256 collateralLiquidated, uint256 amountRewarded)
-```
->>>>>>> 4bb9679d
-
-Grants `permission` to `target` for account `accountId`.
-
-<<<<<<< HEAD
-Requirements:
-=======
-```solidity
-event VaultLiquidation(uint256 poolId, address collateralType, uint256 debtLiquidated, uint256 collateralLiquidated, uint256 amountRewarded)
-```
->>>>>>> 4bb9679d
-
-- `msg.sender` must be the account token.
-
-<<<<<<< HEAD
-### grantPermission
-
-  ```solidity
-  function grantPermission(uint256 accountId, bytes32 permission, address target) external
-  ```
-=======
-```solidity
-struct LiqudationInformation {
-  struct CurvesLibrary.PolynomialCurve curve;
-  mapping(uint256 => uint256) initialAmount;
-  uint256 accumulated;
-}
-```
-
-### liquidate
-
-```solidity
-function liquidate(uint256 accountId, uint256 poolId, address collateralType) external returns (uint256 amountRewarded, uint256 debtLiquidated, uint256 collateralLiquidated)
-```
->>>>>>> 4bb9679d
-
-Grants `permission` to `target` for account `accountId`.
-
-Requirements:
-
-<<<<<<< HEAD
-- `msg.sender` must own the account token with ID `accountId` or have the "admin" permission.
-=======
-```solidity
-function liquidateVault(uint256 poolId, address collateralType, uint256 liquidateAsAccountId, uint256 maxUsd) external returns (uint256 amountRewarded, uint256 collateralLiquidated)
-```
->>>>>>> 4bb9679d
-
-Emits a {PermissionGranted} event.
-
-### revokePermission
-
-<<<<<<< HEAD
-  ```solidity
-  function revokePermission(uint256 accountId, bytes32 permission, address target) external
-  ```
-=======
-```solidity
-function isLiquidatable(uint256 accountId, uint256 poolId, address collateralType) external returns (bool)
-```
->>>>>>> 4bb9679d
-
-Revokes `permission` from `target` for account `accountId`.
-
-Requirements:
-
-<<<<<<< HEAD
-- `msg.sender` must own the account token with ID `accountId` or have the "admin" permission.
-=======
-```solidity
-function registerMarket(address market) external returns (uint256)
-```
->>>>>>> 4bb9679d
-
-Emits a {PermissionRevoked} event.
-
-### renouncePermission
-
-<<<<<<< HEAD
-  ```solidity
-  function renouncePermission(uint256 accountId, bytes32 permission) external
-  ```
-=======
-```solidity
-function marketLiquidity(uint256 marketId) external view returns (uint256)
-```
->>>>>>> 4bb9679d
-
-Revokes `permission` from `msg.sender` for account `accountId`.
-
-Emits a {PermissionRevoked} event.
-
-### hasPermission
-
-<<<<<<< HEAD
-  ```solidity
-  function hasPermission(uint256 accountId, bytes32 permission, address target) external view returns (bool)
-  ```
-=======
-```solidity
-function marketCollateral(uint256 marketId) external view returns (uint256)
-```
->>>>>>> 4bb9679d
-
-Returns `true` if `target` has been granted `permission` for account `accountId`.
-
-### getAccountTokenAddress
-
-<<<<<<< HEAD
-  ```solidity
-  function getAccountTokenAddress() external view returns (address)
-  ```
-=======
-```solidity
-function marketTotalBalance(uint256 marketId) external view returns (int256)
-```
->>>>>>> 4bb9679d
-
-Returns the address for the account token used by the module.
-
-### getAccountOwner
-
-<<<<<<< HEAD
-  ```solidity
-  function getAccountOwner(uint256 accountId) external view returns (address)
-  ```
-=======
-```solidity
-function marketDebtPerShare(uint256 marketId) external returns (int256)
-```
->>>>>>> 4bb9679d
-
-Returns the address that owns a given account, as recorded by the system.
-
-### AccountCreated
-
-<<<<<<< HEAD
-  ```solidity
-  event AccountCreated(address sender, uint256 accountId)
-  ```
-=======
-```solidity
-function depositUsd(uint256 marketId, address target, uint256 amount) external
-```
->>>>>>> 4bb9679d
-
-Emitted when an account token with id `accountId` is minted to `sender`.
-
-### PermissionGranted
-
-<<<<<<< HEAD
-  ```solidity
-  event PermissionGranted(uint256 accountId, bytes32 permission, address target, address sender)
-  ```
-=======
-```solidity
-function withdrawUsd(uint256 marketId, address target, uint256 amount) external
-```
->>>>>>> 4bb9679d
-
-Emitted when `target` is granted `permission` by `sender` for account `accountId`.
-
-### PermissionRevoked
-
-<<<<<<< HEAD
-  ```solidity
-  event PermissionRevoked(uint256 accountId, bytes32 permission, address target, address sender)
-  ```
-=======
-```solidity
-function registerMarket(address market) external returns (uint256)
-```
->>>>>>> 4bb9679d
 
 Emitted when `target` has `permission` renounced or revoked by `sender` for account `accountId`.
 
@@ -285,79 +36,171 @@
 ```
 ### getAccountPermissions
 
-<<<<<<< HEAD
   ```solidity
   function getAccountPermissions(uint256 accountId) external view returns (struct IAccountModule.AccountPermissions[])
   ```
-=======
+
+Returns an array of `AccountPermission` for the provided `accountId`.
+
+### createAccount
+
+  ```solidity
+  function createAccount(uint256 requestedAccountId) external
+  ```
+
+Mints an account token with id `requestedAccountId` to `msg.sender`.
+
+Requirements:
+
+- `requestedAccountId` must not already be minted.
+
+Emits a {AccountCreated} event.
+
+### notifyAccountTransfer
+
+  ```solidity
+  function notifyAccountTransfer(address to, uint256 accountId) external
+  ```
+
+Grants `permission` to `target` for account `accountId`.
+
+Requirements:
+
+- `msg.sender` must be the account token.
+
+### grantPermission
+
+  ```solidity
+  function grantPermission(uint256 accountId, bytes32 permission, address target) external
+  ```
+
+Grants `permission` to `target` for account `accountId`.
+
+Requirements:
+
+- `msg.sender` must own the account token with ID `accountId` or have the "admin" permission.
+
+Emits a {PermissionGranted} event.
+
+### revokePermission
+
+  ```solidity
+  function revokePermission(uint256 accountId, bytes32 permission, address target) external
+  ```
+
+Revokes `permission` from `target` for account `accountId`.
+
+Requirements:
+
+- `msg.sender` must own the account token with ID `accountId` or have the "admin" permission.
+
+Emits a {PermissionRevoked} event.
+
+### renouncePermission
+
+  ```solidity
+  function renouncePermission(uint256 accountId, bytes32 permission) external
+  ```
+
+Revokes `permission` from `msg.sender` for account `accountId`.
+
+Emits a {PermissionRevoked} event.
+
+### hasPermission
+
+  ```solidity
+  function hasPermission(uint256 accountId, bytes32 permission, address target) external view returns (bool)
+  ```
+
+Returns `true` if `target` has been granted `permission` for account `accountId`.
+
+### getAccountTokenAddress
+
+  ```solidity
+  function getAccountTokenAddress() external view returns (address)
+  ```
+
+Returns the address for the account token used by the module.
+
+### getAccountOwner
+
+  ```solidity
+  function getAccountOwner(uint256 accountId) external view returns (address)
+  ```
+
+Returns the address that owns a given account, as recorded by the system.
+
+### AccountCreated
+
+  ```solidity
+  event AccountCreated(address sender, uint256 accountId)
+  ```
+
+Emitted when an account token with id `accountId` is minted to `sender`.
+
+### PermissionGranted
+
+  ```solidity
+  event PermissionGranted(uint256 accountId, bytes32 permission, address target, address sender)
+  ```
+
+Emitted when `target` is granted `permission` by `sender` for account `accountId`.
+
+### PermissionRevoked
+
+  ```solidity
+  event PermissionRevoked(uint256 accountId, bytes32 permission, address target, address sender)
+  ```
+
+Emitted when `target` has `permission` renounced or revoked by `sender` for account `accountId`.
+
+### AccountPermissions
+
 ```solidity
-function marketLiquidity(uint256 marketId) external view returns (uint256)
+struct AccountPermissions {
+  address target;
+  bytes32[] permissions;
+}
 ```
->>>>>>> 4bb9679d
+### getAccountPermissions
+
+  ```solidity
+  function getAccountPermissions(uint256 accountId) external view returns (struct IAccountModule.AccountPermissions[])
+  ```
 
 Returns an array of `AccountPermission` for the provided `accountId`.
 
 ### createAccount
 
-<<<<<<< HEAD
   ```solidity
   function createAccount(uint256 requestedAccountId) external
   ```
-=======
-```solidity
-function marketCollateral(uint256 marketId) external view returns (uint256)
-```
->>>>>>> 4bb9679d
 
 Mints an account token with id `requestedAccountId` to `msg.sender`.
 
 Requirements:
 
-<<<<<<< HEAD
 - `requestedAccountId` must not already be minted.
-=======
-```solidity
-function marketTotalBalance(uint256 marketId) external view returns (int256)
-```
->>>>>>> 4bb9679d
 
 Emits a {AccountCreated} event.
 
 ### notifyAccountTransfer
 
-<<<<<<< HEAD
   ```solidity
   function notifyAccountTransfer(address to, uint256 accountId) external
   ```
-=======
-```solidity
-function marketDebtPerShare(uint256 marketId) external returns (int256)
-```
->>>>>>> 4bb9679d
 
 Grants `permission` to `target` for account `accountId`.
 
-<<<<<<< HEAD
-Requirements:
-=======
-```solidity
-function depositUsd(uint256 marketId, address target, uint256 amount) external
-```
->>>>>>> 4bb9679d
+Requirements:
 
 - `msg.sender` must be the account token.
 
 ### grantPermission
 
-<<<<<<< HEAD
   ```solidity
   function grantPermission(uint256 accountId, bytes32 permission, address target) external
   ```
-=======
-```solidity
-function withdrawUsd(uint256 marketId, address target, uint256 amount) external
-```
->>>>>>> 4bb9679d
 
 Grants `permission` to `target` for account `accountId`.
 
@@ -365,157 +208,77 @@
 
 - `msg.sender` must own the account token with ID `accountId` or have the "admin" permission.
 
-<<<<<<< HEAD
 Emits a {PermissionGranted} event.
-=======
-```solidity
-event PreferredPoolSet(uint256 poolId)
-```
->>>>>>> 4bb9679d
 
 ### revokePermission
 
-<<<<<<< HEAD
   ```solidity
   function revokePermission(uint256 accountId, bytes32 permission, address target) external
   ```
 
 Revokes `permission` from `target` for account `accountId`.
-=======
-```solidity
-event PoolApprovedAdded(uint256 poolId)
-```
-
-### PoolApprovedRemoved
-
-```solidity
-event PoolApprovedRemoved(uint256 poolId)
-```
->>>>>>> 4bb9679d
-
-Requirements:
-
-<<<<<<< HEAD
+
+Requirements:
+
 - `msg.sender` must own the account token with ID `accountId` or have the "admin" permission.
-=======
-```solidity
-function setPreferredPool(uint256 poolId) external
-```
->>>>>>> 4bb9679d
 
 Emits a {PermissionRevoked} event.
 
 ### renouncePermission
 
-<<<<<<< HEAD
   ```solidity
   function renouncePermission(uint256 accountId, bytes32 permission) external
   ```
 
 Revokes `permission` from `msg.sender` for account `accountId`.
-=======
-```solidity
-function addApprovedPool(uint256 poolId) external
-```
-
-SCCP adds a poolId to the approved list
-
-### removeApprovedPool
-
-```solidity
-function removeApprovedPool(uint256 poolId) external
-```
->>>>>>> 4bb9679d
 
 Emits a {PermissionRevoked} event.
 
 ### hasPermission
 
-<<<<<<< HEAD
   ```solidity
   function hasPermission(uint256 accountId, bytes32 permission, address target) external view returns (bool)
   ```
-=======
-```solidity
-function getPreferredPool() external view returns (uint256)
-```
->>>>>>> 4bb9679d
 
 Returns `true` if `target` has been granted `permission` for account `accountId`.
 
 ### getAccountTokenAddress
 
-<<<<<<< HEAD
   ```solidity
   function getAccountTokenAddress() external view returns (address)
   ```
-=======
-```solidity
-function getApprovedPools() external view returns (uint256[])
-```
->>>>>>> 4bb9679d
 
 Returns the address for the account token used by the module.
 
 ### getAccountOwner
 
-<<<<<<< HEAD
   ```solidity
   function getAccountOwner(uint256 accountId) external view returns (address)
   ```
-=======
-```solidity
-event PreferredPoolSet(uint256 poolId)
-```
->>>>>>> 4bb9679d
 
 Returns the address that owns a given account, as recorded by the system.
 
-<<<<<<< HEAD
 ## Account Token Module
-=======
-```solidity
-event PoolApprovedAdded(uint256 poolId)
-```
->>>>>>> 4bb9679d
 
 ### Mint
 
-<<<<<<< HEAD
   ```solidity
   event Mint(address owner, uint256 tokenId)
   ```
-=======
-```solidity
-event PoolApprovedRemoved(uint256 poolId)
-```
->>>>>>> 4bb9679d
 
   _Emitted when `tokenId` token is minted._
 
 ### mint
 
-<<<<<<< HEAD
   ```solidity
   function mint(address owner, uint256 requestedAccountId) external
   ```
-=======
-```solidity
-function setPreferredPool(uint256 poolId) external
-```
->>>>>>> 4bb9679d
 
   _Mints a new token with the `requestedAccountId` as the ID, owned by `owner`
 
 This function is only used internally by the system. See `createAccount` in the Account Module.
 
-<<<<<<< HEAD
-Requirements:
-=======
-```solidity
-function addApprovedPool(uint256 poolId) external
-```
->>>>>>> 4bb9679d
+Requirements:
 
 - `msg.sender` must be the owner of the contract.
 - `requestedAccountId` must not already be minted.
@@ -524,41 +287,23 @@
 
 ### Mint
 
-<<<<<<< HEAD
   ```solidity
   event Mint(address owner, uint256 tokenId)
   ```
-=======
-```solidity
-function removeApprovedPool(uint256 poolId) external
-```
->>>>>>> 4bb9679d
 
   _Emitted when `tokenId` token is minted._
 
 ### mint
 
-<<<<<<< HEAD
   ```solidity
   function mint(address owner, uint256 requestedAccountId) external
   ```
-=======
-```solidity
-function getPreferredPool() external view returns (uint256)
-```
->>>>>>> 4bb9679d
 
   _Mints a new token with the `requestedAccountId` as the ID, owned by `owner`
 
 This function is only used internally by the system. See `createAccount` in the Account Module.
 
-<<<<<<< HEAD
-Requirements:
-=======
-```solidity
-function getApprovedPools() external view returns (uint256[])
-```
->>>>>>> 4bb9679d
+Requirements:
 
 - `msg.sender` must be the owner of the contract.
 - `requestedAccountId` must not already be minted.
@@ -567,143 +312,83 @@
 
 ### isInitialized
 
-<<<<<<< HEAD
   ```solidity
   function isInitialized() external returns (bool)
   ```
-=======
-```solidity
-event PoolCreated(address owner, uint256 poolId)
-```
->>>>>>> 4bb9679d
 
 Returns if `initialize` has been called by the owner
 
 ### initialize
 
-<<<<<<< HEAD
   ```solidity
   function initialize(string tokenName, string tokenSymbol, string uri) external
   ```
-=======
-```solidity
-event NominatedNewOwner(address nominatedOwner, uint256 poolId)
-```
->>>>>>> 4bb9679d
 
 Allows owner to initialize the token after attaching a proxy
 
 ### totalSupply
 
-<<<<<<< HEAD
   ```solidity
   function totalSupply() external view returns (uint256)
   ```
-=======
-```solidity
-event OwnershipAccepted(address newOwner, uint256 poolId)
-```
->>>>>>> 4bb9679d
 
   _Returns the total amount of tokens stored by the contract._
 
 ### tokenOfOwnerByIndex
 
-<<<<<<< HEAD
   ```solidity
   function tokenOfOwnerByIndex(address owner, uint256 index) external view returns (uint256)
   ```
-=======
-```solidity
-event OwnershipRenounced(address target, uint256 poolId)
-```
->>>>>>> 4bb9679d
 
   _Returns a token ID owned by `owner` at a given `index` of its token list.
 Use along with {balanceOf} to enumerate all of ``owner``'s tokens._
 
 ### tokenByIndex
 
-<<<<<<< HEAD
   ```solidity
   function tokenByIndex(uint256 index) external view returns (uint256)
   ```
-=======
-```solidity
-event PoolConfigurationSet(uint256 poolId, uint256[] markets, uint256[] weights, address executedBy)
-```
->>>>>>> 4bb9679d
 
   _Returns a token ID at a given `index` of all the tokens stored by the contract.
 Use along with {totalSupply} to enumerate all tokens._
 
 ### Transfer
 
-<<<<<<< HEAD
   ```solidity
   event Transfer(address from, address to, uint256 tokenId)
   ```
-=======
-```solidity
-function createPool(uint256 requestedPoolId, address owner) external
-```
->>>>>>> 4bb9679d
 
   _Emitted when `tokenId` token is transferred from `from` to `to`._
 
 ### Approval
 
-<<<<<<< HEAD
   ```solidity
   event Approval(address owner, address approved, uint256 tokenId)
   ```
-=======
-```solidity
-function setPoolConfiguration(uint256 poolId, uint256[] markets, uint256[] weights, int256[] maxDebtShareValues) external
-```
->>>>>>> 4bb9679d
 
   _Emitted when `owner` enables `approved` to manage the `tokenId` token._
 
 ### ApprovalForAll
 
-<<<<<<< HEAD
   ```solidity
   event ApprovalForAll(address owner, address operator, bool approved)
   ```
-=======
-```solidity
-function getPoolConfiguration(uint256 poolId) external view returns (uint256[] markets, uint256[] weights, int256[] maxDebtShareValues)
-```
->>>>>>> 4bb9679d
 
   _Emitted when `owner` enables or disables (`approved`) `operator` to manage all of its assets._
 
 ### balanceOf
 
-<<<<<<< HEAD
   ```solidity
   function balanceOf(address owner) external view returns (uint256 balance)
   ```
-=======
-```solidity
-function setPoolName(uint256 poolId, string name) external
-```
->>>>>>> 4bb9679d
 
   _Returns the number of tokens in ``owner``'s account._
 
 ### ownerOf
 
-<<<<<<< HEAD
   ```solidity
   function ownerOf(uint256 tokenId) external view returns (address owner)
   ```
-=======
-```solidity
-function getPoolName(uint256 poolId) external view returns (string poolName)
-```
->>>>>>> 4bb9679d
 
   _Returns the owner of the `tokenId` token.
 
@@ -713,15 +398,9 @@
 
 ### safeTransferFrom
 
-<<<<<<< HEAD
   ```solidity
   function safeTransferFrom(address from, address to, uint256 tokenId, bytes data) external
   ```
-=======
-```solidity
-function nominateNewPoolOwner(address nominatedOwner, uint256 poolId) external
-```
->>>>>>> 4bb9679d
 
   _Safely transfers `tokenId` token from `from` to `to`.
 
@@ -737,15 +416,9 @@
 
 ### safeTransferFrom
 
-<<<<<<< HEAD
   ```solidity
   function safeTransferFrom(address from, address to, uint256 tokenId) external
   ```
-=======
-```solidity
-function acceptPoolOwnership(uint256 poolId) external
-```
->>>>>>> 4bb9679d
 
   _Safely transfers `tokenId` token from `from` to `to`, checking first that contract recipients
 are aware of the ERC721 protocol to prevent tokens from being forever locked.
@@ -762,27 +435,15 @@
 
 ### transferFrom
 
-<<<<<<< HEAD
   ```solidity
   function transferFrom(address from, address to, uint256 tokenId) external
   ```
-=======
-```solidity
-function renouncePoolNomination(uint256 poolId) external
-```
->>>>>>> 4bb9679d
 
   _Transfers `tokenId` token from `from` to `to`.
 
 WARNING: Usage of this method is discouraged, use {safeTransferFrom} whenever possible.
 
-<<<<<<< HEAD
-Requirements:
-=======
-```solidity
-function ownerOf(uint256 poolId) external view returns (address)
-```
->>>>>>> 4bb9679d
+Requirements:
 
 - `from` cannot be the zero address.
 - `to` cannot be the zero address.
@@ -793,28 +454,16 @@
 
 ### approve
 
-<<<<<<< HEAD
   ```solidity
   function approve(address to, uint256 tokenId) external
   ```
-=======
-```solidity
-function nominatedOwnerOf(uint256 poolId) external view returns (address)
-```
->>>>>>> 4bb9679d
 
   _Gives permission to `to` to transfer `tokenId` token to another account.
 The approval is cleared when the token is transferred.
 
 Only a single account can be approved at a time, so approving the zero address clears previous approvals.
 
-<<<<<<< HEAD
-Requirements:
-=======
-```solidity
-function setMinLiquidityRatio(uint256 minLiquidityRatio) external
-```
->>>>>>> 4bb9679d
+Requirements:
 
 - The caller must own the token or be an approved operator.
 - `tokenId` must exist.
@@ -823,15 +472,9 @@
 
 ### setApprovalForAll
 
-<<<<<<< HEAD
   ```solidity
   function setApprovalForAll(address operator, bool approved) external
   ```
-=======
-```solidity
-function getMinLiquidityRatio() external view returns (uint256)
-```
->>>>>>> 4bb9679d
 
   _Approve or remove `operator` as an operator for the caller.
 Operators can call {transferFrom} or {safeTransferFrom} for any token owned by the caller.
@@ -840,115 +483,61 @@
 
 - The `operator` cannot be the caller.
 
-<<<<<<< HEAD
 Emits an {ApprovalForAll} event._
-=======
-```solidity
-event PoolCreated(address owner, uint256 poolId)
-```
->>>>>>> 4bb9679d
 
 ### getApproved
 
-<<<<<<< HEAD
   ```solidity
   function getApproved(uint256 tokenId) external view returns (address operator)
   ```
-=======
-```solidity
-event NominatedNewOwner(address nominatedOwner, uint256 poolId)
-```
->>>>>>> 4bb9679d
 
   _Returns the account approved for `tokenId` token.
 
-<<<<<<< HEAD
 Requirements:
 
 - `tokenId` must exist._
-=======
-```solidity
-event OwnershipAccepted(address newOwner, uint256 poolId)
-```
->>>>>>> 4bb9679d
 
 ### isApprovedForAll
 
-<<<<<<< HEAD
   ```solidity
   function isApprovedForAll(address owner, address operator) external view returns (bool)
   ```
-=======
-```solidity
-event OwnershipRenounced(address target, uint256 poolId)
-```
->>>>>>> 4bb9679d
 
   _Returns if the `operator` is allowed to manage all of the assets of `owner`.
 
-<<<<<<< HEAD
 See {setApprovalForAll}_
-=======
-```solidity
-event PoolConfigurationSet(uint256 poolId, uint256[] markets, uint256[] weights, address executedBy)
-```
->>>>>>> 4bb9679d
 
 ## Collateral Module
 
-### CollateralTypeConfigured
-
-<<<<<<< HEAD
-  ```solidity
-  event CollateralTypeConfigured(address collateralType, address priceFeed, uint256 targetCollateralizationRatio, uint256 minimumCollateralizationRatio, uint256 liquidationReward, bool enabled)
-  ```
-=======
-```solidity
-function createPool(uint256 requestedPoolId, address owner) external
-```
->>>>>>> 4bb9679d
+### CollateralConfigured
+
+  ```solidity
+  event CollateralConfigured(address collateralType, address priceFeed, uint256 targetCollateralizationRatio, uint256 minimumCollateralizationRatio, uint256 liquidationReward, bool enabled)
+  ```
 
 Emitted when a collateral type’s configuration is created or updated.
 
 ### CollateralDeposited
 
-<<<<<<< HEAD
   ```solidity
   event CollateralDeposited(uint256 accountId, address collateralType, uint256 amount, address sender)
   ```
-=======
-```solidity
-function setPoolConfiguration(uint256 poolId, uint256[] markets, uint256[] weights, int256[] maxDebtShareValues) external
-```
->>>>>>> 4bb9679d
 
 Emitted when `amount` of collateral of type `collateralType` is deposited to account `accountId` by `sender`.
 
 ### CollateralWithdrawn
 
-<<<<<<< HEAD
   ```solidity
   event CollateralWithdrawn(uint256 accountId, address collateralType, uint256 amount, address sender)
   ```
-=======
-```solidity
-function getPoolConfiguration(uint256 poolId) external view returns (uint256[] markets, uint256[] weights, int256[] maxDebtShareValues)
-```
->>>>>>> 4bb9679d
 
 Emitted when `amount` of collateral of type `collateralType` is withdrawn from account `accountId` by `sender`.
 
-### configureCollateralType
-
-<<<<<<< HEAD
-  ```solidity
-  function configureCollateralType(address collateralType, address priceFeed, uint256 targetCRatio, uint256 minimumCRatio, uint256 liquidationReward, bool enabled) external
-  ```
-=======
-```solidity
-function setPoolName(uint256 poolId, string name) external
-```
->>>>>>> 4bb9679d
+### configureCollateral
+
+  ```solidity
+  function configureCollateral(address collateralType, address priceFeed, uint256 targetCRatio, uint256 minimumCRatio, uint256 liquidationReward, bool enabled) external
+  ```
 
 Creates or updates the configuration for given `collateralType`.
 
@@ -956,37 +545,24 @@
 
 - `msg.sender` must be the owner of the system.
 
-Emits a {CollateralTypeConfigured} event.
-
-### getCollateralTypes
-
-<<<<<<< HEAD
-  ```solidity
-  function getCollateralTypes(bool hideDisabled) external view returns (struct CollateralStorage.CollateralData[] collaterals)
-  ```
-=======
-```solidity
-function getPoolName(uint256 poolId) external view returns (string poolName)
-```
->>>>>>> 4bb9679d
+Emits a {CollateralConfigured} event.
+
+### getCollateralConfigurations
+
+  ```solidity
+  function getCollateralConfigurations(bool hideDisabled) external view returns (struct CollateralStorage.CollateralConfiguration[] collaterals)
+  ```
 
 Returns a list of detailed information pertaining to all collateral types registered in the system.
 
-### getCollateralType
-
-<<<<<<< HEAD
-  ```solidity
-  function getCollateralType(address collateralType) external view returns (struct CollateralStorage.CollateralData collateral)
-  ```
-=======
-```solidity
-function nominateNewPoolOwner(address nominatedOwner, uint256 poolId) external
-```
->>>>>>> 4bb9679d
+### getCollateralConfiguration
+
+  ```solidity
+  function getCollateralConfiguration(address collateralType) external view returns (struct CollateralStorage.CollateralConfiguration collateral)
+  ```
 
 Returns detailed information pertaining the specified collateral type.
 
-<<<<<<< HEAD
 ### depositCollateral
 
   ```solidity
@@ -994,263 +570,102 @@
   ```
 
 Deposits `amount` of collateral of type `collateralType` into account `accountId`.
-=======
-nominates a
-
-### acceptPoolOwnership
-
-```solidity
-function acceptPoolOwnership(uint256 poolId) external
-```
-
-external;
-
-accepts ownership by
-
-### renouncePoolNomination
-
-```solidity
-function renouncePoolNomination(uint256 poolId) external
-```
-
-external;
-
-renounces ownership by
-
-### ownerOf
-
-```solidity
-function ownerOf(uint256 poolId) external view returns (address)
-```
-
-external;
-
-gets
-
-### nominatedOwnerOf
-
-```solidity
-function nominatedOwnerOf(uint256 poolId) external view returns (address)
-```
-
-address);
-
-gets nominated
-
-### setMinLiquidityRatio
-
-```solidity
-function setMinLiquidityRatio(uint256 minLiquidityRatio) external
-```
-
-address);
-
-places a cap on what proportion of free vault liquidity may be used towards a po
-
-### getMinLiquidityRatio
-
-```solidity
-function getMinLiquidityRatio() external view returns (uint256)
-```
-
-external;
-
-returns the liquidity ratio cap for delegation of liquidity by p
-
-## Reward Distributor Module
-
-### setRewardAllocation
-
-```solidity
-function setRewardAllocation(uint256 poolId, uint256 allocation) external
-```
-
-### getRewardAllocation
-
-```solidity
-function getRewardAllocation(uint256 poolId) external view returns (uint256)
-```
-
-### setRewardAllocation
-
-```solidity
-function setRewardAllocation(uint256 poolId, uint256 allocation) external
-```
->>>>>>> 4bb9679d
-
-Requirements:
-
-<<<<<<< HEAD
+
+Requirements:
+
 - `msg.sender` must be the owner of the account, have the `ADMIN` permission, or have the `DEPOSIT` permission.
-=======
-```solidity
-function getRewardAllocation(uint256 poolId) external view returns (uint256)
-```
->>>>>>> 4bb9679d
 
 Emits a {CollateralDeposited} event.
 
 ### withdrawCollateral
 
-<<<<<<< HEAD
   ```solidity
   function withdrawCollateral(uint256 accountId, address collateralType, uint256 amount) external
   ```
-=======
-```solidity
-function initializeUSDTokenModule() external
-```
->>>>>>> 4bb9679d
 
 Withdraws `amount` of collateral of type `collateralType` from account `accountId`.
 
 Requirements:
 
-<<<<<<< HEAD
 - `msg.sender` must be the owner of the account, have the `ADMIN` permission, or have the `WITHDRAW` permission.
-=======
-```solidity
-function isUSDTokenModuleInitialized() external view returns (bool)
-```
->>>>>>> 4bb9679d
 
 Emits a {CollateralWithdrawn} event.
 
 ### getAccountCollateral
 
-<<<<<<< HEAD
   ```solidity
   function getAccountCollateral(uint256 accountId, address collateralType) external view returns (uint256 totalDeposited, uint256 totalAssigned)
   ```
-=======
-```solidity
-function upgradeUSDImplementation(address newUSDTokenImplementation) external
-```
->>>>>>> 4bb9679d
 
 Returns the total values pertaining to account `accountId` for `collateralType`.
 
 ### getAccountAvailableCollateral
 
-<<<<<<< HEAD
   ```solidity
   function getAccountAvailableCollateral(uint256 accountId, address collateralType) external view returns (uint256)
   ```
-=======
-```solidity
-function getUSDTokenAddress() external view returns (address)
-```
->>>>>>> 4bb9679d
 
 Returns the amount of collateral of type `collateralType` deposited with account `accountId` that can be withdrawn or delegated.
 
-### CollateralTypeConfigured
-
-<<<<<<< HEAD
-  ```solidity
-  event CollateralTypeConfigured(address collateralType, address priceFeed, uint256 targetCollateralizationRatio, uint256 minimumCollateralizationRatio, uint256 liquidationReward, bool enabled)
-  ```
-=======
-```solidity
-function initializeUSDTokenModule() external
-```
->>>>>>> 4bb9679d
+### CollateralConfigured
+
+  ```solidity
+  event CollateralConfigured(address collateralType, address priceFeed, uint256 targetCollateralizationRatio, uint256 minimumCollateralizationRatio, uint256 liquidationReward, bool enabled)
+  ```
 
 Emitted when a collateral type’s configuration is created or updated.
 
 ### CollateralDeposited
 
-<<<<<<< HEAD
   ```solidity
   event CollateralDeposited(uint256 accountId, address collateralType, uint256 amount, address sender)
   ```
-=======
-```solidity
-function isUSDTokenModuleInitialized() external view returns (bool)
-```
->>>>>>> 4bb9679d
 
 Emitted when `amount` of collateral of type `collateralType` is deposited to account `accountId` by `sender`.
 
 ### CollateralWithdrawn
 
-<<<<<<< HEAD
   ```solidity
   event CollateralWithdrawn(uint256 accountId, address collateralType, uint256 amount, address sender)
   ```
-=======
-```solidity
-function upgradeUSDImplementation(address newUSDTokenImplementation) external
-```
->>>>>>> 4bb9679d
 
 Emitted when `amount` of collateral of type `collateralType` is withdrawn from account `accountId` by `sender`.
 
-### configureCollateralType
-
-<<<<<<< HEAD
-  ```solidity
-  function configureCollateralType(address collateralType, address priceFeed, uint256 targetCRatio, uint256 minimumCRatio, uint256 liquidationReward, bool enabled) external
-  ```
-=======
-```solidity
-function getUSDTokenAddress() external view returns (address)
-```
->>>>>>> 4bb9679d
+### configureCollateral
+
+  ```solidity
+  function configureCollateral(address collateralType, address priceFeed, uint256 targetCRatio, uint256 minimumCRatio, uint256 liquidationReward, bool enabled) external
+  ```
 
 Creates or updates the configuration for given `collateralType`.
 
 Requirements:
 
-<<<<<<< HEAD
 - `msg.sender` must be the owner of the system.
-=======
-```solidity
-event DelegationUpdated(uint256 accountId, uint256 poolId, address collateralType, uint256 amount, uint256 leverage, address sender)
-```
->>>>>>> 4bb9679d
-
-Emits a {CollateralTypeConfigured} event.
-
-### getCollateralTypes
-
-<<<<<<< HEAD
-  ```solidity
-  function getCollateralTypes(bool hideDisabled) external view returns (struct CollateralStorage.CollateralData[] collaterals)
-  ```
-=======
-```solidity
-event UsdMinted(uint256 accountId, uint256 poolId, address collateralType, uint256 amount, address sender)
-```
->>>>>>> 4bb9679d
+
+Emits a {CollateralConfigured} event.
+
+### getCollateralConfigurations
+
+  ```solidity
+  function getCollateralConfigurations(bool hideDisabled) external view returns (struct CollateralStorage.CollateralConfiguration[] collaterals)
+  ```
 
 Returns a list of detailed information pertaining to all collateral types registered in the system.
 
-### getCollateralType
-
-<<<<<<< HEAD
-  ```solidity
-  function getCollateralType(address collateralType) external view returns (struct CollateralStorage.CollateralData collateral)
-  ```
-=======
-```solidity
-event UsdBurned(uint256 accountId, uint256 poolId, address collateralType, uint256 amount, address sender)
-```
->>>>>>> 4bb9679d
+### getCollateralConfiguration
+
+  ```solidity
+  function getCollateralConfiguration(address collateralType) external view returns (struct CollateralStorage.CollateralConfiguration collateral)
+  ```
 
 Returns detailed information pertaining the specified collateral type.
 
 ### depositCollateral
 
-<<<<<<< HEAD
   ```solidity
   function depositCollateral(uint256 accountId, address collateralType, uint256 amount) external
   ```
-=======
-```solidity
-function delegateCollateral(uint256 accountId, uint256 poolId, address collateralType, uint256 amount, uint256 leverage) external
-```
->>>>>>> 4bb9679d
 
 Deposits `amount` of collateral of type `collateralType` into account `accountId`.
 
@@ -1262,15 +677,9 @@
 
 ### withdrawCollateral
 
-<<<<<<< HEAD
   ```solidity
   function withdrawCollateral(uint256 accountId, address collateralType, uint256 amount) external
   ```
-=======
-```solidity
-function mintUsd(uint256 accountId, uint256 poolId, address collateralType, uint256 amount) external
-```
->>>>>>> 4bb9679d
 
 Withdraws `amount` of collateral of type `collateralType` from account `accountId`.
 
@@ -1282,42 +691,24 @@
 
 ### getAccountCollateral
 
-<<<<<<< HEAD
   ```solidity
   function getAccountCollateral(uint256 accountId, address collateralType) external view returns (uint256 totalDeposited, uint256 totalAssigned)
   ```
-=======
-```solidity
-function burnUsd(uint256 accountId, uint256 poolId, address collateralType, uint256 amount) external
-```
->>>>>>> 4bb9679d
 
 Returns the total values pertaining to account `accountId` for `collateralType`.
 
 ### getAccountAvailableCollateral
 
-<<<<<<< HEAD
   ```solidity
   function getAccountAvailableCollateral(uint256 accountId, address collateralType) external view returns (uint256)
   ```
-=======
-```solidity
-function getPositionCollateralizationRatio(uint256 accountId, uint256 poolId, address collateralType) external returns (uint256)
-```
->>>>>>> 4bb9679d
 
 Returns the amount of collateral of type `collateralType` deposited with account `accountId` that can be withdrawn or delegated.
 
-<<<<<<< HEAD
 ## Liquidation Module
-=======
-_Call this function using `callStatic` to treat it as a view function.
-The return value is a percentage with 18 decimals places._
->>>>>>> 4bb9679d
 
 ### Liquidation
 
-<<<<<<< HEAD
   ```solidity
   event Liquidation(uint256 accountId, uint256 poolId, address collateralType, uint256 debtLiquidated, uint256 collateralLiquidated, uint256 amountRewarded)
   ```
@@ -1329,28 +720,6 @@
   ```
 
 ### LiqudationInformation
-=======
-```solidity
-function getPositionDebt(uint256 accountId, uint256 poolId, address collateralType) external returns (int256)
-```
-
-Returns the debt of the specified staking position. Credit is expressed as negative debt.
-
-_Call this function using `callStatic` to treat it as a view function.
-The return value is denominated in dollars with 18 decimal places._
-
-### getPositionCollateral
-
-```solidity
-function getPositionCollateral(uint256 accountId, uint256 poolId, address collateralType) external view returns (uint256 collateralAmount, uint256 collateralValue)
-```
-
-Returns the amount and value of the collateral associated with the specified staking position.
-
-_Call this function using `callStatic` to treat it as a view function.
-collateralAmount is represented as an integer with 18 decimals.
-collateralValue is represented as an integer with the number of decimals specified by the collateralType._
->>>>>>> 4bb9679d
 
 ```solidity
 struct LiqudationInformation {
@@ -1361,21 +730,14 @@
 ```
 ### liquidate
 
-<<<<<<< HEAD
   ```solidity
   function liquidate(uint256 accountId, uint256 poolId, address collateralType) external returns (uint256 amountRewarded, uint256 debtLiquidated, uint256 collateralLiquidated)
   ```
-=======
-```solidity
-function getPosition(uint256 accountId, uint256 poolId, address collateralType) external returns (uint256 collateralAmount, uint256 collateralValue, int256 debt, uint256 collateralizationRatio)
-```
->>>>>>> 4bb9679d
 
 liquidates the required collateral of the account delegated to the poolId
 
 ### liquidateVault
 
-<<<<<<< HEAD
   ```solidity
   function liquidateVault(uint256 poolId, address collateralType, uint256 liquidateAsAccountId, uint256 maxUsd) external returns (uint256 amountRewarded, uint256 collateralLiquidated)
   ```
@@ -1383,40 +745,17 @@
 liquidates an entire vault. can only be done if the vault itself is undercollateralized.
 liquidateAsAccountId determines which account to deposit the siezed collateral into (this is necessary particularly if the collateral in the vault is vesting)
 Will only liquidate a portion of the debt for the vault if `maxUsd` is supplied
-=======
-```solidity
-function getVaultDebt(uint256 poolId, address collateralType) external returns (int256)
-```
-
-Returns the total debt (or credit) that the vault is responsible for. Credit is expressed as negative debt.
-
-_Call this function using `callStatic` to treat it as a view function.
-The return value is denominated in dollars with 18 decimal places._
->>>>>>> 4bb9679d
 
 ### isLiquidatable
 
-<<<<<<< HEAD
   ```solidity
   function isLiquidatable(uint256 accountId, uint256 poolId, address collateralType) external returns (bool)
   ```
 
 returns if the account is liquidable on the poolId - collateralType pair
-=======
-```solidity
-function getVaultCollateral(uint256 poolId, address collateralType) external returns (uint256 collateralAmount, uint256 collateralValue)
-```
-
-Returns the amount and value of the collateral held by the vault.
-
-_Call this function using `callStatic` to treat it as a view function.
-collateralAmount is represented as an integer with 18 decimals.
-collateralValue is represented as an integer with the number of decimals specified by the collateralType._
->>>>>>> 4bb9679d
 
 ### Liquidation
 
-<<<<<<< HEAD
   ```solidity
   event Liquidation(uint256 accountId, uint256 poolId, address collateralType, uint256 debtLiquidated, uint256 collateralLiquidated, uint256 amountRewarded)
   ```
@@ -1426,1044 +765,6 @@
   ```solidity
   event VaultLiquidation(uint256 poolId, address collateralType, uint256 debtLiquidated, uint256 collateralLiquidated, uint256 amountRewarded)
   ```
-=======
-```solidity
-function getVaultCollateralRatio(uint256 poolId, address collateralType) external returns (uint256)
-```
-
-Returns the collateralization ratio of the vault. If debt is negative, this function will return 0.
-
-_Call this function using `callStatic` to treat it as a view function.
-The return value is a percentage with 18 decimals places._
-
-### DelegationUpdated
-
-```solidity
-event DelegationUpdated(uint256 accountId, uint256 poolId, address collateralType, uint256 amount, uint256 leverage, address sender)
-```
-
-Emitted when {sender} updates the delegation of collateral in the specified staking position.
-
-### UsdMinted
-
-```solidity
-event UsdMinted(uint256 accountId, uint256 poolId, address collateralType, uint256 amount, address sender)
-```
-
-Emitted when {sender} mints {amount} of snxUSD with the specified staking position.
-
-### UsdBurned
-
-```solidity
-event UsdBurned(uint256 accountId, uint256 poolId, address collateralType, uint256 amount, address sender)
-```
-
-Emitted when {sender} burns {amount} of snxUSD with the specified staking position.
-
-### delegateCollateral
-
-```solidity
-function delegateCollateral(uint256 accountId, uint256 poolId, address collateralType, uint256 amount, uint256 leverage) external
-```
-
-Delegates (creates, adjust or remove a delegation) collateral from an account.
-
-Requirements:
-
-- `msg.sender` must be the owner of the account, have the `ADMIN` permission, or have the `DELEGATE` permission.
-- If increasing the amount delegated, it must not exceed the available collateral (`getAccountAvailableCollateral`) associated with the account.
-- If decreasing the amount delegated, the staking position must have a colalteralization ratio greater than the target collateralization ratio for the corresponding collateral type.
-
-Emits a {DelegationUpdated} event.
-
-### mintUsd
-
-```solidity
-function mintUsd(uint256 accountId, uint256 poolId, address collateralType, uint256 amount) external
-```
-
-Mints {amount} of snxUSD with the specified staking position.
-
-Requirements:
-
-- `msg.sender` must be the owner of the account, have the `ADMIN` permission, or have the `MINT` permission.
-- After minting, the collateralization ratio of the staking position must not be below the target collateralization ratio for the corresponding collateral type.
-
-Emits a {UsdMinted} event.
-
-### burnUsd
-
-```solidity
-function burnUsd(uint256 accountId, uint256 poolId, address collateralType, uint256 amount) external
-```
-
-Burns {amount} of snxUSD with the specified staking position.
-
-Requirements:
-
-- `msg.sender` must be the owner of the account, have the `ADMIN` permission, or have the `BURN` permission.
-
-Emits a {UsdMinted} event.
-
-### getPositionCollateralizationRatio
-
-```solidity
-function getPositionCollateralizationRatio(uint256 accountId, uint256 poolId, address collateralType) external returns (uint256)
-```
-
-Returns the collateralization ratio of the specified staking position. If debt is negative, this function will return 0.
-
-_Call this function using `callStatic` to treat it as a view function.
-The return value is a percentage with 18 decimals places._
-
-### getPositionDebt
-
-```solidity
-function getPositionDebt(uint256 accountId, uint256 poolId, address collateralType) external returns (int256)
-```
-
-Returns the debt of the specified staking position. Credit is expressed as negative debt.
-
-_Call this function using `callStatic` to treat it as a view function.
-The return value is denominated in dollars with 18 decimal places._
-
-### getPositionCollateral
-
-```solidity
-function getPositionCollateral(uint256 accountId, uint256 poolId, address collateralType) external view returns (uint256 collateralAmount, uint256 collateralValue)
-```
-
-Returns the amount and value of the collateral associated with the specified staking position.
-
-_Call this function using `callStatic` to treat it as a view function.
-collateralAmount is represented as an integer with 18 decimals.
-collateralValue is represented as an integer with the number of decimals specified by the collateralType._
-
-### getPosition
-
-```solidity
-function getPosition(uint256 accountId, uint256 poolId, address collateralType) external returns (uint256 collateralAmount, uint256 collateralValue, int256 debt, uint256 collateralizationRatio)
-```
-
-Returns all information pertaining to a specified staking position in the vault module.
-
-### getVaultDebt
-
-```solidity
-function getVaultDebt(uint256 poolId, address collateralType) external returns (int256)
-```
-
-Returns the total debt (or credit) that the vault is responsible for. Credit is expressed as negative debt.
-
-_Call this function using `callStatic` to treat it as a view function.
-The return value is denominated in dollars with 18 decimal places._
-
-### getVaultCollateral
-
-```solidity
-function getVaultCollateral(uint256 poolId, address collateralType) external returns (uint256 collateralAmount, uint256 collateralValue)
-```
-
-Returns the amount and value of the collateral held by the vault.
-
-_Call this function using `callStatic` to treat it as a view function.
-collateralAmount is represented as an integer with 18 decimals.
-collateralValue is represented as an integer with the number of decimals specified by the collateralType._
-
-### getVaultCollateralRatio
-
-```solidity
-function getVaultCollateralRatio(uint256 poolId, address collateralType) external returns (uint256)
-```
-
-Returns the collateralization ratio of the vault. If debt is negative, this function will return 0.
-
-_Call this function using `callStatic` to treat it as a view function.
-The return value is a percentage with 18 decimals places._
-
-## Vault Rewards Module
-
-### RewardDistributionSet
-
-```solidity
-event RewardDistributionSet(uint256 poolId, address token, uint256 index, address distributor, uint256 totalRewarded, uint256 start, uint256 duration)
-```
-
-### RewardsClaimed
-
-```solidity
-event RewardsClaimed(uint256 poolId, address token, uint256 accountId, uint256 index, uint256 amountClaimed)
-```
-
-### distributeRewards
-
-```solidity
-function distributeRewards(uint256 poolId, address token, uint256 index, address distributor, uint256 amount, uint256 start, uint256 duration) external
-```
-
-called by pool owner or an existing distributor to set up rewards for vault participants
-
-### getAvailableRewards
-
-```solidity
-function getAvailableRewards(uint256 poolId, address token, uint256 accountId) external returns (uint256[])
-```
-
-retrieves the amount of available rewards.
-this function should be called to get currently available rewards using `callStatic`
-
-### claimRewards
-
-```solidity
-function claimRewards(uint256 poolId, address token, uint256 accountId) external returns (uint256[])
-```
-
-retrieves the amount of available rewards, and claims them to the caller's account.
-this function should be called to get currently available rewards using `callStatic`
-
-### getCurrentRewardAccumulation
-
-```solidity
-function getCurrentRewardAccumulation(uint256 poolId, address collateralType) external view returns (uint256[])
-```
-
-returns the number of individual units of amount emitted per second per share for the given poolId, collateralType vault
-
-### RewardDistributionSet
-
-```solidity
-event RewardDistributionSet(uint256 poolId, address token, uint256 index, address distributor, uint256 totalRewarded, uint256 start, uint256 duration)
-```
-
-### RewardsClaimed
-
-```solidity
-event RewardsClaimed(uint256 poolId, address token, uint256 accountId, uint256 index, uint256 amountClaimed)
-```
-
-### distributeRewards
-
-```solidity
-function distributeRewards(uint256 poolId, address token, uint256 index, address distributor, uint256 amount, uint256 start, uint256 duration) external
-```
-
-called by pool owner or an existing distributor to set up rewards for vault participants
-
-### getAvailableRewards
-
-```solidity
-function getAvailableRewards(uint256 poolId, address token, uint256 accountId) external returns (uint256[])
-```
-
-retrieves the amount of available rewards.
-this function should be called to get currently available rewards using `callStatic`
-
-### claimRewards
-
-```solidity
-function claimRewards(uint256 poolId, address token, uint256 accountId) external returns (uint256[])
-```
-
-retrieves the amount of available rewards, and claims them to the caller's account.
-this function should be called to get currently available rewards using `callStatic`
-
-### getCurrentRewardAccumulation
-
-```solidity
-function getCurrentRewardAccumulation(uint256 poolId, address collateralType) external view returns (uint256[])
-```
-
-returns the number of individual units of amount emitted per second per share for the given poolId, collateralType vault
-
-## Collateral Module
-
-### CollateralTypeConfigured
-
-```solidity
-event CollateralTypeConfigured(address collateralType, address priceFeed, uint256 targetCollateralizationRatio, uint256 minimumCollateralizationRatio, uint256 liquidationReward, bool enabled)
-```
-
-Emitted when a collateral type’s configuration is created or updated.
-
-### CollateralDeposited
-
-```solidity
-event CollateralDeposited(uint256 accountId, address collateralType, uint256 amount, address sender)
-```
-
-Emitted when `amount` of collateral of type `collateralType` is deposited to account `accountId` by `sender`.
-
-### CollateralWithdrawn
-
-```solidity
-event CollateralWithdrawn(uint256 accountId, address collateralType, uint256 amount, address sender)
-```
-
-Emitted when `amount` of collateral of type `collateralType` is withdrawn from account `accountId` by `sender`.
-
-### configureCollateral
-
-configureCollateral
-configureCollateral
-
-```solidity
-function configureCollateral(address collateralType, address priceFeed, uint256 targetCRatio, uint256 minimumCRatio, uint256 liquidationReward, bool enabled) external
-```
-
-Creates or updates the configuration for given `collateralType`.
-
-Requirements:
-
-- `msg.sender` must be the owner of the system.
-
-Emits a {CollateralTypeConfigured} event.
-
-### getCollateralTypes
-
-```solidity
-function getCollateralConfigurations(bool hideDisabled) external view returns (struct CollateralStorage.CollateralData[] collaterals)
-```
-
-Returns a list of detailed information pertaining to all collateral types registered in the system.
-
-### getCollateralType
-
-```solidity
-function getCollateralConfiguration(address collateralType) external view returns (struct CollateralStorage.CollateralData collateral)
-```
-
-Returns detailed information pertaining the specified collateral type.
-
-### depositCollateral
-
-```solidity
-function depositCollateral(uint256 accountId, address collateralType, uint256 amount) external
-```
-
-Deposits `amount` of collateral of type `collateralType` into account `accountId`.
-
-Requirements:
-
-- `msg.sender` must be the owner of the account, have the `ADMIN` permission, or have the `DEPOSIT` permission.
-
-Emits a {CollateralDeposited} event.
-
-### withdrawCollateral
-
-```solidity
-function withdrawCollateral(uint256 accountId, address collateralType, uint256 amount) external
-```
-
-Withdraws `amount` of collateral of type `collateralType` from account `accountId`.
-
-Requirements:
-
-- `msg.sender` must be the owner of the account, have the `ADMIN` permission, or have the `WITHDRAW` permission.
-
-Emits a {CollateralWithdrawn} event.
-
-### getAccountCollateral
-
-```solidity
-function getAccountCollateral(uint256 accountId, address collateralType) external view returns (uint256 totalDeposited, uint256 totalAssigned)
-```
-
-Returns the total values pertaining to account `accountId` for `collateralType`.
-
-### getAccountAvailableCollateral
-
-```solidity
-function getAccountAvailableCollateral(uint256 accountId, address collateralType) external view returns (uint256)
-```
-
-Returns the amount of collateral of type `collateralType` deposited with account `accountId` that can be withdrawn or delegated.
-
-### CollateralTypeConfigured
-
-```solidity
-event CollateralTypeConfigured(address collateralType, address priceFeed, uint256 targetCollateralizationRatio, uint256 minimumCollateralizationRatio, uint256 liquidationReward, bool enabled)
-```
-
-Emitted when a collateral type’s configuration is created or updated.
-
-### CollateralDeposited
-
-```solidity
-event CollateralDeposited(uint256 accountId, address collateralType, uint256 amount, address sender)
-```
-
-Emitted when `amount` of collateral of type `collateralType` is deposited to account `accountId` by `sender`.
-
-### CollateralWithdrawn
-
-```solidity
-event CollateralWithdrawn(uint256 accountId, address collateralType, uint256 amount, address sender)
-```
-
-Emitted when `amount` of collateral of type `collateralType` is withdrawn from account `accountId` by `sender`.
-
-### configureCollateral
-
-```solidity
-function configureCollateral(address collateralType, address priceFeed, uint256 targetCRatio, uint256 minimumCRatio, uint256 liquidationReward, bool enabled) external
-```
-
-Creates or updates the configuration for given `collateralType`.
-
-Requirements:
-
-- `msg.sender` must be the owner of the system.
-
-Emits a {CollateralTypeConfigured} event.
-
-### getCollateralTypes
-
-```solidity
-function getCollateralConfigurations(bool hideDisabled) external view returns (struct CollateralStorage.CollateralData[] collaterals)
-```
-
-Returns a list of detailed information pertaining to all collateral types registered in the system.
-
-### getCollateralType
-
-```solidity
-function getCollateralConfiguration(address collateralType) external view returns (struct CollateralStorage.CollateralData collateral)
-```
-
-Returns detailed information pertaining the specified collateral type.
-
-### depositCollateral
-
-```solidity
-function depositCollateral(uint256 accountId, address collateralType, uint256 amount) external
-```
-
-Deposits `amount` of collateral of type `collateralType` into account `accountId`.
-
-Requirements:
-
-- `msg.sender` must be the owner of the account, have the `ADMIN` permission, or have the `DEPOSIT` permission.
-
-Emits a {CollateralDeposited} event.
-
-### withdrawCollateral
-
-```solidity
-function withdrawCollateral(uint256 accountId, address collateralType, uint256 amount) external
-```
-
-Withdraws `amount` of collateral of type `collateralType` from account `accountId`.
-
-Requirements:
-
-- `msg.sender` must be the owner of the account, have the `ADMIN` permission, or have the `WITHDRAW` permission.
-
-Emits a {CollateralWithdrawn} event.
-
-### getAccountCollateral
-
-```solidity
-function getAccountCollateral(uint256 accountId, address collateralType) external view returns (uint256 totalDeposited, uint256 totalAssigned)
-```
-
-Returns the total values pertaining to account `accountId` for `collateralType`.
-
-### getAccountAvailableCollateral
-
-```solidity
-function getAccountAvailableCollateral(uint256 accountId, address collateralType) external view returns (uint256)
-```
-
-Returns the amount of collateral of type `collateralType` deposited with account `accountId` that can be withdrawn or delegated.
-
-## Liquidation Module
-
-### Liquidation
-
-```solidity
-event Liquidation(uint256 accountId, uint256 poolId, address collateralType, uint256 debtLiquidated, uint256 collateralLiquidated, uint256 amountRewarded)
-```
-
-### VaultLiquidation
-
-```solidity
-event VaultLiquidation(uint256 poolId, address collateralType, uint256 debtLiquidated, uint256 collateralLiquidated, uint256 amountRewarded)
-```
-
-### LiqudationInformation
-
-```solidity
-struct LiqudationInformation {
-  struct CurvesLibrary.PolynomialCurve curve;
-  mapping(uint256 => uint256) initialAmount;
-  uint256 accumulated;
-}
-```
-
-### liquidate
-
-```solidity
-function liquidate(uint256 accountId, uint256 poolId, address collateralType) external returns (uint256 amountRewarded, uint256 debtLiquidated, uint256 collateralLiquidated)
-```
-
-liquidates the required collateral of the account delegated to the poolId
-
-### liquidateVault
-
-```solidity
-function liquidateVault(uint256 poolId, address collateralType, uint256 liquidateAsAccountId, uint256 maxUsd) external returns (uint256 amountRewarded, uint256 collateralLiquidated)
-```
-
-liquidates an entire vault. can only be done if the vault itself is undercollateralized.
-liquidateAsAccountId determines which account to deposit the siezed collateral into (this is necessary particularly if the collateral in the vault is vesting)
-Will only liquidate a portion of the debt for the vault if `maxUsd` is supplied
-
-### isLiquidatable
-
-```solidity
-function isLiquidatable(uint256 accountId, uint256 poolId, address collateralType) external returns (bool)
-```
-
-returns if the account is liquidable on the poolId - collateralType pair
-
-### Liquidation
-
-```solidity
-event Liquidation(uint256 accountId, uint256 poolId, address collateralType, uint256 debtLiquidated, uint256 collateralLiquidated, uint256 amountRewarded)
-```
-
-### VaultLiquidation
-
-```solidity
-event VaultLiquidation(uint256 poolId, address collateralType, uint256 debtLiquidated, uint256 collateralLiquidated, uint256 amountRewarded)
-```
-
-### LiqudationInformation
-
-```solidity
-struct LiqudationInformation {
-  struct CurvesLibrary.PolynomialCurve curve;
-  mapping(uint256 => uint256) initialAmount;
-  uint256 accumulated;
-}
-```
-
-### liquidate
-
-```solidity
-function liquidate(uint256 accountId, uint256 poolId, address collateralType) external returns (uint256 amountRewarded, uint256 debtLiquidated, uint256 collateralLiquidated)
-```
-
-liquidates the required collateral of the account delegated to the poolId
-
-### liquidateVault
-
-```solidity
-function liquidateVault(uint256 poolId, address collateralType, uint256 liquidateAsAccountId, uint256 maxUsd) external returns (uint256 amountRewarded, uint256 collateralLiquidated)
-```
-
-liquidates an entire vault. can only be done if the vault itself is undercollateralized.
-liquidateAsAccountId determines which account to deposit the siezed collateral into (this is necessary particularly if the collateral in the vault is vesting)
-Will only liquidate a portion of the debt for the vault if `maxUsd` is supplied
-
-### isLiquidatable
-
-```solidity
-function isLiquidatable(uint256 accountId, uint256 poolId, address collateralType) external returns (bool)
-```
-
-returns if the account is liquidable on the poolId - collateralType pair
-
-## Market Manager Module
-
-### registerMarket
-
-```solidity
-function registerMarket(address market) external returns (uint256)
-```
-
-registers a new market
-
-### marketLiquidity
-
-```solidity
-function marketLiquidity(uint256 marketId) external view returns (uint256)
-```
-
-gets the liquidity of the market
-
-### marketCollateral
-
-```solidity
-function marketCollateral(uint256 marketId) external view returns (uint256)
-```
-
-gets the USD value of the collateral backing this market.
-This function does not determine the market should consider available to it. Use `marketLiquidity` instaed.
-
-### marketTotalBalance
-
-```solidity
-function marketTotalBalance(uint256 marketId) external view returns (int256)
-```
-
-/ @notice gets the total balance of the market
-
-### marketDebtPerShare
-
-```solidity
-function marketDebtPerShare(uint256 marketId) external returns (int256)
-```
-
-### depositUsd
-
-```solidity
-function depositUsd(uint256 marketId, address target, uint256 amount) external
-```
-
-target deposits amount of synths to the mark
-
-### withdrawUsd
-
-```solidity
-function withdrawUsd(uint256 marketId, address target, uint256 amount) external
-```
-
-target withdraws amount of synths to the mark
-
-### registerMarket
-
-```solidity
-function registerMarket(address market) external returns (uint256)
-```
-
-registers a new market
-
-### marketLiquidity
-
-```solidity
-function marketLiquidity(uint256 marketId) external view returns (uint256)
-```
-
-gets the liquidity of the market
-
-### marketCollateral
-
-```solidity
-function marketCollateral(uint256 marketId) external view returns (uint256)
-```
-
-gets the USD value of the collateral backing this market.
-This function does not determine the market should consider available to it. Use `marketLiquidity` instaed.
-
-### marketTotalBalance
-
-```solidity
-function marketTotalBalance(uint256 marketId) external view returns (int256)
-```
-
-/ @notice gets the total balance of the market
-
-### marketDebtPerShare
-
-```solidity
-function marketDebtPerShare(uint256 marketId) external returns (int256)
-```
-
-### depositUsd
-
-```solidity
-function depositUsd(uint256 marketId, address target, uint256 amount) external
-```
-
-target deposits amount of synths to the mark
-
-### withdrawUsd
-
-```solidity
-function withdrawUsd(uint256 marketId, address target, uint256 amount) external
-```
-
-target withdraws amount of synths to the mark
-
-## Pool Configuration Module
-
-### PreferredPoolSet
-
-```solidity
-event PreferredPoolSet(uint256 poolId)
-```
-
-### PoolApprovedAdded
-
-```solidity
-event PoolApprovedAdded(uint256 poolId)
-```
-
-### PoolApprovedRemoved
-
-```solidity
-event PoolApprovedRemoved(uint256 poolId)
-```
-
-### setPreferredPool
-
-```solidity
-function setPreferredPool(uint256 poolId) external
-```
-
-SCCP sets the preferred pool
-
-### addApprovedPool
-
-```solidity
-function addApprovedPool(uint256 poolId) external
-```
-
-SCCP adds a poolId to the approved list
-
-### removeApprovedPool
-
-```solidity
-function removeApprovedPool(uint256 poolId) external
-```
-
-SCCP removes a poolId to the approved list
-
-### getPreferredPool
-
-```solidity
-function getPreferredPool() external view returns (uint256)
-```
-
-gets the preferred pool
-
-### getApprovedPools
-
-```solidity
-function getApprovedPools() external view returns (uint256[])
-```
-
-gets the approved pools (list of poolIds)
-
-### PreferredPoolSet
-
-```solidity
-event PreferredPoolSet(uint256 poolId)
-```
-
-### PoolApprovedAdded
-
-```solidity
-event PoolApprovedAdded(uint256 poolId)
-```
-
-### PoolApprovedRemoved
-
-```solidity
-event PoolApprovedRemoved(uint256 poolId)
-```
-
-### setPreferredPool
-
-```solidity
-function setPreferredPool(uint256 poolId) external
-```
-
-SCCP sets the preferred pool
-
-### addApprovedPool
-
-```solidity
-function addApprovedPool(uint256 poolId) external
-```
-
-SCCP adds a poolId to the approved list
-
-### removeApprovedPool
-
-```solidity
-function removeApprovedPool(uint256 poolId) external
-```
-
-SCCP removes a poolId to the approved list
-
-### getPreferredPool
-
-```solidity
-function getPreferredPool() external view returns (uint256)
-```
-
-gets the preferred pool
-
-### getApprovedPools
-
-```solidity
-function getApprovedPools() external view returns (uint256[])
-```
-
-gets the approved pools (list of poolIds)
-
-## Pool Module
-
-### PoolCreated
-
-```solidity
-event PoolCreated(address owner, uint256 poolId)
-```
-
-### NominatedNewOwner
-
-```solidity
-event NominatedNewOwner(address nominatedOwner, uint256 poolId)
-```
-
-### OwnershipAccepted
-
-```solidity
-event OwnershipAccepted(address newOwner, uint256 poolId)
-```
-
-### OwnershipRenounced
-
-```solidity
-event OwnershipRenounced(address target, uint256 poolId)
-```
-
-### PoolConfigurationSet
-
-```solidity
-event PoolConfigurationSet(uint256 poolId, uint256[] markets, uint256[] weights, address executedBy)
-```
-
-### createPool
-
-```solidity
-function createPool(uint256 requestedPoolId, address owner) external
-```
-
-creates a new poolToken
-
-### setPoolConfiguration
-
-```solidity
-function setPoolConfiguration(uint256 poolId, uint256[] markets, uint256[] weights, int256[] maxDebtShareValues) external
-```
-
-sets the pool positions (only poolToken o
-
-### getPoolConfiguration
-
-```solidity
-function getPoolConfiguration(uint256 poolId) external view returns (uint256[] markets, uint256[] weights, int256[] maxDebtShareValues)
-```
-
-nal;
-
-gets the pool
-
-### setPoolName
-
-```solidity
-function setPoolName(uint256 poolId, string name) external
-```
-
-);
-
-set
-
-### getPoolName
-
-```solidity
-function getPoolName(uint256 poolId) external view returns (string poolName)
-```
-
-external;
-
-get
-
-### nominateNewPoolOwner
-
-```solidity
-function nominateNewPoolOwner(address nominatedOwner, uint256 poolId) external
-```
-
-oolName);
-
-nominates a
-
-### acceptPoolOwnership
-
-```solidity
-function acceptPoolOwnership(uint256 poolId) external
-```
-
-external;
-
-accepts ownership by
-
-### renouncePoolNomination
-
-```solidity
-function renouncePoolNomination(uint256 poolId) external
-```
-
-external;
-
-renounces ownership by
-
-### ownerOf
-
-```solidity
-function ownerOf(uint256 poolId) external view returns (address)
-```
-
-external;
-
-gets
-
-### nominatedOwnerOf
-
-```solidity
-function nominatedOwnerOf(uint256 poolId) external view returns (address)
-```
-
-address);
-
-gets nominated
-
-### setMinLiquidityRatio
-
-```solidity
-function setMinLiquidityRatio(uint256 minLiquidityRatio) external
-```
-
-address);
-
-places a cap on what proportion of free vault liquidity may be used towards a po
-
-### getMinLiquidityRatio
-
-```solidity
-function getMinLiquidityRatio() external view returns (uint256)
-```
-
-external;
-
-returns the liquidity ratio cap for delegation of liquidity by p
-
-### PoolCreated
-
-```solidity
-event PoolCreated(address owner, uint256 poolId)
-```
-
-### NominatedNewOwner
-
-```solidity
-event NominatedNewOwner(address nominatedOwner, uint256 poolId)
-```
-
-### OwnershipAccepted
-
-```solidity
-event OwnershipAccepted(address newOwner, uint256 poolId)
-```
-
-### OwnershipRenounced
-
-```solidity
-event OwnershipRenounced(address target, uint256 poolId)
-```
-
-### PoolConfigurationSet
-
-```solidity
-event PoolConfigurationSet(uint256 poolId, uint256[] markets, uint256[] weights, address executedBy)
-```
-
-### createPool
-
-```solidity
-function createPool(uint256 requestedPoolId, address owner) external
-```
-
-creates a new poolToken
-
-### setPoolConfiguration
-
-```solidity
-function setPoolConfiguration(uint256 poolId, uint256[] markets, uint256[] weights, int256[] maxDebtShareValues) external
-```
-
-sets the pool positions (only poolToken o
-
-### getPoolConfiguration
-
-```solidity
-function getPoolConfiguration(uint256 poolId) external view returns (uint256[] markets, uint256[] weights, int256[] maxDebtShareValues)
-```
-
-nal;
-
-gets the pool
-
-### setPoolName
-
-```solidity
-function setPoolName(uint256 poolId, string name) external
-```
-
-);
-
-set
-
-### getPoolName
-
-```solidity
-function getPoolName(uint256 poolId) external view returns (string poolName)
-```
-
-external;
-
-get
-
-### nominateNewPoolOwner
-
-```solidity
-function nominateNewPoolOwner(address nominatedOwner, uint256 poolId) external
-```
-
-oolName);
-
-nominates a
-
-### acceptPoolOwnership
-
-```solidity
-function acceptPoolOwnership(uint256 poolId) external
-```
-
-external;
-
-accepts ownership by
-
-### renouncePoolNomination
-
-```solidity
-function renouncePoolNomination(uint256 poolId) external
-```
-
-external;
-
-renounces ownership by
-
-### ownerOf
-
-```solidity
-function ownerOf(uint256 poolId) external view returns (address)
-```
->>>>>>> 4bb9679d
 
 ### LiqudationInformation
 
@@ -2476,29 +777,17 @@
 ```
 ### liquidate
 
-<<<<<<< HEAD
   ```solidity
   function liquidate(uint256 accountId, uint256 poolId, address collateralType) external returns (uint256 amountRewarded, uint256 debtLiquidated, uint256 collateralLiquidated)
   ```
-=======
-```solidity
-function nominatedOwnerOf(uint256 poolId) external view returns (address)
-```
->>>>>>> 4bb9679d
 
 liquidates the required collateral of the account delegated to the poolId
 
 ### liquidateVault
 
-<<<<<<< HEAD
   ```solidity
   function liquidateVault(uint256 poolId, address collateralType, uint256 liquidateAsAccountId, uint256 maxUsd) external returns (uint256 amountRewarded, uint256 collateralLiquidated)
   ```
-=======
-```solidity
-function setMinLiquidityRatio(uint256 minLiquidityRatio) external
-```
->>>>>>> 4bb9679d
 
 liquidates an entire vault. can only be done if the vault itself is undercollateralized.
 liquidateAsAccountId determines which account to deposit the siezed collateral into (this is necessary particularly if the collateral in the vault is vesting)
@@ -2506,15 +795,9 @@
 
 ### isLiquidatable
 
-<<<<<<< HEAD
   ```solidity
   function isLiquidatable(uint256 accountId, uint256 poolId, address collateralType) external returns (bool)
   ```
-=======
-```solidity
-function getMinLiquidityRatio() external view returns (uint256)
-```
->>>>>>> 4bb9679d
 
 returns if the account is liquidable on the poolId - collateralType pair
 
@@ -2522,231 +805,193 @@
 
 ### MarketRegistered
 
-```solidity
-event MarketRegistered(address market, uint256 marketId)
-```
+  ```solidity
+  event MarketRegistered(address market, uint256 marketId)
+  ```
 
 ### UsdDeposited
 
-```solidity
-event UsdDeposited(uint256 marketId, address target, uint256 amount, address sender)
-```
+  ```solidity
+  event UsdDeposited(uint256 marketId, address target, uint256 amount, address sender)
+  ```
 
 ### UsdWithdrawn
 
-```solidity
-event UsdWithdrawn(uint256 marketId, address target, uint256 amount, address sender)
-```
+  ```solidity
+  event UsdWithdrawn(uint256 marketId, address target, uint256 amount, address sender)
+  ```
 
 ### registerMarket
 
-```solidity
-function registerMarket(address market) external returns (uint256)
-```
+  ```solidity
+  function registerMarket(address market) external returns (uint256)
+  ```
 
 registers a new market
 
 ### depositUsd
 
-```solidity
-function depositUsd(uint256 marketId, address target, uint256 amount) external
-```
+  ```solidity
+  function depositUsd(uint256 marketId, address target, uint256 amount) external
+  ```
 
 target deposits amount of synths to the marketId
 
 ### withdrawUsd
 
-```solidity
-function withdrawUsd(uint256 marketId, address target, uint256 amount) external
-```
+  ```solidity
+  function withdrawUsd(uint256 marketId, address target, uint256 amount) external
+  ```
 
 target withdraws amount of synths to the marketId
 
 ### getWithdrawableUsd
 
-```solidity
-function getWithdrawableUsd(uint256 marketId) external view returns (uint256)
-```
+  ```solidity
+  function getWithdrawableUsd(uint256 marketId) external view returns (uint256)
+  ```
 
 gets the liquidity of the market
 
 ### getMarketIssuance
 
-```solidity
-function getMarketIssuance(uint256 marketId) external view returns (int128)
-```
+  ```solidity
+  function getMarketIssuance(uint256 marketId) external view returns (int128)
+  ```
 
 gets net snxUSD withdrawn - deposited by the market
 
 ### getMarketReportedBalance
 
-```solidity
-function getMarketReportedBalance(uint256 marketId) external view returns (uint256)
-```
+  ```solidity
+  function getMarketReportedBalance(uint256 marketId) external view returns (uint256)
+  ```
 
 gets the total balance of the market
 
 ### getMarketTotalBalance
 
-```solidity
-function getMarketTotalBalance(uint256 marketId) external view returns (int256)
-```
+  ```solidity
+  function getMarketTotalBalance(uint256 marketId) external view returns (int256)
+  ```
 
 gets the total balance of the market (marketIssuance + marketReportedBalance)
 
 ### getMarketCollateral
 
-```solidity
-function getMarketCollateral(uint256 marketId) external view returns (uint256)
-```
+  ```solidity
+  function getMarketCollateral(uint256 marketId) external view returns (uint256)
+  ```
 
 gets the snxUSD value of the collateral backing this market.
 
 ### getMarketDebtPerShare
 
-```solidity
-function getMarketDebtPerShare(uint256 marketId) external returns (int256)
-```
+  ```solidity
+  function getMarketDebtPerShare(uint256 marketId) external returns (int256)
+  ```
 
 ### MarketRegistered
 
-```solidity
-event MarketRegistered(address market, uint256 marketId)
-```
+  ```solidity
+  event MarketRegistered(address market, uint256 marketId)
+  ```
 
 ### UsdDeposited
 
-```solidity
-event UsdDeposited(uint256 marketId, address target, uint256 amount, address sender)
-```
+  ```solidity
+  event UsdDeposited(uint256 marketId, address target, uint256 amount, address sender)
+  ```
 
 ### UsdWithdrawn
 
-```solidity
-event UsdWithdrawn(uint256 marketId, address target, uint256 amount, address sender)
-```
+  ```solidity
+  event UsdWithdrawn(uint256 marketId, address target, uint256 amount, address sender)
+  ```
 
 ### registerMarket
 
-```solidity
-function registerMarket(address market) external returns (uint256)
-```
+  ```solidity
+  function registerMarket(address market) external returns (uint256)
+  ```
 
 registers a new market
 
 ### depositUsd
 
-```solidity
-function depositUsd(uint256 marketId, address target, uint256 amount) external
-```
+  ```solidity
+  function depositUsd(uint256 marketId, address target, uint256 amount) external
+  ```
 
 target deposits amount of synths to the marketId
 
 ### withdrawUsd
 
-```solidity
-function withdrawUsd(uint256 marketId, address target, uint256 amount) external
-```
+  ```solidity
+  function withdrawUsd(uint256 marketId, address target, uint256 amount) external
+  ```
 
 target withdraws amount of synths to the marketId
 
 ### getWithdrawableUsd
 
-```solidity
-function getWithdrawableUsd(uint256 marketId) external view returns (uint256)
-```
+  ```solidity
+  function getWithdrawableUsd(uint256 marketId) external view returns (uint256)
+  ```
 
 gets the liquidity of the market
 
 ### getMarketIssuance
 
-```solidity
-function getMarketIssuance(uint256 marketId) external view returns (int128)
-```
+  ```solidity
+  function getMarketIssuance(uint256 marketId) external view returns (int128)
+  ```
 
 gets net snxUSD withdrawn - deposited by the market
 
 ### getMarketReportedBalance
 
-```solidity
-function getMarketReportedBalance(uint256 marketId) external view returns (uint256)
-```
+  ```solidity
+  function getMarketReportedBalance(uint256 marketId) external view returns (uint256)
+  ```
 
 gets the total balance of the market
 
 ### getMarketTotalBalance
 
-```solidity
-function getMarketTotalBalance(uint256 marketId) external view returns (int256)
-```
+  ```solidity
+  function getMarketTotalBalance(uint256 marketId) external view returns (int256)
+  ```
 
 gets the total balance of the market (marketIssuance + marketReportedBalance)
 
 ### getMarketCollateral
 
-```solidity
-function getMarketCollateral(uint256 marketId) external view returns (uint256)
-```
+  ```solidity
+  function getMarketCollateral(uint256 marketId) external view returns (uint256)
+  ```
 
 gets the snxUSD value of the collateral backing this market.
 
 ### getMarketDebtPerShare
 
-```solidity
-function getMarketDebtPerShare(uint256 marketId) external returns (int256)
-```
-
-## Multicall Module
-
-### multicall
-
-<<<<<<< HEAD
-  ```solidity
-  function multicall(bytes[] data) external payable returns (bytes[] results)
-  ```
-=======
-```solidity
-function initializeUSDTokenModule() external
-```
->>>>>>> 4bb9679d
-
-### multicall
-
-<<<<<<< HEAD
-  ```solidity
-  function multicall(bytes[] data) external payable returns (bytes[] results)
-  ```
-=======
-```solidity
-function isUSDTokenModuleInitialized() external view returns (bool)
-```
->>>>>>> 4bb9679d
+  ```solidity
+  function getMarketDebtPerShare(uint256 marketId) external returns (int256)
+  ```
 
 ## Pool Configuration Module
 
 ### PreferredPoolSet
 
-<<<<<<< HEAD
   ```solidity
   event PreferredPoolSet(uint256 poolId)
   ```
-=======
-```solidity
-function upgradeUSDImplementation(address newUSDTokenImplementation) external
-```
->>>>>>> 4bb9679d
 
 ### PoolApprovedAdded
 
-<<<<<<< HEAD
   ```solidity
   event PoolApprovedAdded(uint256 poolId)
   ```
-=======
-```solidity
-function getUSDTokenAddress() external view returns (address)
-```
->>>>>>> 4bb9679d
 
 ### PoolApprovedRemoved
 
@@ -2756,57 +1001,33 @@
 
 ### setPreferredPool
 
-<<<<<<< HEAD
   ```solidity
   function setPreferredPool(uint256 poolId) external
   ```
-=======
-```solidity
-function initializeUSDTokenModule() external
-```
->>>>>>> 4bb9679d
 
 SCCP sets the preferred pool
 
 ### addApprovedPool
 
-<<<<<<< HEAD
   ```solidity
   function addApprovedPool(uint256 poolId) external
   ```
-=======
-```solidity
-function isUSDTokenModuleInitialized() external view returns (bool)
-```
->>>>>>> 4bb9679d
 
 SCCP adds a poolId to the approved list
 
 ### removeApprovedPool
 
-<<<<<<< HEAD
   ```solidity
   function removeApprovedPool(uint256 poolId) external
   ```
-=======
-```solidity
-function upgradeUSDImplementation(address newUSDTokenImplementation) external
-```
->>>>>>> 4bb9679d
 
 SCCP removes a poolId to the approved list
 
 ### getPreferredPool
 
-<<<<<<< HEAD
   ```solidity
   function getPreferredPool() external view returns (uint256)
   ```
-=======
-```solidity
-function getUSDTokenAddress() external view returns (address)
-```
->>>>>>> 4bb9679d
 
 gets the preferred pool
 
@@ -2820,107 +1041,59 @@
 
 ### PreferredPoolSet
 
-<<<<<<< HEAD
   ```solidity
   event PreferredPoolSet(uint256 poolId)
   ```
-=======
-```solidity
-event MarketRegistered(address market, uint256 marketId)
-```
->>>>>>> 4bb9679d
 
 ### PoolApprovedAdded
 
-<<<<<<< HEAD
   ```solidity
   event PoolApprovedAdded(uint256 poolId)
   ```
-=======
-```solidity
-event UsdDeposited(uint256 marketId, address target, uint256 amount, address sender)
-```
->>>>>>> 4bb9679d
 
 ### PoolApprovedRemoved
 
-<<<<<<< HEAD
   ```solidity
   event PoolApprovedRemoved(uint256 poolId)
   ```
-=======
-```solidity
-event UsdWithdrawn(uint256 marketId, address target, uint256 amount, address sender)
-```
->>>>>>> 4bb9679d
 
 ### setPreferredPool
 
-<<<<<<< HEAD
   ```solidity
   function setPreferredPool(uint256 poolId) external
   ```
-=======
-```solidity
-function registerMarket(address market) external returns (uint256)
-```
->>>>>>> 4bb9679d
 
 SCCP sets the preferred pool
 
 ### addApprovedPool
 
-<<<<<<< HEAD
   ```solidity
   function addApprovedPool(uint256 poolId) external
   ```
-=======
-```solidity
-function depositUsd(uint256 marketId, address target, uint256 amount) external
-```
->>>>>>> 4bb9679d
 
 SCCP adds a poolId to the approved list
 
 ### removeApprovedPool
 
-<<<<<<< HEAD
   ```solidity
   function removeApprovedPool(uint256 poolId) external
   ```
-=======
-```solidity
-function withdrawUsd(uint256 marketId, address target, uint256 amount) external
-```
->>>>>>> 4bb9679d
 
 SCCP removes a poolId to the approved list
 
 ### getPreferredPool
 
-<<<<<<< HEAD
   ```solidity
   function getPreferredPool() external view returns (uint256)
   ```
-=======
-```solidity
-function withdrawableUsd(uint256 marketId) external view returns (uint256)
-```
->>>>>>> 4bb9679d
 
 gets the preferred pool
 
 ### getApprovedPools
 
-<<<<<<< HEAD
   ```solidity
   function getApprovedPools() external view returns (uint256[])
   ```
-=======
-```solidity
-function marketIssuance(uint256 marketId) external view returns (int128)
-```
->>>>>>> 4bb9679d
 
 gets the approved pools (list of poolIds)
 
@@ -2928,15 +1101,9 @@
 
 ### PoolCreated
 
-<<<<<<< HEAD
   ```solidity
   event PoolCreated(uint256 poolId, address owner)
   ```
-=======
-```solidity
-function marketReportedBalance(uint256 marketId) external view returns (uint256)
-```
->>>>>>> 4bb9679d
 
 ### NominatedPoolOwner
 
@@ -2946,15 +1113,9 @@
 
 ### PoolOwnershipAccepted
 
-<<<<<<< HEAD
   ```solidity
   event PoolOwnershipAccepted(uint256 poolId, address owner)
   ```
-=======
-```solidity
-function marketTotalBalance(uint256 marketId) external view returns (int256)
-```
->>>>>>> 4bb9679d
 
 ### PoolNominationRenounced
 
@@ -2964,15 +1125,9 @@
 
 ### PoolNominationRevoked
 
-<<<<<<< HEAD
   ```solidity
   event PoolNominationRevoked(uint256 poolId, address owner)
   ```
-=======
-```solidity
-function marketCollateral(uint256 marketId) external view returns (uint256)
-```
->>>>>>> 4bb9679d
 
 ### PoolOwnershipRenounced
 
@@ -2982,151 +1137,85 @@
 
 ### PoolNameUpdated
 
-<<<<<<< HEAD
   ```solidity
   event PoolNameUpdated(uint256 poolId, string name, address sender)
   ```
-=======
-```solidity
-function marketDebtPerShare(uint256 marketId) external returns (int256)
-```
->>>>>>> 4bb9679d
 
 ### PoolConfigurationSet
 
-<<<<<<< HEAD
   ```solidity
   event PoolConfigurationSet(uint256 poolId, uint256[] markets, uint256[] weights, address executedBy)
   ```
-=======
-```solidity
-event MarketRegistered(address market, uint256 marketId)
-```
->>>>>>> 4bb9679d
 
 ### createPool
 
-<<<<<<< HEAD
   ```solidity
   function createPool(uint256 requestedPoolId, address owner) external
   ```
-=======
-```solidity
-event UsdDeposited(uint256 marketId, address target, uint256 amount, address sender)
-```
->>>>>>> 4bb9679d
 
 creates a new pool
 
 ### setPoolConfiguration
 
-<<<<<<< HEAD
   ```solidity
   function setPoolConfiguration(uint256 poolId, uint256[] markets, uint256[] weights, int256[] maxDebtShareValues) external
   ```
-=======
-```solidity
-event UsdWithdrawn(uint256 marketId, address target, uint256 amount, address sender)
-```
->>>>>>> 4bb9679d
 
 sets the pool positions (only poolToken owner)
 
 ### getPoolConfiguration
 
-<<<<<<< HEAD
   ```solidity
   function getPoolConfiguration(uint256 poolId) external view returns (uint256[] markets, uint256[] weights, int256[] maxDebtShareValues)
   ```
-=======
-```solidity
-function registerMarket(address market) external returns (uint256)
-```
->>>>>>> 4bb9679d
 
 gets the pool positions
 
 ### setPoolName
 
-<<<<<<< HEAD
   ```solidity
   function setPoolName(uint256 poolId, string name) external
   ```
-=======
-```solidity
-function depositUsd(uint256 marketId, address target, uint256 amount) external
-```
->>>>>>> 4bb9679d
 
 sets the pool name
 
 ### getPoolName
 
-<<<<<<< HEAD
   ```solidity
   function getPoolName(uint256 poolId) external view returns (string poolName)
   ```
-=======
-```solidity
-function withdrawUsd(uint256 marketId, address target, uint256 amount) external
-```
->>>>>>> 4bb9679d
 
 gets the pool name
 
 ### nominatePoolOwner
 
-<<<<<<< HEAD
   ```solidity
   function nominatePoolOwner(address nominatedOwner, uint256 poolId) external
   ```
-=======
-```solidity
-function withdrawableUsd(uint256 marketId) external view returns (uint256)
-```
->>>>>>> 4bb9679d
 
 nominates a new pool owner
 
 ### acceptPoolOwnership
 
-<<<<<<< HEAD
   ```solidity
   function acceptPoolOwnership(uint256 poolId) external
   ```
-=======
-```solidity
-function marketIssuance(uint256 marketId) external view returns (int128)
-```
->>>>>>> 4bb9679d
 
 accepts ownership by nominated owner
 
 ### renouncePoolNomination
 
-<<<<<<< HEAD
   ```solidity
   function renouncePoolNomination(uint256 poolId) external
   ```
-=======
-```solidity
-function marketReportedBalance(uint256 marketId) external view returns (uint256)
-```
->>>>>>> 4bb9679d
 
 renounces nomination by nominated owner
 
 ### renouncePoolOwnership
 
-<<<<<<< HEAD
   ```solidity
   function renouncePoolOwnership(uint256 poolId) external
   ```
-=======
-```solidity
-function marketTotalBalance(uint256 marketId) external view returns (int256)
-```
->>>>>>> 4bb9679d
 
 renounces ownership by owner
 
@@ -3140,15 +1229,9 @@
 
 ### getNominatedPoolOwner
 
-<<<<<<< HEAD
   ```solidity
   function getNominatedPoolOwner(uint256 poolId) external view returns (address)
   ```
-=======
-```solidity
-function marketCollateral(uint256 marketId) external view returns (uint256)
-```
->>>>>>> 4bb9679d
 
 gets nominatedOwner of poolId
 
@@ -3162,317 +1245,199 @@
 
 ### getMinLiquidityRatio
 
-<<<<<<< HEAD
   ```solidity
   function getMinLiquidityRatio() external view returns (uint256)
   ```
-=======
-```solidity
-function marketDebtPerShare(uint256 marketId) external returns (int256)
-```
->>>>>>> 4bb9679d
 
 returns the liquidity ratio cap for delegation of liquidity by pools to markets
 
 ### PoolCreated
 
-```solidity
-event PoolCreated(uint256 poolId, address owner)
-```
+  ```solidity
+  event PoolCreated(uint256 poolId, address owner)
+  ```
 
 ### NominatedPoolOwner
 
-```solidity
-event NominatedPoolOwner(uint256 poolId, address owner)
-```
+  ```solidity
+  event NominatedPoolOwner(uint256 poolId, address owner)
+  ```
 
 ### PoolOwnershipAccepted
 
-```solidity
-event PoolOwnershipAccepted(uint256 poolId, address owner)
-```
+  ```solidity
+  event PoolOwnershipAccepted(uint256 poolId, address owner)
+  ```
 
 ### PoolNominationRenounced
 
-```solidity
-event PoolNominationRenounced(uint256 poolId, address owner)
-```
+  ```solidity
+  event PoolNominationRenounced(uint256 poolId, address owner)
+  ```
 
 ### PoolNominationRevoked
 
-```solidity
-event PoolNominationRevoked(uint256 poolId, address owner)
-```
+  ```solidity
+  event PoolNominationRevoked(uint256 poolId, address owner)
+  ```
 
 ### PoolOwnershipRenounced
 
-```solidity
-event PoolOwnershipRenounced(uint256 poolId, address owner)
-```
+  ```solidity
+  event PoolOwnershipRenounced(uint256 poolId, address owner)
+  ```
 
 ### PoolNameUpdated
 
-```solidity
-event PoolNameUpdated(uint256 poolId, string name, address sender)
-```
+  ```solidity
+  event PoolNameUpdated(uint256 poolId, string name, address sender)
+  ```
 
 ### PoolConfigurationSet
 
-```solidity
-event PoolConfigurationSet(uint256 poolId, uint256[] markets, uint256[] weights, address executedBy)
-```
+  ```solidity
+  event PoolConfigurationSet(uint256 poolId, uint256[] markets, uint256[] weights, address executedBy)
+  ```
 
 ### createPool
 
-```solidity
-function createPool(uint256 requestedPoolId, address owner) external
-```
+  ```solidity
+  function createPool(uint256 requestedPoolId, address owner) external
+  ```
 
 creates a new pool
 
 ### setPoolConfiguration
 
-```solidity
-function setPoolConfiguration(uint256 poolId, uint256[] markets, uint256[] weights, int256[] maxDebtShareValues) external
-```
+  ```solidity
+  function setPoolConfiguration(uint256 poolId, uint256[] markets, uint256[] weights, int256[] maxDebtShareValues) external
+  ```
 
 sets the pool positions (only poolToken owner)
 
 ### getPoolConfiguration
 
-```solidity
-function getPoolConfiguration(uint256 poolId) external view returns (uint256[] markets, uint256[] weights, int256[] maxDebtShareValues)
-```
+  ```solidity
+  function getPoolConfiguration(uint256 poolId) external view returns (uint256[] markets, uint256[] weights, int256[] maxDebtShareValues)
+  ```
 
 gets the pool positions
 
 ### setPoolName
 
-```solidity
-function setPoolName(uint256 poolId, string name) external
-```
+  ```solidity
+  function setPoolName(uint256 poolId, string name) external
+  ```
 
 sets the pool name
 
 ### getPoolName
 
-```solidity
-function getPoolName(uint256 poolId) external view returns (string poolName)
-```
+  ```solidity
+  function getPoolName(uint256 poolId) external view returns (string poolName)
+  ```
 
 gets the pool name
 
 ### nominatePoolOwner
 
-```solidity
-function nominatePoolOwner(address nominatedOwner, uint256 poolId) external
-```
+  ```solidity
+  function nominatePoolOwner(address nominatedOwner, uint256 poolId) external
+  ```
 
 nominates a new pool owner
 
 ### acceptPoolOwnership
 
-```solidity
-function acceptPoolOwnership(uint256 poolId) external
-```
+  ```solidity
+  function acceptPoolOwnership(uint256 poolId) external
+  ```
 
 accepts ownership by nominated owner
 
 ### renouncePoolNomination
 
-```solidity
-function renouncePoolNomination(uint256 poolId) external
-```
+  ```solidity
+  function renouncePoolNomination(uint256 poolId) external
+  ```
 
 renounces nomination by nominated owner
 
 ### renouncePoolOwnership
 
-```solidity
-function renouncePoolOwnership(uint256 poolId) external
-```
+  ```solidity
+  function renouncePoolOwnership(uint256 poolId) external
+  ```
 
 renounces ownership by owner
 
 ### getPoolOwner
 
-```solidity
-function getPoolOwner(uint256 poolId) external view returns (address)
-```
+  ```solidity
+  function getPoolOwner(uint256 poolId) external view returns (address)
+  ```
 
 gets owner of poolId
 
 ### getNominatedPoolOwner
 
-```solidity
-function getNominatedPoolOwner(uint256 poolId) external view returns (address)
-```
+  ```solidity
+  function getNominatedPoolOwner(uint256 poolId) external view returns (address)
+  ```
 
 gets nominatedOwner of poolId
 
 ### setMinLiquidityRatio
 
-```solidity
-function setMinLiquidityRatio(uint256 minLiquidityRatio) external
-```
+  ```solidity
+  function setMinLiquidityRatio(uint256 minLiquidityRatio) external
+  ```
 
 places a cap on what proportion of free vault liquidity may be used towards a pool. only owner.
 
 ### getMinLiquidityRatio
 
-```solidity
-function getMinLiquidityRatio() external view returns (uint256)
-```
+  ```solidity
+  function getMinLiquidityRatio() external view returns (uint256)
+  ```
 
 returns the liquidity ratio cap for delegation of liquidity by pools to markets
 
-<<<<<<< HEAD
-## Reward Distributor Module
-=======
-### PoolCreated
-
-```solidity
-event PoolCreated(uint256 poolId, address owner)
-```
-
-### NominatedPoolOwner
-
-```solidity
-event NominatedPoolOwner(uint256 poolId, address owner)
-```
-
-### PoolOwnershipAccepted
-
-```solidity
-event PoolOwnershipAccepted(uint256 poolId, address owner)
-```
-
-### PoolNominationRenounced
-
-```solidity
-event PoolNominationRenounced(uint256 poolId, address owner)
-```
-
-### PoolNominationRevoked
-
-```solidity
-event PoolNominationRevoked(uint256 poolId, address owner)
-```
->>>>>>> 4bb9679d
-
-### setRewardAllocation
-
-<<<<<<< HEAD
-  ```solidity
-  function setRewardAllocation(uint256 poolId, uint256 allocation) external
-  ```
-=======
-```solidity
-event PoolOwnershipRenounced(uint256 poolId, address owner)
-```
->>>>>>> 4bb9679d
-
-### getRewardAllocation
-
-<<<<<<< HEAD
-  ```solidity
-  function getRewardAllocation(uint256 poolId) external view returns (uint256)
-  ```
-=======
-```solidity
-event PoolNameUpdated(uint256 poolId, string name, address sender)
-```
->>>>>>> 4bb9679d
-
-### setRewardAllocation
-
-<<<<<<< HEAD
-  ```solidity
-  function setRewardAllocation(uint256 poolId, uint256 allocation) external
-  ```
-=======
-```solidity
-event PoolConfigurationSet(uint256 poolId, uint256[] markets, uint256[] weights, address executedBy)
-```
->>>>>>> 4bb9679d
-
-### getRewardAllocation
-
-<<<<<<< HEAD
-  ```solidity
-  function getRewardAllocation(uint256 poolId) external view returns (uint256)
-  ```
-=======
-```solidity
-function createPool(uint256 requestedPoolId, address owner) external
-```
->>>>>>> 4bb9679d
-
 ## Rewards Manager Module
 
 ### RewardDistributed
 
-<<<<<<< HEAD
   ```solidity
   event RewardDistributed(uint256 poolId, address token, uint256 index, address distributor, uint256 totalRewarded, uint256 start, uint256 duration)
   ```
-=======
-```solidity
-function setPoolConfiguration(uint256 poolId, uint256[] markets, uint256[] weights, int256[] maxDebtShareValues) external
-```
->>>>>>> 4bb9679d
 
 ### RewardsClaimed
 
-<<<<<<< HEAD
   ```solidity
   event RewardsClaimed(uint256 poolId, address token, uint256 accountId, uint256 index, uint256 amountClaimed)
   ```
-=======
-```solidity
-function getPoolConfiguration(uint256 poolId) external view returns (uint256[] markets, uint256[] weights, int256[] maxDebtShareValues)
-```
->>>>>>> 4bb9679d
 
 ### distributeRewards
 
-<<<<<<< HEAD
   ```solidity
   function distributeRewards(uint256 poolId, address token, uint256 index, address distributor, uint256 amount, uint256 start, uint256 duration) external
   ```
-=======
-```solidity
-function setPoolName(uint256 poolId, string name) external
-```
->>>>>>> 4bb9679d
 
 called by pool owner or an existing distributor to set up rewards for vault participants
 
 ### claimRewards
 
-<<<<<<< HEAD
   ```solidity
   function claimRewards(uint256 poolId, address token, uint256 accountId) external returns (uint256[])
   ```
-=======
-```solidity
-function getPoolName(uint256 poolId) external view returns (string poolName)
-```
->>>>>>> 4bb9679d
 
 retrieves the amount of available rewards, and claims them to the caller's account.
 
 ### getAvailableRewards
 
-<<<<<<< HEAD
   ```solidity
   function getAvailableRewards(uint256 poolId, address token, uint256 accountId) external returns (uint256[])
   ```
-=======
-```solidity
-function nominatePoolOwner(address nominatedOwner, uint256 poolId) external
-```
->>>>>>> 4bb9679d
 
 retrieves the amount of available rewards.
 
@@ -3480,81 +1445,45 @@
 
 ### getCurrentRewardAccumulation
 
-<<<<<<< HEAD
   ```solidity
   function getCurrentRewardAccumulation(uint256 poolId, address collateralType) external view returns (uint256[])
   ```
-=======
-```solidity
-function acceptPoolOwnership(uint256 poolId) external
-```
->>>>>>> 4bb9679d
 
 returns the number of individual units of amount emitted per second per share for the given poolId, collateralType vault
 
 ### RewardDistributed
 
-<<<<<<< HEAD
   ```solidity
   event RewardDistributed(uint256 poolId, address token, uint256 index, address distributor, uint256 totalRewarded, uint256 start, uint256 duration)
   ```
-=======
-```solidity
-function renouncePoolNomination(uint256 poolId) external
-```
->>>>>>> 4bb9679d
 
 ### RewardsClaimed
 
-<<<<<<< HEAD
   ```solidity
   event RewardsClaimed(uint256 poolId, address token, uint256 accountId, uint256 index, uint256 amountClaimed)
   ```
-=======
-```solidity
-function renouncePoolOwnership(uint256 poolId) external
-```
->>>>>>> 4bb9679d
 
 ### distributeRewards
 
-<<<<<<< HEAD
   ```solidity
   function distributeRewards(uint256 poolId, address token, uint256 index, address distributor, uint256 amount, uint256 start, uint256 duration) external
   ```
-=======
-```solidity
-function getPoolOwner(uint256 poolId) external view returns (address)
-```
->>>>>>> 4bb9679d
 
 called by pool owner or an existing distributor to set up rewards for vault participants
 
 ### claimRewards
 
-<<<<<<< HEAD
   ```solidity
   function claimRewards(uint256 poolId, address token, uint256 accountId) external returns (uint256[])
   ```
-=======
-```solidity
-function getNominatedPoolOwner(uint256 poolId) external view returns (address)
-```
->>>>>>> 4bb9679d
 
 retrieves the amount of available rewards, and claims them to the caller's account.
 
 ### getAvailableRewards
 
-<<<<<<< HEAD
   ```solidity
   function getAvailableRewards(uint256 poolId, address token, uint256 accountId) external returns (uint256[])
   ```
-=======
-```solidity
-function setMinLiquidityRatio(uint256 minLiquidityRatio) external
-```
->>>>>>> 4bb9679d
 
 retrieves the amount of available rewards.
 
@@ -3562,15 +1491,9 @@
 
 ### getCurrentRewardAccumulation
 
-<<<<<<< HEAD
   ```solidity
   function getCurrentRewardAccumulation(uint256 poolId, address collateralType) external view returns (uint256[])
   ```
-=======
-```solidity
-function getMinLiquidityRatio() external view returns (uint256)
-```
->>>>>>> 4bb9679d
 
 returns the number of individual units of amount emitted per second per share for the given poolId, collateralType vault
 
@@ -3578,65 +1501,65 @@
 
 ### initializeUSDTokenModule
 
-```solidity
-function initializeUSDTokenModule() external
-```
+  ```solidity
+  function initializeUSDTokenModule() external
+  ```
 
 initializes the USD Token Module. Creates the first USD token implementation and takes ownership by the system
 
 ### isUSDTokenModuleInitialized
 
-```solidity
-function isUSDTokenModuleInitialized() external view returns (bool)
-```
+  ```solidity
+  function isUSDTokenModuleInitialized() external view returns (bool)
+  ```
 
 shows whether the module has been initialized
 
 ### upgradeUSDImplementation
 
-```solidity
-function upgradeUSDImplementation(address newUSDTokenImplementation) external
-```
+  ```solidity
+  function upgradeUSDImplementation(address newUSDTokenImplementation) external
+  ```
 
 upgrades the USDToken implementation.
 
 ### getUSDTokenAddress
 
-```solidity
-function getUSDTokenAddress() external view returns (address)
-```
+  ```solidity
+  function getUSDTokenAddress() external view returns (address)
+  ```
 
 gets the USDToken address.
 
 ### initializeUSDTokenModule
 
-```solidity
-function initializeUSDTokenModule() external
-```
+  ```solidity
+  function initializeUSDTokenModule() external
+  ```
 
 initializes the USD Token Module. Creates the first USD token implementation and takes ownership by the system
 
 ### isUSDTokenModuleInitialized
 
-```solidity
-function isUSDTokenModuleInitialized() external view returns (bool)
-```
+  ```solidity
+  function isUSDTokenModuleInitialized() external view returns (bool)
+  ```
 
 shows whether the module has been initialized
 
 ### upgradeUSDImplementation
 
-```solidity
-function upgradeUSDImplementation(address newUSDTokenImplementation) external
-```
+  ```solidity
+  function upgradeUSDImplementation(address newUSDTokenImplementation) external
+  ```
 
 upgrades the USDToken implementation.
 
 ### getUSDTokenAddress
 
-```solidity
-function getUSDTokenAddress() external view returns (address)
-```
+  ```solidity
+  function getUSDTokenAddress() external view returns (address)
+  ```
 
 gets the USDToken address.
 
@@ -3644,33 +1567,33 @@
 
 ### DelegationUpdated
 
-```solidity
-event DelegationUpdated(uint256 accountId, uint256 poolId, address collateralType, uint256 amount, uint256 leverage, address sender)
-```
+  ```solidity
+  event DelegationUpdated(uint256 accountId, uint256 poolId, address collateralType, uint256 amount, uint256 leverage, address sender)
+  ```
 
 Emitted when {sender} updates the delegation of collateral in the specified staking position.
 
 ### UsdMinted
 
-```solidity
-event UsdMinted(uint256 accountId, uint256 poolId, address collateralType, uint256 amount, address sender)
-```
+  ```solidity
+  event UsdMinted(uint256 accountId, uint256 poolId, address collateralType, uint256 amount, address sender)
+  ```
 
 Emitted when {sender} mints {amount} of snxUSD with the specified staking position.
 
 ### UsdBurned
 
-```solidity
-event UsdBurned(uint256 accountId, uint256 poolId, address collateralType, uint256 amount, address sender)
-```
+  ```solidity
+  event UsdBurned(uint256 accountId, uint256 poolId, address collateralType, uint256 amount, address sender)
+  ```
 
 Emitted when {sender} burns {amount} of snxUSD with the specified staking position.
 
 ### delegateCollateral
 
-```solidity
-function delegateCollateral(uint256 accountId, uint256 poolId, address collateralType, uint256 amount, uint256 leverage) external
-```
+  ```solidity
+  function delegateCollateral(uint256 accountId, uint256 poolId, address collateralType, uint256 amount, uint256 leverage) external
+  ```
 
 Delegates (creates, adjust or remove a delegation) collateral from an account.
 
@@ -3684,9 +1607,9 @@
 
 ### mintUsd
 
-```solidity
-function mintUsd(uint256 accountId, uint256 poolId, address collateralType, uint256 amount) external
-```
+  ```solidity
+  function mintUsd(uint256 accountId, uint256 poolId, address collateralType, uint256 amount) external
+  ```
 
 Mints {amount} of snxUSD with the specified staking position.
 
@@ -3699,9 +1622,9 @@
 
 ### burnUsd
 
-```solidity
-function burnUsd(uint256 accountId, uint256 poolId, address collateralType, uint256 amount) external
-```
+  ```solidity
+  function burnUsd(uint256 accountId, uint256 poolId, address collateralType, uint256 amount) external
+  ```
 
 Burns {amount} of snxUSD with the specified staking position.
 
@@ -3713,109 +1636,109 @@
 
 ### getPositionCollateralizationRatio
 
-```solidity
-function getPositionCollateralizationRatio(uint256 accountId, uint256 poolId, address collateralType) external returns (uint256)
-```
+  ```solidity
+  function getPositionCollateralizationRatio(uint256 accountId, uint256 poolId, address collateralType) external returns (uint256)
+  ```
 
 Returns the collateralization ratio of the specified staking position. If debt is negative, this function will return 0.
 
-_Call this function using `callStatic` to treat it as a view function.
+  _Call this function using `callStatic` to treat it as a view function.
 The return value is a percentage with 18 decimals places._
 
 ### getPositionDebt
 
-```solidity
-function getPositionDebt(uint256 accountId, uint256 poolId, address collateralType) external returns (int256)
-```
+  ```solidity
+  function getPositionDebt(uint256 accountId, uint256 poolId, address collateralType) external returns (int256)
+  ```
 
 Returns the debt of the specified staking position. Credit is expressed as negative debt.
 
-_Call this function using `callStatic` to treat it as a view function.
+  _Call this function using `callStatic` to treat it as a view function.
 The return value is denominated in dollars with 18 decimal places._
 
 ### getPositionCollateral
 
-```solidity
-function getPositionCollateral(uint256 accountId, uint256 poolId, address collateralType) external view returns (uint256 collateralAmount, uint256 collateralValue)
-```
+  ```solidity
+  function getPositionCollateral(uint256 accountId, uint256 poolId, address collateralType) external view returns (uint256 collateralAmount, uint256 collateralValue)
+  ```
 
 Returns the amount and value of the collateral associated with the specified staking position.
 
-_Call this function using `callStatic` to treat it as a view function.
+  _Call this function using `callStatic` to treat it as a view function.
 collateralAmount is represented as an integer with 18 decimals.
 collateralValue is represented as an integer with the number of decimals specified by the collateralType._
 
 ### getPosition
 
-```solidity
-function getPosition(uint256 accountId, uint256 poolId, address collateralType) external returns (uint256 collateralAmount, uint256 collateralValue, int256 debt, uint256 collateralizationRatio)
-```
+  ```solidity
+  function getPosition(uint256 accountId, uint256 poolId, address collateralType) external returns (uint256 collateralAmount, uint256 collateralValue, int256 debt, uint256 collateralizationRatio)
+  ```
 
 Returns all information pertaining to a specified staking position in the vault module.
 
 ### getVaultDebt
 
-```solidity
-function getVaultDebt(uint256 poolId, address collateralType) external returns (int256)
-```
+  ```solidity
+  function getVaultDebt(uint256 poolId, address collateralType) external returns (int256)
+  ```
 
 Returns the total debt (or credit) that the vault is responsible for. Credit is expressed as negative debt.
 
-_Call this function using `callStatic` to treat it as a view function.
+  _Call this function using `callStatic` to treat it as a view function.
 The return value is denominated in dollars with 18 decimal places._
 
 ### getVaultCollateral
 
-```solidity
-function getVaultCollateral(uint256 poolId, address collateralType) external returns (uint256 collateralAmount, uint256 collateralValue)
-```
+  ```solidity
+  function getVaultCollateral(uint256 poolId, address collateralType) external returns (uint256 collateralAmount, uint256 collateralValue)
+  ```
 
 Returns the amount and value of the collateral held by the vault.
 
-_Call this function using `callStatic` to treat it as a view function.
+  _Call this function using `callStatic` to treat it as a view function.
 collateralAmount is represented as an integer with 18 decimals.
 collateralValue is represented as an integer with the number of decimals specified by the collateralType._
 
 ### getVaultCollateralRatio
 
-```solidity
-function getVaultCollateralRatio(uint256 poolId, address collateralType) external returns (uint256)
-```
+  ```solidity
+  function getVaultCollateralRatio(uint256 poolId, address collateralType) external returns (uint256)
+  ```
 
 Returns the collateralization ratio of the vault. If debt is negative, this function will return 0.
 
-_Call this function using `callStatic` to treat it as a view function.
+  _Call this function using `callStatic` to treat it as a view function.
 The return value is a percentage with 18 decimals places._
 
 ### DelegationUpdated
 
-```solidity
-event DelegationUpdated(uint256 accountId, uint256 poolId, address collateralType, uint256 amount, uint256 leverage, address sender)
-```
+  ```solidity
+  event DelegationUpdated(uint256 accountId, uint256 poolId, address collateralType, uint256 amount, uint256 leverage, address sender)
+  ```
 
 Emitted when {sender} updates the delegation of collateral in the specified staking position.
 
 ### UsdMinted
 
-```solidity
-event UsdMinted(uint256 accountId, uint256 poolId, address collateralType, uint256 amount, address sender)
-```
+  ```solidity
+  event UsdMinted(uint256 accountId, uint256 poolId, address collateralType, uint256 amount, address sender)
+  ```
 
 Emitted when {sender} mints {amount} of snxUSD with the specified staking position.
 
 ### UsdBurned
 
-```solidity
-event UsdBurned(uint256 accountId, uint256 poolId, address collateralType, uint256 amount, address sender)
-```
+  ```solidity
+  event UsdBurned(uint256 accountId, uint256 poolId, address collateralType, uint256 amount, address sender)
+  ```
 
 Emitted when {sender} burns {amount} of snxUSD with the specified staking position.
 
 ### delegateCollateral
 
-```solidity
-function delegateCollateral(uint256 accountId, uint256 poolId, address collateralType, uint256 amount, uint256 leverage) external
-```
+  ```solidity
+  function delegateCollateral(uint256 accountId, uint256 poolId, address collateralType, uint256 amount, uint256 leverage) external
+  ```
 
 Delegates (creates, adjust or remove a delegation) collateral from an account.
 
@@ -3829,9 +1752,9 @@
 
 ### mintUsd
 
-```solidity
-function mintUsd(uint256 accountId, uint256 poolId, address collateralType, uint256 amount) external
-```
+  ```solidity
+  function mintUsd(uint256 accountId, uint256 poolId, address collateralType, uint256 amount) external
+  ```
 
 Mints {amount} of snxUSD with the specified staking position.
 
@@ -3844,9 +1767,9 @@
 
 ### burnUsd
 
-```solidity
-function burnUsd(uint256 accountId, uint256 poolId, address collateralType, uint256 amount) external
-```
+  ```solidity
+  function burnUsd(uint256 accountId, uint256 poolId, address collateralType, uint256 amount) external
+  ```
 
 Burns {amount} of snxUSD with the specified staking position.
 
@@ -3858,297 +1781,76 @@
 
 ### getPositionCollateralizationRatio
 
-```solidity
-function getPositionCollateralizationRatio(uint256 accountId, uint256 poolId, address collateralType) external returns (uint256)
-```
+  ```solidity
+  function getPositionCollateralizationRatio(uint256 accountId, uint256 poolId, address collateralType) external returns (uint256)
+  ```
 
 Returns the collateralization ratio of the specified staking position. If debt is negative, this function will return 0.
 
-_Call this function using `callStatic` to treat it as a view function.
+  _Call this function using `callStatic` to treat it as a view function.
 The return value is a percentage with 18 decimals places._
 
 ### getPositionDebt
 
-```solidity
-function getPositionDebt(uint256 accountId, uint256 poolId, address collateralType) external returns (int256)
-```
+  ```solidity
+  function getPositionDebt(uint256 accountId, uint256 poolId, address collateralType) external returns (int256)
+  ```
 
 Returns the debt of the specified staking position. Credit is expressed as negative debt.
 
-_Call this function using `callStatic` to treat it as a view function.
+  _Call this function using `callStatic` to treat it as a view function.
 The return value is denominated in dollars with 18 decimal places._
 
 ### getPositionCollateral
 
-```solidity
-function getPositionCollateral(uint256 accountId, uint256 poolId, address collateralType) external view returns (uint256 collateralAmount, uint256 collateralValue)
-```
+  ```solidity
+  function getPositionCollateral(uint256 accountId, uint256 poolId, address collateralType) external view returns (uint256 collateralAmount, uint256 collateralValue)
+  ```
 
 Returns the amount and value of the collateral associated with the specified staking position.
 
-_Call this function using `callStatic` to treat it as a view function.
+  _Call this function using `callStatic` to treat it as a view function.
 collateralAmount is represented as an integer with 18 decimals.
 collateralValue is represented as an integer with the number of decimals specified by the collateralType._
 
 ### getPosition
 
-```solidity
-function getPosition(uint256 accountId, uint256 poolId, address collateralType) external returns (uint256 collateralAmount, uint256 collateralValue, int256 debt, uint256 collateralizationRatio)
-```
+  ```solidity
+  function getPosition(uint256 accountId, uint256 poolId, address collateralType) external returns (uint256 collateralAmount, uint256 collateralValue, int256 debt, uint256 collateralizationRatio)
+  ```
 
 Returns all information pertaining to a specified staking position in the vault module.
 
 ### getVaultDebt
 
-```solidity
-function getVaultDebt(uint256 poolId, address collateralType) external returns (int256)
-```
+  ```solidity
+  function getVaultDebt(uint256 poolId, address collateralType) external returns (int256)
+  ```
 
 Returns the total debt (or credit) that the vault is responsible for. Credit is expressed as negative debt.
 
-_Call this function using `callStatic` to treat it as a view function.
+  _Call this function using `callStatic` to treat it as a view function.
 The return value is denominated in dollars with 18 decimal places._
 
 ### getVaultCollateral
 
-```solidity
-function getVaultCollateral(uint256 poolId, address collateralType) external returns (uint256 collateralAmount, uint256 collateralValue)
-```
+  ```solidity
+  function getVaultCollateral(uint256 poolId, address collateralType) external returns (uint256 collateralAmount, uint256 collateralValue)
+  ```
 
 Returns the amount and value of the collateral held by the vault.
 
-_Call this function using `callStatic` to treat it as a view function.
+  _Call this function using `callStatic` to treat it as a view function.
 collateralAmount is represented as an integer with 18 decimals.
 collateralValue is represented as an integer with the number of decimals specified by the collateralType._
 
 ### getVaultCollateralRatio
 
-```solidity
-function getVaultCollateralRatio(uint256 poolId, address collateralType) external returns (uint256)
-```
+  ```solidity
+  function getVaultCollateralRatio(uint256 poolId, address collateralType) external returns (uint256)
+  ```
 
 Returns the collateralization ratio of the vault. If debt is negative, this function will return 0.
 
-_Call this function using `callStatic` to treat it as a view function.
+  _Call this function using `callStatic` to treat it as a view function.
 The return value is a percentage with 18 decimals places._
-<<<<<<< HEAD
-=======
-
-## Vault Rewards Module
-
-### RewardDistributionSet
-
-```solidity
-event RewardDistributionSet(uint256 poolId, address token, uint256 index, address distributor, uint256 totalRewarded, uint256 start, uint256 duration)
-```
-
-### RewardsClaimed
-
-```solidity
-event RewardsClaimed(uint256 poolId, address token, uint256 accountId, uint256 index, uint256 amountClaimed)
-```
-
-### distributeRewards
-
-```solidity
-function distributeRewards(uint256 poolId, address token, uint256 index, address distributor, uint256 amount, uint256 start, uint256 duration) external
-```
-
-called by pool owner or an existing distributor to set up rewards for vault participants
-
-### getAvailableRewards
-
-```solidity
-function getAvailableRewards(uint256 poolId, address token, uint256 accountId) external returns (uint256[])
-```
-
-retrieves the amount of available rewards.
-this function should be called to get currently available rewards using `callStatic`
-
-### claimRewards
-
-```solidity
-function claimRewards(uint256 poolId, address token, uint256 accountId) external returns (uint256[])
-```
-
-retrieves the amount of available rewards, and claims them to the caller's account.
-this function should be called to get currently available rewards using `callStatic`
-
-### getCurrentRewardAccumulation
-
-```solidity
-function getCurrentRewardAccumulation(uint256 poolId, address collateralType) external view returns (uint256[])
-```
-
-returns the number of individual units of amount emitted per second per share for the given poolId, collateralType vault
-
-### RewardDistributionSet
-
-```solidity
-event RewardDistributionSet(uint256 poolId, address token, uint256 index, address distributor, uint256 totalRewarded, uint256 start, uint256 duration)
-```
-
-### RewardsClaimed
-
-```solidity
-event RewardsClaimed(uint256 poolId, address token, uint256 accountId, uint256 index, uint256 amountClaimed)
-```
-
-### distributeRewards
-
-```solidity
-function distributeRewards(uint256 poolId, address token, uint256 index, address distributor, uint256 amount, uint256 start, uint256 duration) external
-```
-
-called by pool owner or an existing distributor to set up rewards for vault participants
-
-### getAvailableRewards
-
-```solidity
-function getAvailableRewards(uint256 poolId, address token, uint256 accountId) external returns (uint256[])
-```
-
-retrieves the amount of available rewards.
-this function should be called to get currently available rewards using `callStatic`
-
-### claimRewards
-
-```solidity
-function claimRewards(uint256 poolId, address token, uint256 accountId) external returns (uint256[])
-```
-
-retrieves the amount of available rewards, and claims them to the caller's account.
-this function should be called to get currently available rewards using `callStatic`
-
-### getCurrentRewardAccumulation
-
-```solidity
-function getCurrentRewardAccumulation(uint256 poolId, address collateralType) external view returns (uint256[])
-```
-
-returns the number of individual units of amount emitted per second per share for the given poolId, collateralType vault
-
-## Market Manager Module
-
-### MarketRegistered
-
-```solidity
-event MarketRegistered(address market, uint256 marketId)
-```
-
-### registerMarket
-
-```solidity
-function registerMarket(address market) external returns (uint256)
-```
-
-registers a new market
-
-### marketLiquidity
-
-```solidity
-function marketLiquidity(uint256 marketId) external view returns (uint256)
-```
-
-gets the liquidity of the market
-
-### marketCollateral
-
-```solidity
-function marketCollateral(uint256 marketId) external view returns (uint256)
-```
-
-gets the USD value of the collateral backing this market.
-This function does not determine the market should consider available to it. Use `marketLiquidity` instaed.
-
-### marketTotalBalance
-
-```solidity
-function marketTotalBalance(uint256 marketId) external view returns (int256)
-```
-
-/ @notice gets the total balance of the market
-
-### marketDebtPerShare
-
-```solidity
-function marketDebtPerShare(uint256 marketId) external returns (int256)
-```
-
-### depositUsd
-
-```solidity
-function depositUsd(uint256 marketId, address target, uint256 amount) external
-```
-
-target deposits amount of synths to the mark
-
-### withdrawUsd
-
-```solidity
-function withdrawUsd(uint256 marketId, address target, uint256 amount) external
-```
-
-target withdraws amount of synths to the mark
-
-### MarketRegistered
-
-```solidity
-event MarketRegistered(address market, uint256 marketId)
-```
-
-### registerMarket
-
-```solidity
-function registerMarket(address market) external returns (uint256)
-```
-
-registers a new market
-
-### marketLiquidity
-
-```solidity
-function marketLiquidity(uint256 marketId) external view returns (uint256)
-```
-
-gets the liquidity of the market
-
-### marketCollateral
-
-```solidity
-function marketCollateral(uint256 marketId) external view returns (uint256)
-```
-
-gets the USD value of the collateral backing this market.
-This function does not determine the market should consider available to it. Use `marketLiquidity` instaed.
-
-### marketTotalBalance
-
-```solidity
-function marketTotalBalance(uint256 marketId) external view returns (int256)
-```
-
-/ @notice gets the total balance of the market
-
-### marketDebtPerShare
-
-```solidity
-function marketDebtPerShare(uint256 marketId) external returns (int256)
-```
-
-### depositUsd
-
-```solidity
-function depositUsd(uint256 marketId, address target, uint256 amount) external
-```
-
-target deposits amount of synths to the mark
-
-### withdrawUsd
-
-```solidity
-function withdrawUsd(uint256 marketId, address target, uint256 amount) external
-```
-
-target withdraws amount of synths to the mark
->>>>>>> 4bb9679d
