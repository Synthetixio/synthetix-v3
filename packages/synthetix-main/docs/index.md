--- conflicted
+++ resolved
@@ -1627,7 +1627,6 @@
 
 ### RewardsDistributed
 
-<<<<<<< HEAD
   ```solidity
   event RewardsDistributed(uint128 poolId, address token, address distributor, uint256 totalRewarded, uint256 start, uint256 duration)
   ```
@@ -1637,29 +1636,12 @@
   ```solidity
   event RewardsClaimed(uint128 accountId, uint128 poolId, address token, uint256 index, uint256 amountClaimed)
   ```
-=======
-```solidity
-event RewardDistributed(uint128 poolId, address token, uint256 index, address distributor, uint256 totalRewarded, uint256 start, uint256 duration)
-```
-
-### RewardsClaimed
-
-```solidity
-event RewardsClaimed(uint128 poolId, address token, uint128 accountId, uint256 index, uint256 amountClaimed)
-```
->>>>>>> 3675a9cb
 
 ### distributeRewards
 
-<<<<<<< HEAD
   ```solidity
   function distributeRewards(uint128 poolId, address token, uint256 amount, uint256 start, uint256 duration) external
   ```
-=======
-```solidity
-function setRewardsDistribution(uint128 poolId, address token, uint256 index, address distributor, uint256 amount, uint256 start, uint256 duration) external
-```
->>>>>>> 3675a9cb
 
 called by pool owner or an existing distributor to set up rewards for vault participants
 
@@ -1683,21 +1665,14 @@
 
 ### getCurrentRewardRate
 
-<<<<<<< HEAD
   ```solidity
   function getCurrentRewardRate(uint128 poolId, address collateralType) external view returns (uint256[])
   ```
-=======
-```solidity
-function getCurrentRewardAccumulation(uint128 poolId, address collateralType) external view returns (uint256[])
-```
->>>>>>> 3675a9cb
 
 returns the number of individual units of amount emitted per second per share for the given poolId, collateralType vault
 
 ### RewardsDistributed
 
-<<<<<<< HEAD
   ```solidity
   event RewardsDistributed(uint128 poolId, address token, address distributor, uint256 totalRewarded, uint256 start, uint256 duration)
   ```
@@ -1707,29 +1682,12 @@
   ```solidity
   event RewardsClaimed(uint128 accountId, uint128 poolId, address token, uint256 index, uint256 amountClaimed)
   ```
-=======
-```solidity
-event RewardDistributed(uint128 poolId, address token, uint256 index, address distributor, uint256 totalRewarded, uint256 start, uint256 duration)
-```
-
-### RewardsClaimed
-
-```solidity
-event RewardsClaimed(uint128 poolId, address token, uint128 accountId, uint256 index, uint256 amountClaimed)
-```
->>>>>>> 3675a9cb
 
 ### distributeRewards
 
-<<<<<<< HEAD
   ```solidity
   function distributeRewards(uint128 poolId, address token, uint256 amount, uint256 start, uint256 duration) external
   ```
-=======
-```solidity
-function setRewardsDistribution(uint128 poolId, address token, uint256 index, address distributor, uint256 amount, uint256 start, uint256 duration) external
-```
->>>>>>> 3675a9cb
 
 called by pool owner or an existing distributor to set up rewards for vault participants
 
@@ -1753,15 +1711,9 @@
 
 ### getCurrentRewardRate
 
-<<<<<<< HEAD
   ```solidity
   function getCurrentRewardRate(uint128 poolId, address collateralType) external view returns (uint256[])
   ```
-=======
-```solidity
-function getCurrentRewardAccumulation(uint128 poolId, address collateralType) external view returns (uint256[])
-```
->>>>>>> 3675a9cb
 
 returns the number of individual units of amount emitted per second per share for the given poolId, collateralType vault
 
