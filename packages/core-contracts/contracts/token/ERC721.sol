--- conflicted
+++ resolved
@@ -8,22 +8,11 @@
 import "../errors/AccessError.sol";
 import "../errors/InitError.sol";
 import "./ERC721Storage.sol";
-<<<<<<< HEAD
 import "../utils/AddressUtil.sol";
 import "../utils/StringUtil.sol";
-import "../common/CommonErrors.sol";
-
-contract ERC721 is IERC721, IERC721Metadata, ERC721Storage, CommonErrors {
-    error CannotApproveToHolder(address);
-    error CannotApproveToCaller(address);
-    error InvalidFrom(address);
-    error InvalidTo(address);
-=======
-import "../utils/ContractUtil.sol";
-
-contract ERC721 is IERC721, IERC721Metadata, ERC721Storage, ContractUtil {
+
+contract ERC721 is IERC721, IERC721Metadata, ERC721Storage {
     error CannotSelfApprove(address);
->>>>>>> 41bfa4f1
     error InvalidTransferRecipient(address);
     error TokenDoesNotExist(uint256);
     error TokenAlreadyMinted(uint256);
@@ -80,12 +69,8 @@
         }
 
         string memory baseURI = _erc721Store().baseTokenURI;
-<<<<<<< HEAD
+
         return bytes(baseURI).length > 0 ? string(abi.encodePacked(baseURI, StringUtil.uintToString(tokenId))) : "";
-=======
-
-        return bytes(baseURI).length > 0 ? string(abi.encodePacked(baseURI, _toString(tokenId))) : "";
->>>>>>> 41bfa4f1
     }
 
     function approve(address to, uint256 tokenId) public virtual override {
