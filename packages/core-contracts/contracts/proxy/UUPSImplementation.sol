--- conflicted
+++ resolved
@@ -2,31 +2,18 @@
 pragma solidity ^0.8.0;
 
 import "../interfaces/IUUPSImplementation.sol";
-<<<<<<< HEAD
+import "../errors/AddressError.sol";
 import "../utils/AddressUtil.sol";
-import "../common/CommonErrors.sol";
 import "./ProxyStorage.sol";
 
-abstract contract UUPSImplementation is IUUPSImplementation, ProxyStorage, CommonErrors {
-=======
-import "../utils/ContractUtil.sol";
-import "../errors/AddressError.sol";
-import "./ProxyStorage.sol";
-
-abstract contract UUPSImplementation is IUUPSImplementation, ProxyStorage, ContractUtil {
->>>>>>> 41bfa4f1
+abstract contract UUPSImplementation is IUUPSImplementation, ProxyStorage {
     function _upgradeTo(address newImplementation) internal virtual {
         if (newImplementation == address(0)) {
             revert AddressError.ZeroAddress();
         }
 
-<<<<<<< HEAD
         if (!AddressUtil.isContract(newImplementation)) {
-            revert InvalidContract(newImplementation);
-=======
-        if (!_isContract(newImplementation)) {
             revert AddressError.NotAContract(newImplementation);
->>>>>>> 41bfa4f1
         }
 
         ProxyStore storage store = _proxyStore();
