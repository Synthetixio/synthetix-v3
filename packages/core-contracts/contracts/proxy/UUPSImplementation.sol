//SPDX-License-Identifier: MIT
pragma solidity ^0.8.0;

<<<<<<< HEAD
import "../utils/AddressUtil.sol";
import "../common/CommonErrors.sol";
import "./ProxyStorage.sol";

abstract contract UUPSImplementation is ProxyStorage, CommonErrors {
    error SterileImplementation(address implementation);
    error SimulatedUpgradeFailed();

    event Upgraded(address implementation);

    function upgradeTo(address newImplementation) public virtual;

=======
import "../interfaces/IUUPSImplementation.sol";
import "../utils/ContractUtil.sol";
import "../common/CommonErrors.sol";
import "./ProxyStorage.sol";

abstract contract UUPSImplementation is IUUPSImplementation, ProxyStorage, ContractUtil, CommonErrors {
>>>>>>> a7f55d85
    function _upgradeTo(address newImplementation) internal virtual {
        if (newImplementation == address(0)) {
            revert InvalidAddress(newImplementation);
        }

        if (!AddressUtil.isContract(newImplementation)) {
            revert InvalidContract(newImplementation);
        }

        ProxyStore storage store = _proxyStore();

        if (!store.simulatingUpgrade && _implementationIsSterile(newImplementation)) {
            revert SterileImplementation(newImplementation);
        }

        store.implementation = newImplementation;

        emit Upgraded(newImplementation);
    }

    function _implementationIsSterile(address candidateImplementation) internal virtual returns (bool) {
        (bool simulationReverted, bytes memory simulationResponse) = address(this).delegatecall(
            abi.encodeWithSelector(this.simulateUpgradeTo.selector, candidateImplementation)
        );

        return
            !simulationReverted &&
            keccak256(abi.encodePacked(simulationResponse)) == keccak256(abi.encodePacked(SimulatedUpgradeFailed.selector));
    }

    function simulateUpgradeTo(address newImplementation) public override {
        ProxyStore storage store = _proxyStore();

        store.simulatingUpgrade = true;

        address currentImplementation = store.implementation;
        store.implementation = newImplementation;

        (bool rollbackSuccessful, ) = newImplementation.delegatecall(
            abi.encodeWithSelector(this.upgradeTo.selector, currentImplementation, true)
        );

        if (!rollbackSuccessful || _proxyStore().implementation != currentImplementation) {
            revert SimulatedUpgradeFailed();
        }

        store.simulatingUpgrade = false;

        // solhint-disable-next-line reason-string
        revert();
    }

    function getImplementation() external view override returns (address) {
        return _proxyStore().implementation;
    }
}<|MERGE_RESOLUTION|>--- conflicted
+++ resolved
@@ -1,27 +1,12 @@
 //SPDX-License-Identifier: MIT
 pragma solidity ^0.8.0;
 
-<<<<<<< HEAD
+import "../interfaces/IUUPSImplementation.sol";
 import "../utils/AddressUtil.sol";
 import "../common/CommonErrors.sol";
 import "./ProxyStorage.sol";
 
-abstract contract UUPSImplementation is ProxyStorage, CommonErrors {
-    error SterileImplementation(address implementation);
-    error SimulatedUpgradeFailed();
-
-    event Upgraded(address implementation);
-
-    function upgradeTo(address newImplementation) public virtual;
-
-=======
-import "../interfaces/IUUPSImplementation.sol";
-import "../utils/ContractUtil.sol";
-import "../common/CommonErrors.sol";
-import "./ProxyStorage.sol";
-
 abstract contract UUPSImplementation is IUUPSImplementation, ProxyStorage, ContractUtil, CommonErrors {
->>>>>>> a7f55d85
     function _upgradeTo(address newImplementation) internal virtual {
         if (newImplementation == address(0)) {
             revert InvalidAddress(newImplementation);
