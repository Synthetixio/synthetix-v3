--- conflicted
+++ resolved
@@ -8,11 +8,7 @@
 import "../interfaces/IBeacon.sol";
 import "../utils/AddressUtil.sol";
 
-<<<<<<< HEAD
-contract BeaconProxy is AbstractProxy, BeaconStorage, CommonErrors {
-=======
-contract BeaconProxy is AbstractProxy, BeaconStorage, ContractUtil {
->>>>>>> 41bfa4f1
+contract BeaconProxy is AbstractProxy, BeaconStorage {
     event BeaconSet(address beacon);
 
     constructor(address firstBeacon) {
@@ -34,13 +30,8 @@
             revert ChangeError.NoChange();
         }
 
-<<<<<<< HEAD
         if (!AddressUtil.isContract(newBeacon)) {
-            revert InvalidContract(newBeacon);
-=======
-        if (!_isContract(newBeacon)) {
             revert AddressError.NotAContract(newBeacon);
->>>>>>> 41bfa4f1
         }
 
         store.beacon = newBeacon;
