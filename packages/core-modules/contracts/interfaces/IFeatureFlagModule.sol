--- conflicted
+++ resolved
@@ -12,13 +12,8 @@
     /// @notice Remove an address and remove its permission for a feature flag
     function removeFromFeatureFlagAllowlist(bytes32 feature, address permissioned) external;
 
-<<<<<<< HEAD
-    /// @notice Returns if feature flag is active
-    function isFeatureFlagActive(bytes32 feature) external view returns (bool);
-=======
     /// @notice Returns allowAll boolean value for a feature flag
     function getFeatureFlagAllowAll(bytes32 feature) external view returns (bool);
->>>>>>> 1a4d1b80
 
     /// @notice Returns the addresses that have permission for a feature flag
     function getFeatureFlagAllowlist(bytes32 feature) external view returns (address[] memory);
