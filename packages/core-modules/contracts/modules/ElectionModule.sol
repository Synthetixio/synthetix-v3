--- conflicted
+++ resolved
@@ -245,12 +245,12 @@
 
         if (!election.evaluated) revert ElectionNotEvaluated();
 
+        uint newEpochIndex = _getCurrentEpochIndex() + 1;
+
         _removeAllCouncilMembers();
-<<<<<<< HEAD
-        _addCouncilMembers(_getCurrentElection().winners.values(), _getCurrentEpochIndex() + 1);
-=======
-        _addCouncilMembers(election.winners.values());
->>>>>>> 0214df15
+        _addCouncilMembers(_getCurrentElection().winners.values(), newEpochIndex);
+
+        _addCouncilMembers(election.winners.values(), );
 
         election.resolved = true;
 
@@ -258,7 +258,7 @@
 
         _copyScheduleFromPreviousEpoch();
 
-        emit EpochStarted(_getCurrentEpochIndex());
+        emit EpochStarted(newEpochIndex);
     }
 
     function getMinEpochDurations()
