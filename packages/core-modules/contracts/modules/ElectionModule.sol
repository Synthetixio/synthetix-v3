//SPDX-License-Identifier: MIT
pragma solidity ^0.8.0;

import "@synthetixio/core-contracts/contracts/errors/InitError.sol";
import "@synthetixio/core-contracts/contracts/ownership/OwnableMixin.sol";
import "../submodules/election/ElectionSchedule.sol";
import "../submodules/election/ElectionVotes.sol";
import "../submodules/election/ElectionTally.sol";
import "../interfaces/IElectionModule.sol";

contract ElectionModule is IElectionModule, ElectionSchedule, ElectionVotes, ElectionTally, OwnableMixin {
    using SetUtil for SetUtil.AddressSet;

    // ---------------------------------------
    // Initialization
    // ---------------------------------------

    function initializeElectionModule(
        uint64 nominationPeriodStartDate,
        uint64 votingPeriodStartDate,
        uint64 epochEndDate
    ) external override onlyOwner onlyIfNotInitialized {
        ElectionStore storage store = _electionStore();

        ElectionModuleSettings storage settings = store.settings;
        settings.minNominationPeriodDuration = 2 days;
        settings.minVotingPeriodDuration = 2 days;
        settings.minEpochDuration = 7 days;
        settings.maxDateAdjustmentTolerance = 7 days;
        settings.nextEpochSeatCount = 3;

        store.currentEpochIndex = 1;
        _configureFirstEpochSchedule(nominationPeriodStartDate, votingPeriodStartDate, epochEndDate);

<<<<<<< HEAD
        EpochData storage firstEpoch = store.epochs[1];
        epoch.seatCount = 1;

        // TODO: set owner as only member of the first epoch

        store.initialized = true;
    }

    function isElectionModuleInitialized() external view override returns (bool) {
        return _isInitialized();
    }

=======
        store.initialized = true;
    }

    function isElectionModuleInitialized() external view override returns (bool) {
        return _isInitialized();
    }

>>>>>>> a52deaed
    // ---------------------------------------
    // Owner functions
    // ---------------------------------------

    function adjustEpochSchedule(
        uint64 newNominationPeriodStartDate,
        uint64 newVotingPeriodStartDate,
        uint64 newEpochEndDate
    ) external override onlyOwner onlyInPeriod(ElectionPeriod.Idle) {
        _adjustEpochSchedule(
            _getCurrentEpoch(),
            newNominationPeriodStartDate,
            newVotingPeriodStartDate,
            newEpochEndDate,
            true // ensureChangesAreSmall
        );
    }

    function unsafeAdjustEpochSchedule(
        uint64 newNominationPeriodStartDate,
        uint64 newVotingPeriodStartDate,
        uint64 newEpochEndDate
    ) external override onlyOwner onlyInPeriod(ElectionPeriod.Idle) {
        _adjustEpochSchedule(
            _getCurrentEpoch(),
            newNominationPeriodStartDate,
            newVotingPeriodStartDate,
            newEpochEndDate,
            false // !ensureChangesAreSmall
        );
    }

    function setMinEpochDurations(
        uint64 newMinNominationPeriodDuration,
        uint64 newMinVotingPeriodDuration,
        uint64 newMinEpochDuration
    ) external override onlyOwner {
        _setMinEpochDurations(newMinNominationPeriodDuration, newMinVotingPeriodDuration, newMinEpochDuration);
    }

    function setMaxDateAdjustmentTolerance(uint64 newMaxDateAdjustmentTolerance) external override onlyOwner {
        _setMaxDateAdjustmentTolerance(newMaxDateAdjustmentTolerance);
    }

    // ---------------------------------------
    // Nomination functions
    // ---------------------------------------

    function nominate() external override onlyInPeriod(ElectionPeriod.Nomination) {
        SetUtil.AddressSet storage nominees = _getCurrentElection().nominees;

        if (nominees.contains(msg.sender)) {
            revert AlreadyNominated();
        }

        nominees.add(msg.sender);
    }

    function withdrawNomination() external override onlyInPeriod(ElectionPeriod.Nomination) {
        SetUtil.AddressSet storage nominees = _getCurrentElection().nominees;

        if (!nominees.contains(msg.sender)) {
            revert NotNominated();
        }

        nominees.remove(msg.sender);
    }

    // ---------------------------------------
    // Vote functions
    // ---------------------------------------

    function elect(address[] calldata candidates) external override onlyInPeriod(ElectionPeriod.Vote) {
        uint votePower = _getVotePower(msg.sender);
        if (votePower == 0) {
            revert NoVotePower();
        }

        _validateCandidates(candidates);

        if (_hasVoted(msg.sender)) {
            _withdrawVote(msg.sender, votePower);
        }

        _recordVote(msg.sender, votePower, candidates);
    }

    // ---------------------------------------
    // Election resolution
    // ---------------------------------------

    function evaluate() external override onlyInPeriod(ElectionPeriod.Evaluation) {
        if (isElectionEvaluated()) {
            revert EpochAlreadyEvaluated();
        }

        _evaluateNextBallotBatch();
    }

    function resolve() external override onlyInPeriod(ElectionPeriod.Evaluation) {
        if (!isElectionEvaluated()) {
            revert EpochNotEvaluated();
        }

        // TODO: Shuffle NFTs

        _getCurrentElection().resolved = true;

        _configureNextEpochSchedule();

        ElectionStore storage store = _electionStore();
        store.currentEpochIndex = store.currentEpochIndex + 1;
    }

    // ---------------------------------------
    // View functions
    // ---------------------------------------

    // Settings
    // ~~~~~~~~~~~~~~~~~~

    function getMinEpochDurations()
        external
        view
        override
        returns (
            uint64 minNominationPeriodDuration,
            uint64 minVotingPeriodDuration,
            uint64 minEpochDuration
        )
    {
        ElectionModuleSettings storage settings = _electionStore().settings;

        return (settings.minNominationPeriodDuration, settings.minVotingPeriodDuration, settings.minEpochDuration);
    }

    function getMaxDateAdjustmenTolerance() external view override returns (uint64) {
        return _electionStore().settings.maxDateAdjustmentTolerance;
    }

    // Epoch and periods
    // ~~~~~~~~~~~~~~~~~~

    function getEpochIndex() public view override returns (uint) {
        return _electionStore().currentEpochIndex;
    }

    function getEpochStartDate() public view override returns (uint64) {
        return _getCurrentEpoch().startDate;
    }

    function getEpochEndDate() public view override returns (uint64) {
        return _getCurrentEpoch().endDate;
    }

    function getNominationPeriodStartDate() public view override returns (uint64) {
        return _getCurrentEpoch().nominationPeriodStartDate;
    }

    function getVotingPeriodStartDate() public view override returns (uint64) {
        return _getCurrentEpoch().votingPeriodStartDate;
    }

    function getCurrentPeriodType() public view override returns (uint) {
        return uint(_getCurrentPeriodType());
    }

    // Nominations
    // ~~~~~~~~~~~~~~~~~~

    function isNominated(address candidate) external view override returns (bool) {
        return _getCurrentElection().nominees.contains(candidate);
    }

    function getNominees() external view override returns (address[] memory) {
        return _getCurrentElection().nominees.values();
    }

    // Votes
    // ~~~~~~~~~~~~~~~~~~

    function calculateBallotId(address[] calldata candidates) external pure override returns (bytes32) {
        return _calculateBallotId(candidates);
    }

    function getBallotVoted(address voter) external view override returns (bytes32) {
        return _getBallotVoted(voter);
    }

    function hasVoted(address voter) external view override returns (bool) {
        return _hasVoted(voter);
    }

    function getVotePower(address voter) external view override returns (uint) {
        return _getVotePower(voter);
    }

    function getBallotVotes(bytes32 ballotId) external view override returns (uint) {
        BallotData storage ballot = _getBallot(ballotId);

        if (!_ballotExists(ballot)) {
            revert BallotDoesNotExist();
        }

        return ballot.votes;
    }

    function getBallotCandidates(bytes32 ballotId) external view override returns (address[] memory) {
        BallotData storage ballot = _getBallot(ballotId);

        if (!_ballotExists(ballot)) {
            revert BallotDoesNotExist();
        }

        return ballot.candidates;
    }

    // Resolutions
    // ~~~~~~~~~~~~~~~~~~

    function isElectionEvaluated() public view override returns (bool) {
        return _getCurrentElection().evaluated;
    }

    function getCandidateVotes(address candidate) external view override returns (uint) {
        return _getCurrentElection().candidateVotes[candidate];
    }
}<|MERGE_RESOLUTION|>--- conflicted
+++ resolved
@@ -32,9 +32,8 @@
         store.currentEpochIndex = 1;
         _configureFirstEpochSchedule(nominationPeriodStartDate, votingPeriodStartDate, epochEndDate);
 
-<<<<<<< HEAD
         EpochData storage firstEpoch = store.epochs[1];
-        epoch.seatCount = 1;
+        firstEpoch.seatCount = 1;
 
         // TODO: set owner as only member of the first epoch
 
@@ -45,15 +44,6 @@
         return _isInitialized();
     }
 
-=======
-        store.initialized = true;
-    }
-
-    function isElectionModuleInitialized() external view override returns (bool) {
-        return _isInitialized();
-    }
-
->>>>>>> a52deaed
     // ---------------------------------------
     // Owner functions
     // ---------------------------------------
