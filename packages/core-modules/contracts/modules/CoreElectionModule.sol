--- conflicted
+++ resolved
@@ -14,15 +14,9 @@
     error MemberTokenAlreadyCreated();
     error AlreadyNominated(address addr);
     error NotNominated(address addr);
-
-<<<<<<< HEAD
     error InvalidPeriodPercent();
     error InvalidCandidatesCount();
 
-    event MemberTokenCreated(address memberTokenAddress);
-
-=======
->>>>>>> 5df0e42b
     function createMemberToken(string memory tokenName, string memory tokenSymbol) external override onlyOwner {
         ElectionStore storage store = _electionStore();
 
