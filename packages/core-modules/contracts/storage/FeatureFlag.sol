--- conflicted
+++ resolved
@@ -23,14 +23,8 @@
 
     function ensureAccessToFeature(bytes32 feature) internal view {
         Data storage store = FeatureFlag.load(feature);
-
-<<<<<<< HEAD
         if (!store.allowAll && !store.permissionedAddresses.contains(msg.sender)) {
             revert FeatureUnavailable();
-=======
-        if (!store.enabled && !store.permissionedAddresses.contains(msg.sender)) {
-            revert AccessError.Unauthorized(msg.sender);
->>>>>>> 9a5dd340
         }
     }
 }