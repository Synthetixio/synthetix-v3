//SPDX-License-Identifier: MIT
pragma solidity ^0.8.0;

import "@synthetixio/core-contracts/contracts/utils/SetUtil.sol";

contract ElectionStorage {
<<<<<<< HEAD
    struct ElectionStore {
        bool initialized;
        uint currentEpochIndex;
        mapping(uint => EpochData) epochs;
        mapping(uint => ElectionData) elections;
        ElectionModuleSettings settings; // TODO: This kind of nesting could be problematic.
        uint things;
=======
    enum ElectionPeriod {
        Null,
        Idle,
        Nomination,
        Vote,
        Evaluation
    }

    struct BallotData {
        uint votes;
        address[] candidates;
>>>>>>> a52deaed
    }

    struct ElectionModuleSettings {
        uint8 nextEpochSeatCount;
        uint64 minEpochDuration;
        uint64 minNominationPeriodDuration;
        uint64 minVotingPeriodDuration;
        uint64 maxDateAdjustmentTolerance;
    }

    struct EpochData {
        uint8 seatCount;
        uint64 startDate;
        uint64 endDate;
        uint64 nominationPeriodStartDate;
        uint64 votingPeriodStartDate;
        address[] members;
    }

    struct ElectionData {
        bool resolved;
        bool evaluated;
        SetUtil.AddressSet nominees;
        SetUtil.AddressSet winners;
        bytes32[] ballotIds;
        mapping(bytes32 => BallotData) ballotsById;
        mapping(address => bytes32) ballotIdsByAddress;
        mapping(address => uint) candidateVotes;
    }

<<<<<<< HEAD
    struct BallotData {
        uint votes;
        address[] candidates;
    }

    enum ElectionPeriod {
        Null,
        Idle,
        Nomination,
        Vote,
        Evaluation
=======
    struct ElectionStore {
        bool initialized;
        uint currentEpochIndex;
        ElectionSettings settings;
        mapping(uint => EpochData) epochs;
>>>>>>> a52deaed
    }

    function _electionStore() internal pure returns (ElectionStore storage store) {
        assembly {
            // bytes32(uint(keccak256("io.synthetix.election")) - 1)
            store.slot := 0x4a7bae7406c7467d50a80c6842d6ba8287c729469098e48fc594351749ba4b22
        }
    }
}<|MERGE_RESOLUTION|>--- conflicted
+++ resolved
@@ -4,27 +4,12 @@
 import "@synthetixio/core-contracts/contracts/utils/SetUtil.sol";
 
 contract ElectionStorage {
-<<<<<<< HEAD
     struct ElectionStore {
         bool initialized;
         uint currentEpochIndex;
         mapping(uint => EpochData) epochs;
         mapping(uint => ElectionData) elections;
         ElectionModuleSettings settings; // TODO: This kind of nesting could be problematic.
-        uint things;
-=======
-    enum ElectionPeriod {
-        Null,
-        Idle,
-        Nomination,
-        Vote,
-        Evaluation
-    }
-
-    struct BallotData {
-        uint votes;
-        address[] candidates;
->>>>>>> a52deaed
     }
 
     struct ElectionModuleSettings {
@@ -55,7 +40,6 @@
         mapping(address => uint) candidateVotes;
     }
 
-<<<<<<< HEAD
     struct BallotData {
         uint votes;
         address[] candidates;
@@ -67,13 +51,6 @@
         Nomination,
         Vote,
         Evaluation
-=======
-    struct ElectionStore {
-        bool initialized;
-        uint currentEpochIndex;
-        ElectionSettings settings;
-        mapping(uint => EpochData) epochs;
->>>>>>> a52deaed
     }
 
     function _electionStore() internal pure returns (ElectionStore storage store) {
