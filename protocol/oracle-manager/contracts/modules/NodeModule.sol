//SPDX-License-Identifier: MIT
pragma solidity >=0.8.11 <0.9.0;

import "../interfaces/INodeModule.sol";
import "../nodes/ReducerNode.sol";
import "../nodes/ExternalNode.sol";
import "../nodes/PythNode.sol";
import "../nodes/ChainlinkNode.sol";
import "../nodes/PriceDeviationCircuitBreakerNode.sol";
import "../nodes/StalenessCircuitBreakerNode.sol";
import "../nodes/UniswapNode.sol";

import "../storage/NodeOutput.sol";
import "../storage/NodeDefinition.sol";

/**
 * @title Module for managing nodes
 * @dev See INodeModule.
 */
contract NodeModule is INodeModule {
    /**
     * @inheritdoc INodeModule
     */
    function registerNode(
        NodeDefinition.NodeType nodeType,
        bytes memory parameters,
        bytes32[] memory parents
    ) external returns (bytes32 nodeId) {
        NodeDefinition.Data memory nodeDefinition = NodeDefinition.Data({
            parents: parents,
            nodeType: nodeType,
            parameters: parameters
        });

        return _registerNode(nodeDefinition);
    }

    /**
     * @inheritdoc INodeModule
     */
    function getNodeId(
        NodeDefinition.NodeType nodeType,
        bytes memory parameters,
        bytes32[] memory parents
    ) external pure returns (bytes32 nodeId) {
        NodeDefinition.Data memory nodeDefinition = NodeDefinition.Data({
            parents: parents,
            nodeType: nodeType,
            parameters: parameters
        });

        return _getNodeId(nodeDefinition);
    }

    /**
     * @inheritdoc INodeModule
     */
    function getNode(bytes32 nodeId) external pure returns (NodeDefinition.Data memory node) {
        return _getNode(nodeId);
    }

    /**
     * @inheritdoc INodeModule
     */
    function process(bytes32 nodeId) external view returns (NodeOutput.Data memory node) {
        return _process(nodeId);
    }

    /**
     * @dev Returns node definition data for a given node id.
     */
    function _getNode(bytes32 nodeId) internal pure returns (NodeDefinition.Data storage node) {
        return NodeDefinition.load(nodeId);
    }

    /**
     * @dev Returns the ID of a node, whether or not it has been registered.
     */
    function _getNodeId(
        NodeDefinition.Data memory nodeDefinition
    ) internal pure returns (bytes32 nodeId) {
        return NodeDefinition.getId(nodeDefinition);
    }

    /**
     * @dev Returns the ID of a node after registering it
     */
    function _registerNode(
        NodeDefinition.Data memory nodeDefinition
    ) internal returns (bytes32 nodeId) {
        // If the node has already been registered with the system, return its ID.
        nodeId = _getNodeId(nodeDefinition);
        if (_isNodeRegistered(nodeId)) {
            return nodeId;
        }

        // Validate that the node definition
        if (!_isValidNodeDefinition(nodeDefinition)) {
            revert InvalidNodeDefinition(nodeDefinition);
        }

        // Confirm that all of the parent node IDs have been registered.
        for (uint256 i = 0; i < nodeDefinition.parents.length; i++) {
            if (!_isNodeRegistered(nodeDefinition.parents[i])) {
                revert NodeNotRegistered(nodeDefinition.parents[i]);
            }
        }

        // Register the node
        (, nodeId) = NodeDefinition.create(nodeDefinition);
        emit NodeRegistered(
            nodeId,
            nodeDefinition.nodeType,
            nodeDefinition.parameters,
            nodeDefinition.parents
        );
    }

    /**
     * @dev Returns whether a given node ID has already been registered.
     */
<<<<<<< HEAD
    function _isNodeRegistered(bytes32 nodeId) internal pure returns (bool) {
        NodeDefinition.Data memory nodeDefinition = NodeDefinition.load(nodeId);
=======
    function _isNodeRegistered(bytes32 nodeId) internal view returns (bool nodeRegistered) {
        NodeDefinition.Data storage nodeDefinition = NodeDefinition.load(nodeId);
>>>>>>> 019ea491
        return (nodeDefinition.nodeType != NodeDefinition.NodeType.NONE);
    }

    /**
     * @dev Returns the output of a specified node.
     */
    function _process(bytes32 nodeId) internal view returns (NodeOutput.Data memory price) {
        NodeDefinition.Data memory nodeDefinition = NodeDefinition.load(nodeId);

        if (nodeDefinition.nodeType == NodeDefinition.NodeType.REDUCER) {
            return
                ReducerNode.process(
                    _processParentNodeOutputs(nodeDefinition),
                    nodeDefinition.parameters
                );
        } else if (nodeDefinition.nodeType == NodeDefinition.NodeType.EXTERNAL) {
            return
                ExternalNode.process(
                    _processParentNodeOutputs(nodeDefinition),
                    nodeDefinition.parameters
                );
        } else if (nodeDefinition.nodeType == NodeDefinition.NodeType.CHAINLINK) {
            return ChainlinkNode.process(nodeDefinition.parameters);
        } else if (nodeDefinition.nodeType == NodeDefinition.NodeType.UNISWAP) {
            return UniswapNode.process(nodeDefinition.parameters);
        } else if (nodeDefinition.nodeType == NodeDefinition.NodeType.PYTH) {
            return PythNode.process(nodeDefinition.parameters);
        } else if (
            nodeDefinition.nodeType == NodeDefinition.NodeType.PRICE_DEVIATION_CIRCUIT_BREAKER
        ) {
            return
                PriceDeviationCircuitBreakerNode.process(
                    _processParentNodeOutputs(nodeDefinition),
                    nodeDefinition.parameters
                );
        } else if (nodeDefinition.nodeType == NodeDefinition.NodeType.STALENESS_CIRCUIT_BREAKER) {
            return
                StalenessCircuitBreakerNode.process(
                    _processParentNodeOutputs(nodeDefinition),
                    nodeDefinition.parameters
                );
        }
        revert UnprocessableNode(nodeId);
    }

    /**
     * @dev Returns the output of a specified node.
     */
    function _isValidNodeDefinition(
        NodeDefinition.Data memory nodeDefinition
<<<<<<< HEAD
    ) internal returns (bool) {
        if (
            nodeDefinition.nodeType == NodeDefinition.NodeType.REDUCER ||
            nodeDefinition.nodeType == NodeDefinition.NodeType.PRICE_DEVIATION_CIRCUIT_BREAKER ||
            nodeDefinition.nodeType == NodeDefinition.NodeType.STALENESS_CIRCUIT_BREAKER
        ) {
            //check if parents are processable
            _processParentNodeOutputs(nodeDefinition);
        }

=======
    ) internal returns (bool valid) {
>>>>>>> 019ea491
        if (nodeDefinition.nodeType == NodeDefinition.NodeType.REDUCER) {
            return ReducerNode.isValid(nodeDefinition);
        } else if (nodeDefinition.nodeType == NodeDefinition.NodeType.EXTERNAL) {
            return ExternalNode.isValid(nodeDefinition);
        } else if (nodeDefinition.nodeType == NodeDefinition.NodeType.CHAINLINK) {
            return ChainlinkNode.isValid(nodeDefinition);
        } else if (nodeDefinition.nodeType == NodeDefinition.NodeType.UNISWAP) {
            return UniswapNode.isValid(nodeDefinition);
        } else if (nodeDefinition.nodeType == NodeDefinition.NodeType.PYTH) {
            return PythNode.isValid(nodeDefinition);
        } else if (
            nodeDefinition.nodeType == NodeDefinition.NodeType.PRICE_DEVIATION_CIRCUIT_BREAKER
        ) {
            return PriceDeviationCircuitBreakerNode.isValid(nodeDefinition);
        } else if (nodeDefinition.nodeType == NodeDefinition.NodeType.STALENESS_CIRCUIT_BREAKER) {
            return StalenessCircuitBreakerNode.isValid(nodeDefinition);
        }
        return false;
    }

    /**
     * @dev helper function that calls process on parent nodes.
     */
    function _processParentNodeOutputs(
        NodeDefinition.Data memory nodeDefinition
    ) private view returns (NodeOutput.Data[] memory parentNodeOutputs) {
        parentNodeOutputs = new NodeOutput.Data[](nodeDefinition.parents.length);
        for (uint256 i = 0; i < nodeDefinition.parents.length; i++) {
            parentNodeOutputs[i] = this.process(nodeDefinition.parents[i]);
        }
    }
}<|MERGE_RESOLUTION|>--- conflicted
+++ resolved
@@ -119,13 +119,8 @@
     /**
      * @dev Returns whether a given node ID has already been registered.
      */
-<<<<<<< HEAD
-    function _isNodeRegistered(bytes32 nodeId) internal pure returns (bool) {
+    function _isNodeRegistered(bytes32 nodeId) internal view returns (bool nodeRegistered) {
         NodeDefinition.Data memory nodeDefinition = NodeDefinition.load(nodeId);
-=======
-    function _isNodeRegistered(bytes32 nodeId) internal view returns (bool nodeRegistered) {
-        NodeDefinition.Data storage nodeDefinition = NodeDefinition.load(nodeId);
->>>>>>> 019ea491
         return (nodeDefinition.nodeType != NodeDefinition.NodeType.NONE);
     }
 
@@ -176,8 +171,7 @@
      */
     function _isValidNodeDefinition(
         NodeDefinition.Data memory nodeDefinition
-<<<<<<< HEAD
-    ) internal returns (bool) {
+    ) internal returns (bool valid) {
         if (
             nodeDefinition.nodeType == NodeDefinition.NodeType.REDUCER ||
             nodeDefinition.nodeType == NodeDefinition.NodeType.PRICE_DEVIATION_CIRCUIT_BREAKER ||
@@ -187,9 +181,6 @@
             _processParentNodeOutputs(nodeDefinition);
         }
 
-=======
-    ) internal returns (bool valid) {
->>>>>>> 019ea491
         if (nodeDefinition.nodeType == NodeDefinition.NodeType.REDUCER) {
             return ReducerNode.isValid(nodeDefinition);
         } else if (nodeDefinition.nodeType == NodeDefinition.NodeType.EXTERNAL) {
