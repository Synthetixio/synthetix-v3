--- conflicted
+++ resolved
@@ -55,11 +55,7 @@
     /**
      * @inheritdoc INodeModule
      */
-<<<<<<< HEAD
-    function getNode(bytes32 nodeId) external view returns (NodeDefinition.Data memory) {
-=======
-    function getNode(bytes32 nodeId) external pure returns (NodeDefinition.Data memory node) {
->>>>>>> 3fb38e21
+    function getNode(bytes32 nodeId) external view returns (NodeDefinition.Data memory node) {
         return _getNode(nodeId);
     }
 
@@ -73,11 +69,7 @@
     /**
      * @dev Returns node definition data for a given node id.
      */
-<<<<<<< HEAD
-    function _getNode(bytes32 nodeId) internal view returns (NodeDefinition.Data storage) {
-=======
-    function _getNode(bytes32 nodeId) internal pure returns (NodeDefinition.Data storage node) {
->>>>>>> 3fb38e21
+    function _getNode(bytes32 nodeId) internal view returns (NodeDefinition.Data storage node) {
         return NodeDefinition.load(nodeId);
     }
 
