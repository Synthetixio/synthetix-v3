--- conflicted
+++ resolved
@@ -131,21 +131,13 @@
         if (nodeDefinition.nodeType == NodeDefinition.NodeType.REDUCER) {
             return
                 ReducerNode.process(
-<<<<<<< HEAD
-                    processParentNodeOutputs(nodeDefinition),
-=======
-                    _processParentNodeOutputs(nodeDefinition),
->>>>>>> f184b53c
+                    _processParentNodeOutputs(nodeDefinition),
                     nodeDefinition.parameters
                 );
         } else if (nodeDefinition.nodeType == NodeDefinition.NodeType.EXTERNAL) {
             return
                 ExternalNode.process(
-<<<<<<< HEAD
-                    processParentNodeOutputs(nodeDefinition),
-=======
-                    _processParentNodeOutputs(nodeDefinition),
->>>>>>> f184b53c
+                    _processParentNodeOutputs(nodeDefinition),
                     nodeDefinition.parameters
                 );
         } else if (nodeDefinition.nodeType == NodeDefinition.NodeType.CHAINLINK) {
@@ -159,21 +151,13 @@
         ) {
             return
                 PriceDeviationCircuitBreakerNode.process(
-<<<<<<< HEAD
-                    processParentNodeOutputs(nodeDefinition),
-=======
-                    _processParentNodeOutputs(nodeDefinition),
->>>>>>> f184b53c
+                    _processParentNodeOutputs(nodeDefinition),
                     nodeDefinition.parameters
                 );
         } else if (nodeDefinition.nodeType == NodeDefinition.NodeType.STALENESS_CIRCUIT_BREAKER) {
             return
                 StalenessCircuitBreakerNode.process(
-<<<<<<< HEAD
-                    processParentNodeOutputs(nodeDefinition),
-=======
-                    _processParentNodeOutputs(nodeDefinition),
->>>>>>> f184b53c
+                    _processParentNodeOutputs(nodeDefinition),
                     nodeDefinition.parameters
                 );
         }
@@ -206,18 +190,12 @@
         return false;
     }
 
-<<<<<<< HEAD
-    function processParentNodeOutputs(
-        NodeDefinition.Data storage nodeDefinition
-    ) internal view returns (NodeOutput.Data[] memory parentNodeOutputs) {
-=======
     /**
      * @dev helper function that calls process on parent nodes.
      */
     function _processParentNodeOutputs(
         NodeDefinition.Data storage nodeDefinition
     ) private view returns (NodeOutput.Data[] memory parentNodeOutputs) {
->>>>>>> f184b53c
         NodeOutput.Data[] memory parentNodeOutputs = new NodeOutput.Data[](
             nodeDefinition.parents.length
         );
