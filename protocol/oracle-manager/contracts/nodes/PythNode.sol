// SPDX-License-Identifier: MIT
pragma solidity >=0.8.11 <0.9.0;

import "@synthetixio/core-contracts/contracts/utils/DecimalMath.sol";
import "@synthetixio/core-contracts/contracts/utils/SafeCast.sol";

import "../storage/NodeDefinition.sol";
import "../storage/NodeOutput.sol";
import "../interfaces/external/IPyth.sol";

library PythNode {
    using DecimalMath for int64;
    using SafeCastI256 for int256;

    int256 public constant PRECISION = 18;

    function process(
        bytes memory parameters
    ) internal view returns (NodeOutput.Data memory nodeOutput) {
        (address pythAddress, bytes32 priceFeedId, bool useEma) = abi.decode(
            parameters,
            (address, bytes32, bool)
        );
        IPyth pyth = IPyth(pythAddress);
        PythStructs.Price memory pythData = useEma
            ? pyth.getEmaPriceUnsafe(priceFeedId)
            : pyth.getPriceUnsafe(priceFeedId);

        int256 factor = PRECISION + pythData.expo;
        int256 price = factor > 0
            ? pythData.price.upscale(factor.toUint())
            : pythData.price.downscale((-factor).toUint());

        return NodeOutput.Data(price, pythData.publishTime, 0, 0);
    }

<<<<<<< HEAD
    function isValid(NodeDefinition.Data memory nodeDefinition) internal view returns (bool) {
=======
    function validate(
        NodeDefinition.Data memory nodeDefinition
    ) internal view returns (bool valid) {
>>>>>>> 648a8097
        // Must have no parents
        if (nodeDefinition.parents.length > 0) {
            return false;
        }

        // Must have correct length of parameters data
        if (nodeDefinition.parameters.length != 32 * 3) {
            return false;
        }

        (address pythAddress, bytes32 priceFeedId, bool useEma) = abi.decode(
            nodeDefinition.parameters,
            (address, bytes32, bool)
        );
        IPyth pyth = IPyth(pythAddress);

        // Must return relevant function without error
        useEma ? pyth.getEmaPriceUnsafe(priceFeedId) : pyth.getPriceUnsafe(priceFeedId);

        return true;
    }
}<|MERGE_RESOLUTION|>--- conflicted
+++ resolved
@@ -34,13 +34,9 @@
         return NodeOutput.Data(price, pythData.publishTime, 0, 0);
     }
 
-<<<<<<< HEAD
-    function isValid(NodeDefinition.Data memory nodeDefinition) internal view returns (bool) {
-=======
-    function validate(
+    function isValid(
         NodeDefinition.Data memory nodeDefinition
     ) internal view returns (bool valid) {
->>>>>>> 648a8097
         // Must have no parents
         if (nodeDefinition.parents.length > 0) {
             return false;
