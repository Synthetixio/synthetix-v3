--- conflicted
+++ resolved
@@ -68,13 +68,9 @@
         return priceSum / priceCount.toInt();
     }
 
-<<<<<<< HEAD
-    function isValid(NodeDefinition.Data memory nodeDefinition) internal view returns (bool) {
-=======
-    function validate(
+    function isValid(
         NodeDefinition.Data memory nodeDefinition
     ) internal view returns (bool valid) {
->>>>>>> 648a8097
         // Must have no parents
         if (nodeDefinition.parents.length > 0) {
             return false;
