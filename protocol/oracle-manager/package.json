{
  "name": "@synthetixio/oracle-manager",
  "version": "3.2.0-xchain.0",
  "description": "Core Synthetix Protocol Oracle Manager",
  "publishConfig": {
    "access": "public"
  },
  "scripts": {
    "test": "hardhat test",
    "coverage": "yarn build && hardhat --network hardhat coverage",
    "clean": "hardhat clean",
    "build": "hardhat storage:verify && hardhat cannon:build",
    "check:storage": "git diff --exit-code storage.dump.sol",
    "compile-contracts": "hardhat compile",
    "size-contracts": "hardhat compile && hardhat size-contracts",
    "publish-contracts": "yarn build && cannon publish oracle-manager:$(node -p 'require(`./package.json`).version') --quiet",
    "postpack": "yarn publish-contracts"
  },
  "keywords": [],
  "author": "",
  "license": "MIT",
  "devDependencies": {
<<<<<<< HEAD
    "@synthetixio/common-config": "3.2.0-xchain.0",
    "@synthetixio/core-contracts": "3.2.0-xchain.0",
    "@synthetixio/core-modules": "3.2.0-xchain.0",
    "@synthetixio/core-utils": "3.2.0-xchain.0",
=======
    "@synthetixio/common-config": "workspace:*",
    "@synthetixio/core-contracts": "workspace:*",
    "@synthetixio/core-modules": "workspace:*",
    "@synthetixio/core-utils": "workspace:*",
    "@synthetixio/router": "workspace:*",
>>>>>>> 8d809957
    "@synthetixio/wei": "2.74.4",
    "@types/node": "18.11.10",
    "ethers": "^5.0.0",
    "hardhat": "2.13.0",
    "solidity-docgen": "0.6.0-beta.31",
    "ts-node": "10.9.1",
    "typescript": "4.9.3"
  },
  "gitHead": "6ad3588038432a2015409633fe7d0dc641f54a27",
  "depcheck": {
    "ignoreMatches": [
      "@synthetixio/core-contracts",
      "@synthetixio/core-modules"
    ]
  }
}<|MERGE_RESOLUTION|>--- conflicted
+++ resolved
@@ -20,18 +20,11 @@
   "author": "",
   "license": "MIT",
   "devDependencies": {
-<<<<<<< HEAD
-    "@synthetixio/common-config": "3.2.0-xchain.0",
-    "@synthetixio/core-contracts": "3.2.0-xchain.0",
-    "@synthetixio/core-modules": "3.2.0-xchain.0",
-    "@synthetixio/core-utils": "3.2.0-xchain.0",
-=======
     "@synthetixio/common-config": "workspace:*",
     "@synthetixio/core-contracts": "workspace:*",
     "@synthetixio/core-modules": "workspace:*",
     "@synthetixio/core-utils": "workspace:*",
     "@synthetixio/router": "workspace:*",
->>>>>>> 8d809957
     "@synthetixio/wei": "2.74.4",
     "@types/node": "18.11.10",
     "ethers": "^5.0.0",
