--- conflicted
+++ resolved
@@ -8,19 +8,13 @@
   "scripts": {
     "clean": "hardhat clean && rm -rf contracts/generated",
     "build": "yarn build:contracts",
-<<<<<<< HEAD
     "build:contracts": "hardhat compile --force && hardhat storage:dump && CANNON_REGISTRY_PRIORITY=local hardhat cannon:build",
     "build-testable": "CANNON_REGISTRY_PRIORITY=local hardhat cannon:build cannonfile.test.toml",
     "check:storage": "git diff --exit-code storage.dump.json",
-=======
     "storage:verify": "hardhat compile --force && hardhat storage:verify",
-    "build:contracts": "hardhat compile --force && CANNON_REGISTRY_PRIORITY=local hardhat cannon:build",
     "generate-testable": "rm -rf contracts/generated && hardhat generate-testable",
-    "build-testable": "CANNON_REGISTRY_PRIORITY=local hardhat cannon:build cannonfile.test.toml",
-    "check:storage": "git diff --exit-code storage.dump.sol",
     "test": "CANNON_REGISTRY_PRIORITY=local hardhat test",
     "coverage": "hardhat coverage --network hardhat",
->>>>>>> a4ddc4a7
     "compile-contracts": "hardhat compile",
     "size-contracts": "hardhat compile && hardhat size-contracts",
     "publish-contracts": "cannon publish oracle-manager:$(node -p 'require(`./package.json`).version') --chain-id 13370 --quiet --tags $(node -p '/^\\d+\\.\\d+\\.\\d+$/.test(require(`./package.json`).version) ? `latest` : `dev`')",
