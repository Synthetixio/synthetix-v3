name = "oracle-manager"
version = "<%= package.version %>"
description = "Core synthetix oracle manager"

# `salt` here only affects proxy contract
[setting.salt]
description = "Change this to a unique string when deploying multiple instances of the system. Note that only the proxy contract will be unique."
defaultValue = "oracle-manager"

[setting.owner]
description = "Admin user for the system"
defaultValue = "0xf39fd6e51aad88f6f4ce6ab8827279cfffb92266"

[contract.NodeModule]
artifact = "contracts/modules/NodeModule.sol:NodeModule"

[contract.CoreModule]
artifact = "contracts/modules/CoreModule.sol:CoreModule"

[contract.InitialProxy]
artifact = "contracts/Proxy.sol:Proxy"
args = ["<%= contracts.CoreModule.address %>"]
abiOf = ["CoreModule"]
salt = "<%= settings.salt %>"
depends = ["contract.CoreModule"]

[invoke.acquire_ownership]
target = ["InitialProxy"]
from = "<%= settings.owner %>"
func = "initializeOwnerModule"
args = ["<%= settings.owner %>"]
depends = ["contract.InitialProxy"]

<<<<<<< HEAD
[run.generate_router]
exec = "@synthetixio/hardhat-router/utils/cannon"
func = "generate"
args = [
  "contracts/routers/chain-<%= chainId %>/Router.sol:Router",
  '''<%= JSON.stringify({
    CoreModule: contracts.CoreModule,
    NodeModule: contracts.NodeModule,
  }) %>'''
]
modified = ["contracts"]
=======
[router.OracleRouter]
contracts = ["CoreModule", "OracleManagerModule"]
>>>>>>> bdc76f59
depends = [
  "contract.CoreModule",
  "contract.NodeModule"
]

<<<<<<< HEAD
[contract.Router]
artifact = "contracts/routers/chain-<%= chainId %>/Router.sol:Router"
abiOf = [
  "CoreModule",
  "NodeModule"
]
depends = ["run.generate_router"]

=======
>>>>>>> bdc76f59
[invoke.upgrade_proxy]
target = ["InitialProxy"]
from = "<%= settings.owner %>"
func = "upgradeTo"
args = ["<%= contracts.OracleRouter.address %>"]
factory.Proxy.abiOf = ["OracleRouter"]
factory.Proxy.event = "Upgraded"
factory.Proxy.arg = 0
depends = ["invoke.acquire_ownership", "router.OracleRouter"]<|MERGE_RESOLUTION|>--- conflicted
+++ resolved
@@ -31,38 +31,13 @@
 args = ["<%= settings.owner %>"]
 depends = ["contract.InitialProxy"]
 
-<<<<<<< HEAD
-[run.generate_router]
-exec = "@synthetixio/hardhat-router/utils/cannon"
-func = "generate"
-args = [
-  "contracts/routers/chain-<%= chainId %>/Router.sol:Router",
-  '''<%= JSON.stringify({
-    CoreModule: contracts.CoreModule,
-    NodeModule: contracts.NodeModule,
-  }) %>'''
-]
-modified = ["contracts"]
-=======
 [router.OracleRouter]
-contracts = ["CoreModule", "OracleManagerModule"]
->>>>>>> bdc76f59
+contracts = ["CoreModule", "NodeModule"]
 depends = [
   "contract.CoreModule",
   "contract.NodeModule"
 ]
 
-<<<<<<< HEAD
-[contract.Router]
-artifact = "contracts/routers/chain-<%= chainId %>/Router.sol:Router"
-abiOf = [
-  "CoreModule",
-  "NodeModule"
-]
-depends = ["run.generate_router"]
-
-=======
->>>>>>> bdc76f59
 [invoke.upgrade_proxy]
 target = ["InitialProxy"]
 from = "<%= settings.owner %>"
