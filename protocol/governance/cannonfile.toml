--- conflicted
+++ resolved
@@ -36,10 +36,6 @@
 salt = "<%= settings.salt %>"
 abiOf = ["InitialModuleBundle"]
 create2 = true
-<<<<<<< HEAD
-=======
-depends = ["contract.InitialModuleBundle"]
->>>>>>> cc4a8aeb
 
 [contract.AssociatedSystemsModule]
 artifact = "contracts/modules/core/AssociatedSystemsModule.sol:AssociatedSystemsModule"
@@ -62,15 +58,6 @@
     "ElectionModule",
     "ElectionInspectorModule",
     "InitialModuleBundle",
-<<<<<<< HEAD
-=======
-]
-depends = [
-    "contract.AssociatedSystemsModule",
-    "contract.ElectionModule",
-    "contract.ElectionInspectorModule",
-    "contract.InitialModuleBundle",
->>>>>>> cc4a8aeb
 ]
 
 [invoke.upgrade_core_proxy]
@@ -84,10 +71,6 @@
 
 [router.CouncilTokenRouter]
 contracts = ["CouncilTokenModule", "InitialModuleBundle"]
-<<<<<<< HEAD
-=======
-depends = ["contract.CouncilTokenModule", "contract.InitialModuleBundle"]
->>>>>>> cc4a8aeb
 
 [invoke.init_council_token]
 target = ["CoreProxy"]
@@ -116,9 +99,4 @@
     "<%= settings.epoch_start + 86400 * settings.epoch_duration %>",
     "<%= contracts.DebtShareMock.address %>",
 ]
-<<<<<<< HEAD
-from = "<%= settings.owner %>"
-=======
-from = "<%= settings.owner %>"
-depends = ["invoke.init_council_token", "contract.DebtShareMock"]
->>>>>>> cc4a8aeb
+from = "<%= settings.owner %>"