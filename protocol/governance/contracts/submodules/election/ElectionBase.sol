--- conflicted
+++ resolved
@@ -24,11 +24,7 @@
     error ChangesCurrentPeriod();
     error AlreadyACouncilMember();
     error NotACouncilMember();
-<<<<<<< HEAD
-    error InvalidMinimumActiveMembers();
     error NotMothership();
-=======
->>>>>>> e429cf06
 
     // ---------------------------------------
     // Events
