//SPDX-License-Identifier: MIT
pragma solidity ^0.8.0;

import {SnapshotVotePower} from "../storage/SnapshotVotePower.sol";

interface ISnapshotVotePowerModule {
    error SnapshotAlreadyTaken(uint128 snapshotId);
    error BallotAlreadyPrepared(address voter, uint256 electionId);
    error SnapshotNotTaken(address snapshotContract, uint128 electionId);
    error NoPower(uint256, address);
    error InvalidSnapshotContract();

    function setSnapshotContract(
        address snapshotContract,
        SnapshotVotePower.WeightType weight,
        bool enabled
    ) external;

    function takeVotePowerSnapshot(address snapshotContract) external returns (uint128 snapshotId);

    function prepareBallotWithSnapshot(
        address snapshotContract,
        address voter
<<<<<<< HEAD
    ) external returns (uint256 votingPower);
=======
    ) external returns (uint256 power);

    function getPreparedBallot(address voter) external view returns (uint256 power);
>>>>>>> a2b16764
}<|MERGE_RESOLUTION|>--- conflicted
+++ resolved
@@ -21,11 +21,7 @@
     function prepareBallotWithSnapshot(
         address snapshotContract,
         address voter
-<<<<<<< HEAD
     ) external returns (uint256 votingPower);
-=======
-    ) external returns (uint256 power);
 
     function getPreparedBallot(address voter) external view returns (uint256 power);
->>>>>>> a2b16764
 }