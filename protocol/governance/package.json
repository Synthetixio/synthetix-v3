--- conflicted
+++ resolved
@@ -25,14 +25,9 @@
     "@synthetixio/core-modules": "workspace:*",
     "@synthetixio/core-utils": "workspace:*",
     "@synthetixio/docgen": "workspace:*",
-<<<<<<< HEAD
-    "@synthetixio/router": "^3.1.3",
+    "@synthetixio/router": "^3.3.0",
     "ethers": "^5.7.2",
-    "hardhat": "2.15.0",
-=======
-    "@synthetixio/router": "^3.3.0",
     "hardhat": "2.17.2",
->>>>>>> cc4a8aeb
     "solidity-docgen": "0.6.0-beta.35"
   }
 }