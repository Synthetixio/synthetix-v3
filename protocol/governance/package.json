--- conflicted
+++ resolved
@@ -28,14 +28,9 @@
     "@synthetixio/core-utils": "workspace:*",
     "@synthetixio/docgen": "workspace:*",
     "@synthetixio/router": "^3.3.0",
-<<<<<<< HEAD
     "@usecannon/cli": "2.8.1",
-    "hardhat": "^2.17.4",
+    "hardhat": "^2.19.0",
     "solidity-docgen": "^0.6.0-beta.36",
     "typechain": "8.3.1"
-=======
-    "hardhat": "^2.19.0",
-    "solidity-docgen": "^0.6.0-beta.36"
->>>>>>> 4ebc0d27
   }
 }