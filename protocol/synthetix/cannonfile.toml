name = "synthetix"
version = "<%= package.version %>"
description = "Core synthetix system"

# `salt` here only affects proxy contract
[setting.salt]
description = "Change this to a unique string when deploying multiple instances of the system. Note that only the proxy contract will be unique."
defaultValue = "main"

[setting.bundleSalt]
description = "Change this to a unique string to get a new initial module bundle"
defaultValue = "main"

[setting.owner]
description = "Admin user for the system"
defaultValue = "0xf39fd6e51aad88f6f4ce6ab8827279cfffb92266"

[setting.oracle_manager_source]
defaultValue = "oracle-manager:<%= package.version %>"

[provision.oracle_manager]
source = "<%= settings.oracle_manager_source %>"
options.owner = "<%= settings.owner %>"
options.salt = "<%= settings.salt %>-oracle"

[contract.InitialModuleBundle]
artifact = "contracts/modules/InitialModuleBundle.sol:InitialModuleBundle"
salt = "<%= settings.bundleSalt !== 'main' ? settings.bundleSalt : settings.salt %>"
create2 = true

[contract.FeatureFlagModule]
artifact = "contracts/modules/core/FeatureFlagModule.sol:FeatureFlagModule"

[contract.AccountModule]
artifact = "contracts/modules/core/AccountModule.sol:AccountModule"

[contract.AssociateDebtModule]
artifact = "contracts/modules/core/AssociateDebtModule.sol:AssociateDebtModule"

[contract.AssociatedSystemsModule]
artifact = "contracts/modules/associated-systems/AssociatedSystemsModule.sol:AssociatedSystemsModule"

[contract.OffchainChainlinkModule]
artifact = "contracts/modules/core/OffchainChainlinkModule.sol:OffchainChainlinkModule"

[contract.OffchainWormholeModule]
artifact = "contracts/modules/core/OffchainWormholeModule.sol:OffchainWormholeModule"

[contract.CollateralModule]
artifact = "contracts/modules/core/CollateralModule.sol:CollateralModule"

[contract.CollateralConfigurationModule]
artifact = "contracts/modules/core/CollateralConfigurationModule.sol:CollateralConfigurationModule"

[contract.CrossChainPoolModule]
artifact = "contracts/modules/core/CrossChainPoolModule.sol:CrossChainPoolModule"

[contract.CrossChainUpkeepModule]
artifact = "contracts/modules/core/CrossChainUpkeepModule.sol:CrossChainUpkeepModule"

[contract.CrossChainUSDModule]
artifact = "contracts/modules/core/CrossChainUSDModule.sol:CrossChainUSDModule"

[contract.IssueUSDModule]
artifact = "contracts/modules/core/IssueUSDModule.sol:IssueUSDModule"

[contract.LiquidationModule]
artifact = "contracts/modules/core/LiquidationModule.sol:LiquidationModule"

[contract.MarketCollateralModule]
artifact = "contracts/modules/core/MarketCollateralModule.sol:MarketCollateralModule"

[contract.MarketManagerModule]
artifact = "contracts/modules/core/MarketManagerModule.sol:MarketManagerModule"

[contract.MulticallModule]
artifact = "contracts/modules/core/MulticallModule.sol:MulticallModule"

[contract.PoolConfigurationModule]
artifact = "contracts/modules/core/PoolConfigurationModule.sol:PoolConfigurationModule"

[contract.PoolModule]
artifact = "contracts/modules/core/PoolModule.sol:PoolModule"

[contract.RewardsManagerModule]
artifact = "contracts/modules/core/RewardsManagerModule.sol:RewardsManagerModule"

[contract.UtilsModule]
artifact = "contracts/modules/core/UtilsModule.sol:UtilsModule"

[contract.VaultModule]
artifact = "contracts/modules/core/VaultModule.sol:VaultModule"

[contract.AccountTokenModule]
artifact = "contracts/modules/account/AccountTokenModule.sol:AccountTokenModule"

[contract.USDTokenModule]
artifact = "contracts/modules/usd/USDTokenModule.sol:USDTokenModule"

# Core
[router.CoreRouter]
contracts = [
    "InitialModuleBundle",
    "FeatureFlagModule",
    "AccountModule",
    "AssociateDebtModule",
    "AssociatedSystemsModule",
    "OffchainChainlinkModule",
		"OffchainWormholeModule",
    "CollateralModule",
    "CollateralConfigurationModule",
    "CrossChainPoolModule",
    "CrossChainUpkeepModule",
    "CrossChainUSDModule",
    "IssueUSDModule",
    "LiquidationModule",
    "MarketCollateralModule",
    "MarketManagerModule",
    "MulticallModule",
    "PoolConfigurationModule",
    "PoolModule",
    "RewardsManagerModule",
    "UtilsModule",
    "VaultModule",
]

<<<<<<< HEAD
depends = [
  "contract.InitialModuleBundle",
  "contract.FeatureFlagModule",
  "contract.AccountModule",
  "contract.AssociateDebtModule",
  "contract.AssociatedSystemsModule",
  "contract.OffchainChainlinkModule",
	"contract.OffchainWormholeModule",
  "contract.CollateralModule",
  "contract.CollateralConfigurationModule",
  "contract.CrossChainPoolModule",
  "contract.CrossChainUpkeepModule",
  "contract.CrossChainUSDModule",
  "contract.IssueUSDModule",
  "contract.LiquidationModule",
  "contract.MarketCollateralModule",
  "contract.MarketManagerModule",
  "contract.MulticallModule",
  "contract.PoolConfigurationModule",
  "contract.PoolModule",
  "contract.RewardsManagerModule",
  "contract.UtilsModule",
  "contract.VaultModule"
]

=======
>>>>>>> ddde448f
[contract.InitialCoreProxy]
artifact = "contracts/Proxy.sol:Proxy"
args = ["<%= contracts.InitialModuleBundle.address %>", "<%= settings.owner %>"]
abiOf = ["InitialModuleBundle"]
salt = "<%= settings.salt %>"
create2 = true

[invoke.upgrade_core_proxy]
target = ["InitialCoreProxy"]
abi = "UpgradeModule"
fromCall.func = "owner"
func = "upgradeTo"
args = ["<%= contracts.CoreRouter.address %>"]
factory.CoreProxy.abiOf = ["CoreRouter"]
factory.CoreProxy.event = "Upgraded"
factory.CoreProxy.arg = 0

# Account
[router.AccountRouter]
contracts = ["InitialModuleBundle", "AccountTokenModule"]

# USD
[router.USDRouter]
contracts = ["InitialModuleBundle", "AssociatedSystemsModule", "USDTokenModule"]

# Post stuff
[invoke.init_account]
target = ["CoreProxy"]
fromCall.func = "owner"
func = "initOrUpgradeNft"
args = [
    "0x6163636f756e744e667400000000000000000000000000000000000000000000",
    "Synthetix Account",
    "SACCT",
    "https://synthetix.io",
    "<%= contracts.AccountRouter.address %>"
]
depends = ["invoke.upgrade_core_proxy", "router.AccountRouter"]
factory.AccountProxy.abiOf = ["AccountRouter"]
factory.AccountProxy.event = "AssociatedSystemSet"
factory.AccountProxy.arg = 2

[invoke.init_usd]
target = ["CoreProxy"]
fromCall.func = "owner"
func = "initOrUpgradeToken"
args = [
    "0x555344546f6b656e000000000000000000000000000000000000000000000000",
    "Synthetic USD Token v3",
    "snxUSD",
    18,
    "<%= contracts.USDRouter.address %>"
]
depends = ["invoke.upgrade_core_proxy", "router.USDRouter"]
factory.USDProxy.abiOf = ["USDRouter"]
factory.USDProxy.event = "AssociatedSystemSet"
factory.USDProxy.arg = 2

[invoke.set_oracle_manager]
target = ["CoreProxy"]
fromCall.func = "owner"
func = "configureOracleManager"
args = ["<%= imports.oracle_manager.contracts.Proxy.address %>"]

[invoke.enable_basic_features]
target = ["CoreProxy"]
fromCall.func = "owner"
func = "multicall"
args = [
    [
        # for all the below functions, "0x7d632bd2" is the selector for "setFeatureFlagAllowAll(bytes32,bool)"
        "0x7d632bd2<%= defaultAbiCoder.encode(['bytes32', 'bool'], [formatBytes32String('createAccount'), true]).slice(2) %>",
        "0x7d632bd2<%= defaultAbiCoder.encode(['bytes32', 'bool'], [formatBytes32String('deposit'), true]).slice(2) %>",
        "0x7d632bd2<%= defaultAbiCoder.encode(['bytes32', 'bool'], [formatBytes32String('withdraw'), true]).slice(2) %>",
        "0x7d632bd2<%= defaultAbiCoder.encode(['bytes32', 'bool'], [formatBytes32String('mintUsd'), true]).slice(2) %>",
        "0x7d632bd2<%= defaultAbiCoder.encode(['bytes32', 'bool'], [formatBytes32String('burnUsd'), true]).slice(2) %>",
        "0x7d632bd2<%= defaultAbiCoder.encode(['bytes32', 'bool'], [formatBytes32String('liquidate'), true]).slice(2) %>",
        "0x7d632bd2<%= defaultAbiCoder.encode(['bytes32', 'bool'], [formatBytes32String('liquidateVault'), true]).slice(2) %>",
        "0x7d632bd2<%= defaultAbiCoder.encode(['bytes32', 'bool'], [formatBytes32String('depositMarketCollateral'), true]).slice(2) %>",
        "0x7d632bd2<%= defaultAbiCoder.encode(['bytes32', 'bool'], [formatBytes32String('withdrawMarketCollateral'), true]).slice(2) %>",
        "0x7d632bd2<%= defaultAbiCoder.encode(['bytes32', 'bool'], [formatBytes32String('depositMarketUsd'), true]).slice(2) %>",
        "0x7d632bd2<%= defaultAbiCoder.encode(['bytes32', 'bool'], [formatBytes32String('withdrawMarketUsd'), true]).slice(2) %>",
        "0x7d632bd2<%= defaultAbiCoder.encode(['bytes32', 'bool'], [formatBytes32String('claimRewards'), true]).slice(2) %>",
        "0x7d632bd2<%= defaultAbiCoder.encode(['bytes32', 'bool'], [formatBytes32String('delegateCollateral'), true]).slice(2) %>",
    ]
]

[invoke.register_const_one_oracle]
target = ["oracle_manager.Proxy"]
func = "registerNode"
args = [
    # 8 = "constant" oracle
    8,
    "<%= defaultAbiCoder.encode(['uint256'], [parseEther('1')]) %>",
    []
]
extra.const_one_oracle_id.event = "NodeRegistered"
extra.const_one_oracle_id.arg = 0

# we register USD as a collateral type because it is useful to treat it the same way as any other collateral
[invoke.configure_usd_collateral]
target = ["CoreProxy"]
fromCall.func = "owner"
func = "configureCollateral"
args = [
    { tokenAddress = "<%= contracts.USDProxy.address %>", oracleNodeId = "<%= extras.const_one_oracle_id %>", issuanceRatioD18 = "<%= parseEther('10') %>", liquidationRatioD18 = "<%= parseEther('10') %>", liquidationRewardD18 = "0", minDelegationD18 = "<%= MaxUint256 %>", depositingEnabled = true }
]<|MERGE_RESOLUTION|>--- conflicted
+++ resolved
@@ -124,7 +124,6 @@
     "VaultModule",
 ]
 
-<<<<<<< HEAD
 depends = [
   "contract.InitialModuleBundle",
   "contract.FeatureFlagModule",
@@ -150,8 +149,6 @@
   "contract.VaultModule"
 ]
 
-=======
->>>>>>> ddde448f
 [contract.InitialCoreProxy]
 artifact = "contracts/Proxy.sol:Proxy"
 args = ["<%= contracts.InitialModuleBundle.address %>", "<%= settings.owner %>"]
