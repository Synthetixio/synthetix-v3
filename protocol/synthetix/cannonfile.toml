name = "synthetix"
version = "<%= package.version %>"
description = "Core synthetix system"

# `salt` here only affects proxy contract
[setting.salt]
description = "Change this to a unique string when deploying multiple instances of the system. Note that only the proxy contract will be unique."
defaultValue = "main"

[setting.bundleSalt]
description = "Change this to a unique string to get a new initial module bundle"
defaultValue = "main"

[setting.owner]
description = "Admin user for the system"
defaultValue = "0xf39fd6e51aad88f6f4ce6ab8827279cfffb92266"

[setting.oracle_manager_source]
defaultValue = "oracle-manager:<%= package.version %>"

[provision.oracle_manager]
source = "<%= settings.oracle_manager_source %>"
options.owner = "<%= settings.owner %>"
options.salt = "<%= settings.salt %>-oracle"

[contract.InitialModuleBundle]
artifact = "contracts/modules/InitialModuleBundle.sol:InitialModuleBundle"
salt = "<%= settings.bundleSalt !== 'main' ? settings.bundleSalt : settings.salt %>"
create2 = true

[contract.FeatureFlagModule]
artifact = "contracts/modules/core/FeatureFlagModule.sol:FeatureFlagModule"

[contract.AccountModule]
artifact = "contracts/modules/core/AccountModule.sol:AccountModule"

[contract.AssociateDebtModule]
artifact = "contracts/modules/core/AssociateDebtModule.sol:AssociateDebtModule"

[contract.AssociatedSystemsModule]
artifact = "contracts/modules/associated-systems/AssociatedSystemsModule.sol:AssociatedSystemsModule"

[contract.CcipReceiverModule]
artifact = "contracts/modules/core/CcipReceiverModule.sol:CcipReceiverModule"

[contract.CollateralModule]
artifact = "contracts/modules/core/CollateralModule.sol:CollateralModule"

[contract.CollateralConfigurationModule]
artifact = "contracts/modules/core/CollateralConfigurationModule.sol:CollateralConfigurationModule"

[contract.CrossChainUSDModule]
artifact = "contracts/modules/core/CrossChainUSDModule.sol:CrossChainUSDModule"

[contract.IssueUSDModule]
artifact = "contracts/modules/core/IssueUSDModule.sol:IssueUSDModule"

[contract.LiquidationModule]
artifact = "contracts/modules/core/LiquidationModule.sol:LiquidationModule"

[contract.MarketCollateralModule]
artifact = "contracts/modules/core/MarketCollateralModule.sol:MarketCollateralModule"

[contract.MarketManagerModule]
artifact = "contracts/modules/core/MarketManagerModule.sol:MarketManagerModule"

[contract.MulticallModule]
artifact = "contracts/modules/core/MulticallModule.sol:MulticallModule"

[contract.PoolConfigurationModule]
artifact = "contracts/modules/core/PoolConfigurationModule.sol:PoolConfigurationModule"

[contract.PoolModule]
artifact = "contracts/modules/core/PoolModule.sol:PoolModule"

[contract.RewardsManagerModule]
artifact = "contracts/modules/core/RewardsManagerModule.sol:RewardsManagerModule"

[contract.UtilsModule]
artifact = "contracts/modules/core/UtilsModule.sol:UtilsModule"

[contract.VaultModule]
artifact = "contracts/modules/core/VaultModule.sol:VaultModule"

[contract.AccountTokenModule]
artifact = "contracts/modules/account/AccountTokenModule.sol:AccountTokenModule"

[contract.USDTokenModule]
artifact = "contracts/modules/usd/USDTokenModule.sol:USDTokenModule"

# Core
[router.CoreRouter]
contracts = [
    "InitialModuleBundle",
    "FeatureFlagModule",
    "AccountModule",
    "AssociateDebtModule",
    "AssociatedSystemsModule",
    "CcipReceiverModule",
    "CollateralModule",
    "CollateralConfigurationModule",
    "CrossChainUSDModule",
    "IssueUSDModule",
    "LiquidationModule",
    "MarketCollateralModule",
    "MarketManagerModule",
    "MulticallModule",
    "PoolConfigurationModule",
    "PoolModule",
    "RewardsManagerModule",
    "UtilsModule",
    "VaultModule",
]

[contract.InitialCoreProxy]
artifact = "contracts/Proxy.sol:Proxy"
args = ["<%= contracts.InitialModuleBundle.address %>", "<%= settings.owner %>"]
abiOf = ["InitialModuleBundle"]
salt = "<%= settings.salt %>"
create2 = true

[invoke.upgrade_core_proxy]
target = ["InitialCoreProxy"]
abi = "UpgradeModule"
fromCall.func = "owner"
func = "upgradeTo"
args = ["<%= contracts.CoreRouter.address %>"]
factory.CoreProxy.abiOf = ["CoreRouter"]
factory.CoreProxy.event = "Upgraded"
factory.CoreProxy.arg = 0

# Account
[router.AccountRouter]
contracts = ["InitialModuleBundle", "AccountTokenModule"]

# USD
[router.USDRouter]
contracts = ["InitialModuleBundle", "AssociatedSystemsModule", "USDTokenModule"]

# Post stuff
[invoke.init_account]
target = ["CoreProxy"]
fromCall.func = "owner"
func = "initOrUpgradeNft"
args = [
    "0x6163636f756e744e667400000000000000000000000000000000000000000000",
    "Synthetix Account",
    "SACCT",
    "https://synthetix.io",
    "<%= contracts.AccountRouter.address %>"
]
depends = ["invoke.upgrade_core_proxy", "router.AccountRouter"]
factory.AccountProxy.abiOf = ["AccountRouter"]
factory.AccountProxy.event = "AssociatedSystemSet"
factory.AccountProxy.arg = 2

[invoke.init_usd]
target = ["CoreProxy"]
fromCall.func = "owner"
func = "initOrUpgradeToken"
args = [
    "0x555344546f6b656e000000000000000000000000000000000000000000000000",
    "Synthetic USD Token v3",
    "snxUSD",
    18,
    "<%= contracts.USDRouter.address %>"
]
depends = ["invoke.upgrade_core_proxy", "router.USDRouter"]
factory.USDProxy.abiOf = ["USDRouter"]
factory.USDProxy.event = "AssociatedSystemSet"
factory.USDProxy.arg = 2

[invoke.set_oracle_manager]
target = ["CoreProxy"]
fromCall.func = "owner"
func = "configureOracleManager"
args = ["<%= imports.oracle_manager.contracts.Proxy.address %>"]

[invoke.enable_basic_features]
target = ["CoreProxy"]
fromCall.func = "owner"
func = "multicall"
args = [
    [
        # for all the below functions, "0x7d632bd2" is the selector for "setFeatureFlagAllowAll(bytes32,bool)"
        "0x7d632bd2<%= defaultAbiCoder.encode(['bytes32', 'bool'], [formatBytes32String('createAccount'), true]).slice(2) %>",
        "0x7d632bd2<%= defaultAbiCoder.encode(['bytes32', 'bool'], [formatBytes32String('deposit'), true]).slice(2) %>",
        "0x7d632bd2<%= defaultAbiCoder.encode(['bytes32', 'bool'], [formatBytes32String('withdraw'), true]).slice(2) %>",
        "0x7d632bd2<%= defaultAbiCoder.encode(['bytes32', 'bool'], [formatBytes32String('mintUsd'), true]).slice(2) %>",
        "0x7d632bd2<%= defaultAbiCoder.encode(['bytes32', 'bool'], [formatBytes32String('burnUsd'), true]).slice(2) %>",
        "0x7d632bd2<%= defaultAbiCoder.encode(['bytes32', 'bool'], [formatBytes32String('liquidate'), true]).slice(2) %>",
        "0x7d632bd2<%= defaultAbiCoder.encode(['bytes32', 'bool'], [formatBytes32String('liquidateVault'), true]).slice(2) %>",
        "0x7d632bd2<%= defaultAbiCoder.encode(['bytes32', 'bool'], [formatBytes32String('depositMarketCollateral'), true]).slice(2) %>",
        "0x7d632bd2<%= defaultAbiCoder.encode(['bytes32', 'bool'], [formatBytes32String('withdrawMarketCollateral'), true]).slice(2) %>",
        "0x7d632bd2<%= defaultAbiCoder.encode(['bytes32', 'bool'], [formatBytes32String('depositMarketUsd'), true]).slice(2) %>",
        "0x7d632bd2<%= defaultAbiCoder.encode(['bytes32', 'bool'], [formatBytes32String('withdrawMarketUsd'), true]).slice(2) %>",
        "0x7d632bd2<%= defaultAbiCoder.encode(['bytes32', 'bool'], [formatBytes32String('claimRewards'), true]).slice(2) %>",
        "0x7d632bd2<%= defaultAbiCoder.encode(['bytes32', 'bool'], [formatBytes32String('delegateCollateral'), true]).slice(2) %>",
    ]
]

[invoke.register_const_one_oracle]
target = ["oracle_manager.Proxy"]
func = "registerNode"
args = [
    # 8 = "constant" oracle
    8,
    "<%= defaultAbiCoder.encode(['uint256'], [parseEther('1')]) %>",
    []
]
extra.const_one_oracle_id.event = "NodeRegistered"
extra.const_one_oracle_id.arg = 0

<<<<<<< HEAD
depends = [
  "provision.oracle_manager"
]

# USD is recognized as a collateral type because it is held in the protocol for minting/burning.
# We configure minDelegationD18 to prevent its delegation to pools by default.
# depositingEnabled is important to allow LPs to burn stablecoins.
=======
# we register USD as a collateral type because it is useful to treat it the same way as any other collateral
>>>>>>> 95c4b4af
[invoke.configure_usd_collateral]
target = ["CoreProxy"]
fromCall.func = "owner"
func = "configureCollateral"
args = [
<<<<<<< HEAD
  { tokenAddress = "<%= contracts.USDProxy.address %>", oracleNodeId = "<%= extras.const_one_oracle_id %>", issuanceRatioD18 = "<%= parseEther('10') %>", liquidationRatioD18 = "<%= parseEther('10') %>", liquidationRewardD18 = "0", minDelegationD18 = "<%= MaxUint256 %>", depositingEnabled = true }
]
depends = ["invoke.register_const_one_oracle", "invoke.init_usd"]

[provision.trusted_multicall_forwarder]
source = "trusted-multicall-forwarder"
=======
    { tokenAddress = "<%= contracts.USDProxy.address %>", oracleNodeId = "<%= extras.const_one_oracle_id %>", issuanceRatioD18 = "<%= parseEther('10') %>", liquidationRatioD18 = "<%= parseEther('10') %>", liquidationRewardD18 = "0", minDelegationD18 = "<%= MaxUint256 %>", depositingEnabled = true }
]
>>>>>>> 95c4b4af
<|MERGE_RESOLUTION|>--- conflicted
+++ resolved
@@ -211,30 +211,14 @@
 extra.const_one_oracle_id.event = "NodeRegistered"
 extra.const_one_oracle_id.arg = 0
 
-<<<<<<< HEAD
-depends = [
-  "provision.oracle_manager"
-]
-
-# USD is recognized as a collateral type because it is held in the protocol for minting/burning.
-# We configure minDelegationD18 to prevent its delegation to pools by default.
-# depositingEnabled is important to allow LPs to burn stablecoins.
-=======
 # we register USD as a collateral type because it is useful to treat it the same way as any other collateral
->>>>>>> 95c4b4af
 [invoke.configure_usd_collateral]
 target = ["CoreProxy"]
 fromCall.func = "owner"
 func = "configureCollateral"
 args = [
-<<<<<<< HEAD
-  { tokenAddress = "<%= contracts.USDProxy.address %>", oracleNodeId = "<%= extras.const_one_oracle_id %>", issuanceRatioD18 = "<%= parseEther('10') %>", liquidationRatioD18 = "<%= parseEther('10') %>", liquidationRewardD18 = "0", minDelegationD18 = "<%= MaxUint256 %>", depositingEnabled = true }
-]
-depends = ["invoke.register_const_one_oracle", "invoke.init_usd"]
+    { tokenAddress = "<%= contracts.USDProxy.address %>", oracleNodeId = "<%= extras.const_one_oracle_id %>", issuanceRatioD18 = "<%= parseEther('10') %>", liquidationRatioD18 = "<%= parseEther('10') %>", liquidationRewardD18 = "0", minDelegationD18 = "<%= MaxUint256 %>", depositingEnabled = true }
+]
 
 [provision.trusted_multicall_forwarder]
-source = "trusted-multicall-forwarder"
-=======
-    { tokenAddress = "<%= contracts.USDProxy.address %>", oracleNodeId = "<%= extras.const_one_oracle_id %>", issuanceRatioD18 = "<%= parseEther('10') %>", liquidationRatioD18 = "<%= parseEther('10') %>", liquidationRewardD18 = "0", minDelegationD18 = "<%= MaxUint256 %>", depositingEnabled = true }
-]
->>>>>>> 95c4b4af
+source = "trusted-multicall-forwarder"