// SPDX-License-Identifier: UNLICENSED
pragma solidity >=0.8.11<0.9.0;

// @custom:artifact @synthetixio/core-contracts/contracts/ownership/OwnableStorage.sol:OwnableStorage
library OwnableStorage {
    bytes32 private constant _SLOT_OWNABLE_STORAGE = keccak256(abi.encode("io.synthetix.core-contracts.Ownable"));
    struct Data {
        address owner;
        address nominatedOwner;
    }
    function load() internal pure returns (Data storage store) {
        bytes32 s = _SLOT_OWNABLE_STORAGE;
        assembly {
            store.slot := s
        }
    }
}

// @custom:artifact @synthetixio/core-contracts/contracts/proxy/ProxyStorage.sol:ProxyStorage
contract ProxyStorage {
    bytes32 private constant _SLOT_PROXY_STORAGE = keccak256(abi.encode("io.synthetix.core-contracts.Proxy"));
    struct ProxyStore {
        address implementation;
        bool simulatingUpgrade;
    }
    function _proxyStore() internal pure returns (ProxyStore storage store) {
        bytes32 s = _SLOT_PROXY_STORAGE;
        assembly {
            store.slot := s
        }
    }
}

// @custom:artifact @synthetixio/core-contracts/contracts/token/ERC20Storage.sol:ERC20Storage
library ERC20Storage {
    bytes32 private constant _SLOT_ERC20_STORAGE = keccak256(abi.encode("io.synthetix.core-contracts.ERC20"));
    struct Data {
        string name;
        string symbol;
        uint8 decimals;
        mapping(address => uint256) balanceOf;
        mapping(address => mapping(address => uint256)) allowance;
        uint256 totalSupply;
    }
    function load() internal pure returns (Data storage store) {
        bytes32 s = _SLOT_ERC20_STORAGE;
        assembly {
            store.slot := s
        }
    }
}

// @custom:artifact @synthetixio/core-contracts/contracts/token/ERC721EnumerableStorage.sol:ERC721EnumerableStorage
library ERC721EnumerableStorage {
    bytes32 private constant _SLOT_ERC721_ENUMERABLE_STORAGE = keccak256(abi.encode("io.synthetix.core-contracts.ERC721Enumerable"));
    struct Data {
        mapping(uint256 => uint256) ownedTokensIndex;
        mapping(uint256 => uint256) allTokensIndex;
        mapping(address => mapping(uint256 => uint256)) ownedTokens;
        uint256[] allTokens;
    }
    function load() internal pure returns (Data storage store) {
        bytes32 s = _SLOT_ERC721_ENUMERABLE_STORAGE;
        assembly {
            store.slot := s
        }
    }
}

// @custom:artifact @synthetixio/core-contracts/contracts/token/ERC721Storage.sol:ERC721Storage
library ERC721Storage {
    bytes32 private constant _SLOT_ERC721_STORAGE = keccak256(abi.encode("io.synthetix.core-contracts.ERC721"));
    struct Data {
        string name;
        string symbol;
        string baseTokenURI;
        mapping(uint256 => address) ownerOf;
        mapping(address => uint256) balanceOf;
        mapping(uint256 => address) tokenApprovals;
        mapping(address => mapping(address => bool)) operatorApprovals;
    }
    function load() internal pure returns (Data storage store) {
        bytes32 s = _SLOT_ERC721_STORAGE;
        assembly {
            store.slot := s
        }
    }
}

// @custom:artifact @synthetixio/core-contracts/contracts/utils/DecimalMath.sol:DecimalMath
library DecimalMath {
    uint256 public constant UNIT = 1e18;
    int256 public constant UNIT_INT = int256(UNIT);
    uint128 public constant UNIT_UINT128 = uint128(UNIT);
    int128 public constant UNIT_INT128 = int128(UNIT_INT);
    uint256 public constant UNIT_PRECISE = 1e27;
    int256 public constant UNIT_PRECISE_INT = int256(UNIT_PRECISE);
    int128 public constant UNIT_PRECISE_INT128 = int128(UNIT_PRECISE_INT);
    uint256 public constant PRECISION_FACTOR = 9;
}

// @custom:artifact @synthetixio/core-contracts/contracts/utils/ERC2771Context.sol:ERC2771Context
library ERC2771Context {
    address private constant TRUSTED_FORWARDER = 0xE2C5658cC5C448B48141168f3e475dF8f65A1e3e;
}

// @custom:artifact @synthetixio/core-contracts/contracts/utils/HeapUtil.sol:HeapUtil
library HeapUtil {
    uint private constant _ROOT_INDEX = 1;
    struct Data {
        uint128 idCount;
        Node[] nodes;
        mapping(uint128 => uint) indices;
    }
    struct Node {
        uint128 id;
        int128 priority;
    }
}

// @custom:artifact @synthetixio/core-contracts/contracts/utils/SetUtil.sol:SetUtil
library SetUtil {
    struct UintSet {
        Bytes32Set raw;
    }
    struct AddressSet {
        Bytes32Set raw;
    }
    struct Bytes32Set {
        bytes32[] _values;
        mapping(bytes32 => uint) _positions;
    }
}

// @custom:artifact @synthetixio/core-modules/contracts/modules/NftModule.sol:NftModule
contract NftModule {
    bytes32 internal constant _INITIALIZED_NAME = "NftModule";
}

// @custom:artifact @synthetixio/core-modules/contracts/storage/AssociatedSystem.sol:AssociatedSystem
library AssociatedSystem {
    bytes32 public constant KIND_ERC20 = "erc20";
    bytes32 public constant KIND_ERC721 = "erc721";
    bytes32 public constant KIND_UNMANAGED = "unmanaged";
    struct Data {
        address proxy;
        address impl;
        bytes32 kind;
    }
    function load(bytes32 id) internal pure returns (Data storage store) {
        bytes32 s = keccak256(abi.encode("io.synthetix.core-modules.AssociatedSystem", id));
        assembly {
            store.slot := s
        }
    }
}

// @custom:artifact @synthetixio/core-modules/contracts/storage/CrossChain.sol:CrossChain
library CrossChain {
    bytes32 private constant _SLOT_CROSS_CHAIN = keccak256(abi.encode("io.synthetix.core-modules.CrossChain"));
    struct Data {
        address ccipRouter;
        SetUtil.UintSet supportedNetworks;
        mapping(uint64 => uint64) ccipChainIdToSelector;
        mapping(uint64 => uint64) ccipSelectorToChainId;
    }
    function load() internal pure returns (Data storage crossChain) {
        bytes32 s = _SLOT_CROSS_CHAIN;
        assembly {
            crossChain.slot := s
        }
    }
}

// @custom:artifact @synthetixio/core-modules/contracts/storage/FeatureFlag.sol:FeatureFlag
library FeatureFlag {
    struct Data {
        bytes32 name;
        bool allowAll;
        bool denyAll;
        SetUtil.AddressSet permissionedAddresses;
        address[] deniers;
    }
    function load(bytes32 featureName) internal pure returns (Data storage store) {
        bytes32 s = keccak256(abi.encode("io.synthetix.core-modules.FeatureFlag", featureName));
        assembly {
            store.slot := s
        }
    }
}

// @custom:artifact @synthetixio/core-modules/contracts/storage/Initialized.sol:Initialized
library Initialized {
    struct Data {
        bool initialized;
    }
    function load(bytes32 id) internal pure returns (Data storage store) {
        bytes32 s = keccak256(abi.encode("io.synthetix.code-modules.Initialized", id));
        assembly {
            store.slot := s
        }
    }
}

<<<<<<< HEAD
// @custom:artifact @synthetixio/core-modules/contracts/utils/CcipClient.sol:CcipClient
library CcipClient {
    bytes4 public constant EVM_EXTRA_ARGS_V1_TAG = 0x97a657c9;
    struct EVMTokenAmount {
        address token;
        uint256 amount;
    }
    struct Any2EVMMessage {
        bytes32 messageId;
        uint64 sourceChainSelector;
        bytes sender;
        bytes data;
        EVMTokenAmount[] tokenAmounts;
    }
    struct EVM2AnyMessage {
        bytes receiver;
        bytes data;
        EVMTokenAmount[] tokenAmounts;
        address feeToken;
        bytes extraArgs;
    }
    struct EVMExtraArgsV1 {
        uint256 gasLimit;
        bool strict;
    }
}

=======
// @custom:artifact @synthetixio/oracle-manager/contracts/interfaces/external/IPyth.sol:PythStructs
contract PythStructs {
    struct Price {
        int64 price;
        uint64 conf;
        int32 expo;
        uint publishTime;
    }
    struct PriceFeed {
        bytes32 id;
        Price price;
        Price emaPrice;
    }
}

// @custom:artifact @synthetixio/oracle-manager/contracts/nodes/ChainlinkNode.sol:ChainlinkNode
library ChainlinkNode {
    uint256 public constant PRECISION = 18;
}

// @custom:artifact @synthetixio/oracle-manager/contracts/nodes/ReducerNode.sol:ReducerNode
library ReducerNode {
    enum Operations {
        RECENT,
        MIN,
        MAX,
        MEAN,
        MEDIAN,
        MUL,
        DIV,
        MULDECIMAL,
        DIVDECIMAL
    }
}

// @custom:artifact @synthetixio/oracle-manager/contracts/nodes/UniswapNode.sol:UniswapNode
library UniswapNode {
    uint8 public constant PRECISION = 18;
}

// @custom:artifact @synthetixio/oracle-manager/contracts/nodes/pyth/PythNode.sol:PythNode
library PythNode {
    int256 public constant PRECISION = 18;
}

// @custom:artifact @synthetixio/oracle-manager/contracts/nodes/pyth/PythOffchainLookupNode.sol:PythOffchainLookupNode
library PythOffchainLookupNode {
    int256 public constant PRECISION = 18;
}

>>>>>>> ef458119
// @custom:artifact @synthetixio/oracle-manager/contracts/storage/NodeDefinition.sol:NodeDefinition
library NodeDefinition {
    enum NodeType {
        NONE,
        REDUCER,
        EXTERNAL,
        CHAINLINK,
        UNISWAP,
        PYTH,
        PRICE_DEVIATION_CIRCUIT_BREAKER,
        STALENESS_CIRCUIT_BREAKER,
        CONSTANT,
        PYTH_OFFCHAIN_LOOKUP
    }
    struct Data {
        NodeType nodeType;
        bytes parameters;
        bytes32[] parents;
    }
    function load(bytes32 id) internal pure returns (Data storage node) {
        bytes32 s = keccak256(abi.encode("io.synthetix.oracle-manager.Node", id));
        assembly {
            node.slot := s
        }
    }
}

// @custom:artifact @synthetixio/oracle-manager/contracts/storage/NodeOutput.sol:NodeOutput
library NodeOutput {
    struct Data {
        int256 price;
        uint256 timestamp;
        uint256 __slotAvailableForFutureUse1;
        uint256 __slotAvailableForFutureUse2;
    }
}

// @custom:artifact @synthetixio/oracle-manager/contracts/utils/TickMath.sol:TickMath
library TickMath {
    int24 internal constant MIN_TICK = -887272;
    int24 internal constant MAX_TICK = -MIN_TICK;
    uint160 internal constant MIN_SQRT_RATIO = 4295128739;
    uint160 internal constant MAX_SQRT_RATIO = 1461446703485210103287273052203988822378723970342;
}

// @custom:artifact contracts/interfaces/IAccountModule.sol:IAccountModule
interface IAccountModule {
    struct AccountPermissions {
        address user;
        bytes32[] permissions;
    }
}

// @custom:artifact contracts/interfaces/ILiquidationModule.sol:ILiquidationModule
interface ILiquidationModule {
    struct LiquidationData {
        uint256 debtLiquidated;
        uint256 collateralLiquidated;
        uint256 amountRewarded;
    }
}

// @custom:artifact contracts/modules/core/AccountModule.sol:AccountModule
contract AccountModule {
    bytes32 private constant _ACCOUNT_SYSTEM = "accountNft";
    bytes32 private constant _CREATE_ACCOUNT_FEATURE_FLAG = "createAccount";
}

// @custom:artifact contracts/modules/core/AssociateDebtModule.sol:AssociateDebtModule
contract AssociateDebtModule {
    bytes32 private constant _USD_TOKEN = "USDToken";
    bytes32 private constant _ASSOCIATE_DEBT_FEATURE_FLAG = "associateDebt";
}

// @custom:artifact contracts/modules/core/CollateralModule.sol:CollateralModule
contract CollateralModule {
    bytes32 private constant _DEPOSIT_FEATURE_FLAG = "deposit";
    bytes32 private constant _WITHDRAW_FEATURE_FLAG = "withdraw";
    bytes32 private constant _CONFIG_TIMEOUT_WITHDRAW = "accountTimeoutWithdraw";
}

// @custom:artifact contracts/modules/core/CrossChainUSDModule.sol:CrossChainUSDModule
contract CrossChainUSDModule {
    uint256 private constant _TRANSFER_GAS_LIMIT = 100000;
    bytes32 private constant _USD_TOKEN = "USDToken";
    bytes32 private constant _TRANSFER_CROSS_CHAIN_FEATURE_FLAG = "transferCrossChain";
}

// @custom:artifact contracts/modules/core/IssueUSDModule.sol:IssueUSDModule
contract IssueUSDModule {
    bytes32 private constant _USD_TOKEN = "USDToken";
    bytes32 private constant _MINT_FEATURE_FLAG = "mintUsd";
    bytes32 private constant _BURN_FEATURE_FLAG = "burnUsd";
    bytes32 private constant _CONFIG_MINT_FEE_RATIO = "mintUsd_feeRatio";
    bytes32 private constant _CONFIG_BURN_FEE_RATIO = "burnUsd_feeRatio";
    bytes32 private constant _CONFIG_MINT_FEE_ADDRESS = "mintUsd_feeAddress";
    bytes32 private constant _CONFIG_BURN_FEE_ADDRESS = "burnUsd_feeAddress";
}

// @custom:artifact contracts/modules/core/LiquidationModule.sol:LiquidationModule
contract LiquidationModule {
    bytes32 private constant _USD_TOKEN = "USDToken";
    bytes32 private constant _LIQUIDATE_FEATURE_FLAG = "liquidate";
    bytes32 private constant _LIQUIDATE_VAULT_FEATURE_FLAG = "liquidateVault";
}

// @custom:artifact contracts/modules/core/MarketCollateralModule.sol:MarketCollateralModule
contract MarketCollateralModule {
    bytes32 private constant _DEPOSIT_MARKET_COLLATERAL_FEATURE_FLAG = "depositMarketCollateral";
    bytes32 private constant _WITHDRAW_MARKET_COLLATERAL_FEATURE_FLAG = "withdrawMarketCollateral";
}

// @custom:artifact contracts/modules/core/MarketManagerModule.sol:MarketManagerModule
contract MarketManagerModule {
    bytes32 private constant _USD_TOKEN = "USDToken";
    bytes32 private constant _MARKET_FEATURE_FLAG = "registerMarket";
    bytes32 private constant _DEPOSIT_MARKET_FEATURE_FLAG = "depositMarketUsd";
    bytes32 private constant _WITHDRAW_MARKET_FEATURE_FLAG = "withdrawMarketUsd";
    bytes32 private constant _CONFIG_SET_MARKET_MIN_DELEGATE_MAX = "setMarketMinDelegateTime_max";
    bytes32 private constant _CONFIG_DEPOSIT_MARKET_USD_FEE_RATIO = "depositMarketUsd_feeRatio";
    bytes32 private constant _CONFIG_WITHDRAW_MARKET_USD_FEE_RATIO = "withdrawMarketUsd_feeRatio";
    bytes32 private constant _CONFIG_DEPOSIT_MARKET_USD_FEE_ADDRESS = "depositMarketUsd_feeAddress";
    bytes32 private constant _CONFIG_WITHDRAW_MARKET_USD_FEE_ADDRESS = "withdrawMarketUsd_feeAddress";
}

// @custom:artifact contracts/modules/core/PoolModule.sol:PoolModule
contract PoolModule {
    bytes32 private constant _POOL_FEATURE_FLAG = "createPool";
}

// @custom:artifact contracts/modules/core/RewardsManagerModule.sol:RewardsManagerModule
contract RewardsManagerModule {
    uint256 private constant _MAX_REWARD_DISTRIBUTIONS = 10;
    bytes32 private constant _CLAIM_FEATURE_FLAG = "claimRewards";
}

// @custom:artifact contracts/modules/core/UtilsModule.sol:UtilsModule
contract UtilsModule {
    bytes32 private constant _USD_TOKEN = "USDToken";
    bytes32 private constant _CCIP_CHAINLINK_SEND = "ccipChainlinkSend";
    bytes32 private constant _CCIP_CHAINLINK_RECV = "ccipChainlinkRecv";
    bytes32 private constant _CCIP_CHAINLINK_TOKEN_POOL = "ccipChainlinkTokenPool";
}

// @custom:artifact contracts/modules/core/VaultModule.sol:VaultModule
contract VaultModule {
    bytes32 private constant _DELEGATE_FEATURE_FLAG = "delegateCollateral";
}

// @custom:artifact contracts/modules/usd/USDTokenModule.sol:USDTokenModule
contract USDTokenModule {
    bytes32 private constant _CCIP_CHAINLINK_TOKEN_POOL = "ccipChainlinkTokenPool";
}

// @custom:artifact contracts/storage/Account.sol:Account
library Account {
    struct Data {
        uint128 id;
        AccountRBAC.Data rbac;
        uint64 lastInteraction;
        uint64 __slotAvailableForFutureUse;
        uint128 __slot2AvailableForFutureUse;
        mapping(address => Collateral.Data) collaterals;
    }
    function load(uint128 id) internal pure returns (Data storage account) {
        bytes32 s = keccak256(abi.encode("io.synthetix.synthetix.Account", id));
        assembly {
            account.slot := s
        }
    }
}

// @custom:artifact contracts/storage/AccountRBAC.sol:AccountRBAC
library AccountRBAC {
    bytes32 internal constant _ADMIN_PERMISSION = "ADMIN";
    bytes32 internal constant _WITHDRAW_PERMISSION = "WITHDRAW";
    bytes32 internal constant _DELEGATE_PERMISSION = "DELEGATE";
    bytes32 internal constant _MINT_PERMISSION = "MINT";
    bytes32 internal constant _REWARDS_PERMISSION = "REWARDS";
    bytes32 internal constant _PERPS_MODIFY_COLLATERAL_PERMISSION = "PERPS_MODIFY_COLLATERAL";
    bytes32 internal constant _PERPS_COMMIT_ASYNC_ORDER_PERMISSION = "PERPS_COMMIT_ASYNC_ORDER";
    bytes32 internal constant _BURN_PERMISSION = "BURN";
    struct Data {
        address owner;
        mapping(address => SetUtil.Bytes32Set) permissions;
        SetUtil.AddressSet permissionAddresses;
    }
}

// @custom:artifact contracts/storage/Collateral.sol:Collateral
library Collateral {
    struct Data {
        uint256 amountAvailableForDelegationD18;
        SetUtil.UintSet pools;
        CollateralLock.Data[] locks;
    }
}

// @custom:artifact contracts/storage/CollateralConfiguration.sol:CollateralConfiguration
library CollateralConfiguration {
    bytes32 private constant _SLOT_AVAILABLE_COLLATERALS = keccak256(abi.encode("io.synthetix.synthetix.CollateralConfiguration_availableCollaterals"));
    struct Data {
        bool depositingEnabled;
        uint256 issuanceRatioD18;
        uint256 liquidationRatioD18;
        uint256 liquidationRewardD18;
        bytes32 oracleNodeId;
        address tokenAddress;
        uint256 minDelegationD18;
    }
    function load(address token) internal pure returns (Data storage collateralConfiguration) {
        bytes32 s = keccak256(abi.encode("io.synthetix.synthetix.CollateralConfiguration", token));
        assembly {
            collateralConfiguration.slot := s
        }
    }
    function loadAvailableCollaterals() internal pure returns (SetUtil.AddressSet storage availableCollaterals) {
        bytes32 s = _SLOT_AVAILABLE_COLLATERALS;
        assembly {
            availableCollaterals.slot := s
        }
    }
}

// @custom:artifact contracts/storage/CollateralLock.sol:CollateralLock
library CollateralLock {
    struct Data {
        uint128 amountD18;
        uint64 lockExpirationTime;
    }
}

// @custom:artifact contracts/storage/Config.sol:Config
library Config {
    struct Data {
        uint256 __unused;
    }
}

// @custom:artifact contracts/storage/Distribution.sol:Distribution
library Distribution {
    struct Data {
        uint128 totalSharesD18;
        int128 valuePerShareD27;
        mapping(bytes32 => DistributionActor.Data) actorInfo;
    }
}

// @custom:artifact contracts/storage/DistributionActor.sol:DistributionActor
library DistributionActor {
    struct Data {
        uint128 sharesD18;
        int128 lastValuePerShareD27;
    }
}

// @custom:artifact contracts/storage/Market.sol:Market
library Market {
    struct Data {
        uint128 id;
        address marketAddress;
        int128 netIssuanceD18;
        int128 creditCapacityD18;
        int128 lastDistributedMarketBalanceD18;
        HeapUtil.Data inRangePools;
        HeapUtil.Data outRangePools;
        Distribution.Data poolsDebtDistribution;
        mapping(uint128 => MarketPoolInfo.Data) pools;
        DepositedCollateral[] depositedCollateral;
        mapping(address => uint256) maximumDepositableD18;
        uint32 minDelegateTime;
        uint32 __reservedForLater1;
        uint64 __reservedForLater2;
        uint64 __reservedForLater3;
        uint64 __reservedForLater4;
        uint256 minLiquidityRatioD18;
    }
    struct DepositedCollateral {
        address collateralType;
        uint256 amountD18;
    }
    function load(uint128 id) internal pure returns (Data storage market) {
        bytes32 s = keccak256(abi.encode("io.synthetix.synthetix.Market", id));
        assembly {
            market.slot := s
        }
    }
}

// @custom:artifact contracts/storage/MarketConfiguration.sol:MarketConfiguration
library MarketConfiguration {
    struct Data {
        uint128 marketId;
        uint128 weightD18;
        int128 maxDebtShareValueD18;
    }
}

// @custom:artifact contracts/storage/MarketCreator.sol:MarketCreator
library MarketCreator {
    bytes32 private constant _SLOT_MARKET_CREATOR = keccak256(abi.encode("io.synthetix.synthetix.Markets"));
    struct Data {
        mapping(address => uint128[]) marketIdsForAddress;
        uint128 lastCreatedMarketId;
    }
    function getMarketStore() internal pure returns (Data storage marketStore) {
        bytes32 s = _SLOT_MARKET_CREATOR;
        assembly {
            marketStore.slot := s
        }
    }
}

// @custom:artifact contracts/storage/MarketPoolInfo.sol:MarketPoolInfo
library MarketPoolInfo {
    struct Data {
        uint128 creditCapacityAmountD18;
        uint128 pendingDebtD18;
    }
}

// @custom:artifact contracts/storage/OracleManager.sol:OracleManager
library OracleManager {
    bytes32 private constant _SLOT_ORACLE_MANAGER = keccak256(abi.encode("io.synthetix.synthetix.OracleManager"));
    struct Data {
        address oracleManagerAddress;
    }
    function load() internal pure returns (Data storage oracleManager) {
        bytes32 s = _SLOT_ORACLE_MANAGER;
        assembly {
            oracleManager.slot := s
        }
    }
}

// @custom:artifact contracts/storage/Pool.sol:Pool
library Pool {
    bytes32 private constant _CONFIG_SET_MARKET_MIN_DELEGATE_MAX = "setMarketMinDelegateTime_max";
    struct Data {
        uint128 id;
        string name;
        address owner;
        address nominatedOwner;
        uint128 totalWeightsD18;
        int128 totalVaultDebtsD18;
        MarketConfiguration.Data[] marketConfigurations;
        Distribution.Data vaultsDebtDistribution;
        mapping(address => Vault.Data) vaults;
        uint64 lastConfigurationTime;
        uint64 __reserved1;
        uint64 __reserved2;
        uint64 __reserved3;
        mapping(address => PoolCollateralConfiguration.Data) collateralConfigurations;
        bool collateralDisabledByDefault;
    }
    function load(uint128 id) internal pure returns (Data storage pool) {
        bytes32 s = keccak256(abi.encode("io.synthetix.synthetix.Pool", id));
        assembly {
            pool.slot := s
        }
    }
}

// @custom:artifact contracts/storage/PoolCollateralConfiguration.sol:PoolCollateralConfiguration
library PoolCollateralConfiguration {
    bytes32 private constant _SLOT = keccak256(abi.encode("io.synthetix.synthetix.PoolCollateralConfiguration"));
    struct Data {
        uint256 collateralLimitD18;
        uint256 issuanceRatioD18;
    }
}

// @custom:artifact contracts/storage/RewardDistribution.sol:RewardDistribution
library RewardDistribution {
    struct Data {
        address distributor;
        uint128 __slotAvailableForFutureUse;
        uint128 rewardPerShareD18;
        mapping(uint256 => RewardDistributionClaimStatus.Data) claimStatus;
        int128 scheduledValueD18;
        uint64 start;
        uint32 duration;
        uint32 lastUpdate;
    }
}

// @custom:artifact contracts/storage/RewardDistributionClaimStatus.sol:RewardDistributionClaimStatus
library RewardDistributionClaimStatus {
    struct Data {
        uint128 lastRewardPerShareD18;
        uint128 pendingSendD18;
    }
}

// @custom:artifact contracts/storage/ScalableMapping.sol:ScalableMapping
library ScalableMapping {
    struct Data {
        uint128 totalSharesD18;
        int128 scaleModifierD27;
        mapping(bytes32 => uint256) sharesD18;
    }
}

// @custom:artifact contracts/storage/SystemAccountConfiguration.sol:SystemAccountConfiguration
library SystemAccountConfiguration {
    bytes32 private constant _SLOT_SYSTEM_ACCOUNT_CONFIGURATION = keccak256(abi.encode("io.synthetix.synthetix.SystemAccountConfiguration"));
    struct Data {
        uint64 accountIdOffset;
    }
    function load() internal pure returns (Data storage systemAccountConfiguration) {
        bytes32 s = _SLOT_SYSTEM_ACCOUNT_CONFIGURATION;
        assembly {
            systemAccountConfiguration.slot := s
        }
    }
}

// @custom:artifact contracts/storage/SystemPoolConfiguration.sol:SystemPoolConfiguration
library SystemPoolConfiguration {
    bytes32 private constant _SLOT_SYSTEM_POOL_CONFIGURATION = keccak256(abi.encode("io.synthetix.synthetix.SystemPoolConfiguration"));
    struct Data {
        uint256 minLiquidityRatioD18;
        uint128 __reservedForFutureUse;
        uint128 preferredPool;
        SetUtil.UintSet approvedPools;
    }
    function load() internal pure returns (Data storage systemPoolConfiguration) {
        bytes32 s = _SLOT_SYSTEM_POOL_CONFIGURATION;
        assembly {
            systemPoolConfiguration.slot := s
        }
    }
}

// @custom:artifact contracts/storage/Vault.sol:Vault
library Vault {
    struct Data {
        uint256 epoch;
        bytes32 __slotAvailableForFutureUse;
        int128 _unused_prevTotalDebtD18;
        mapping(uint256 => VaultEpoch.Data) epochData;
        mapping(bytes32 => RewardDistribution.Data) rewards;
        SetUtil.Bytes32Set rewardIds;
    }
}

// @custom:artifact contracts/storage/VaultEpoch.sol:VaultEpoch
library VaultEpoch {
    struct Data {
        int128 unconsolidatedDebtD18;
        int128 totalConsolidatedDebtD18;
        Distribution.Data accountsDebtDistribution;
        ScalableMapping.Data collateralAmounts;
        mapping(uint256 => int256) consolidatedDebtAmountsD18;
        mapping(uint128 => uint64) lastDelegationTime;
    }
}<|MERGE_RESOLUTION|>--- conflicted
+++ resolved
@@ -202,7 +202,6 @@
     }
 }
 
-<<<<<<< HEAD
 // @custom:artifact @synthetixio/core-modules/contracts/utils/CcipClient.sol:CcipClient
 library CcipClient {
     bytes4 public constant EVM_EXTRA_ARGS_V1_TAG = 0x97a657c9;
@@ -230,7 +229,6 @@
     }
 }
 
-=======
 // @custom:artifact @synthetixio/oracle-manager/contracts/interfaces/external/IPyth.sol:PythStructs
 contract PythStructs {
     struct Price {
@@ -281,7 +279,6 @@
     int256 public constant PRECISION = 18;
 }
 
->>>>>>> ef458119
 // @custom:artifact @synthetixio/oracle-manager/contracts/storage/NodeDefinition.sol:NodeDefinition
 library NodeDefinition {
     enum NodeType {
