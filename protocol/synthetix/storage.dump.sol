--- conflicted
+++ resolved
@@ -303,14 +303,11 @@
     bytes32 private constant _MARKET_FEATURE_FLAG = "registerMarket";
     bytes32 private constant _DEPOSIT_MARKET_FEATURE_FLAG = "depositMarketUsd";
     bytes32 private constant _WITHDRAW_MARKET_FEATURE_FLAG = "withdrawMarketUsd";
-<<<<<<< HEAD
     bytes32 private constant _CONFIG_SET_MARKET_MIN_DELEGATE_MAX = "setMarketMinDelegateTime_max";
-=======
     bytes32 private constant _CONFIG_DEPOSIT_MARKET_USD_FEE_RATIO = "depositMarketUsd_feeRatio";
     bytes32 private constant _CONFIG_WITHDRAW_MARKET_USD_FEE_RATIO = "withdrawMarketUsd_feeRatio";
     bytes32 private constant _CONFIG_DEPOSIT_MARKET_USD_FEE_ADDRESS = "depositMarketUsd_feeAddress";
     bytes32 private constant _CONFIG_WITHDRAW_MARKET_USD_FEE_ADDRESS = "withdrawMarketUsd_feeAddress";
->>>>>>> e1c24942
 }
 
 // @custom:artifact contracts/modules/core/PoolModule.sol:PoolModule
