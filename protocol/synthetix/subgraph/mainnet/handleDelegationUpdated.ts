import { BigDecimal } from '@graphprotocol/graph-ts';
import { DelegationUpdated } from './generated/CoreProxy/CoreProxy';
import { Position, Vault } from './generated/schema';
import { createVaultSnapshotByDay } from './vaultSnapshotByDay';
import { createVaultSnapshotByMonth } from './vaultSnapshotByMonth';
import { createVaultSnapshotByWeek } from './vaultSnapshotByWeek';
import { createVaultSnapshotByYear } from './vaultSnapshotByYear';

export function handleDelegationUpdated(event: DelegationUpdated): void {
  const id = event.params.accountId
    .toString()
    .concat('-')
    .concat(event.params.poolId.toString())
    .concat('-')
    .concat(event.params.collateralType.toHex());

  let position = Position.load(id);

<<<<<<< HEAD
=======
  let vault = Vault.load(
    event.params.poolId.toString().concat('-').concat(event.params.collateralType.toHex())
  );
  if (vault === null) {
    vault = new Vault(
      event.params.poolId.toString().concat('-').concat(event.params.collateralType.toHex())
    );
    vault.created_at = event.block.timestamp;
    vault.created_at_block = event.block.number;
    vault.collateral_amount = BigDecimal.fromString('0');
    vault.collateral_type = event.params.collateralType.toHex();
    vault.pool = event.params.poolId.toString();
  }

  let previous_position_amount = BigDecimal.fromString('0');
  if (position) {
    previous_position_amount = position.collateral_amount;
    let amount_delta = event.params.amount.toBigDecimal().minus(previous_position_amount);
    vault.collateral_amount = vault.collateral_amount.plus(amount_delta);
  } else {
    vault.collateral_amount = vault.collateral_amount.plus(event.params.amount.toBigDecimal());
  }

>>>>>>> cace699d
  if (position === null) {
    position = new Position(id);
    position.created_at = event.block.timestamp;
    position.created_at_block = event.block.number;
    position.account = event.params.accountId.toString();
  }

<<<<<<< HEAD
  const collateralAmountChange = position.collateral_amount.minus(
    event.params.amount.toBigDecimal()
  );

=======
>>>>>>> cace699d
  position.pool = event.params.poolId.toString();
  position.collateral_type = event.params.collateralType.toHex();
  position.collateral_amount = event.params.amount.toBigDecimal();
  position.updated_at = event.block.timestamp;
  position.updated_at_block = event.block.number;

  // position.c_ratio = VaultModule.bind(event.address)
  //   .getPositionCollateralizationRatio(
  //     event.params.accountId,
  //     event.params.poolId,
  //     event.params.collateralType
  //   )
  //   .toBigDecimal();

  position.leverage = event.params.leverage.toBigDecimal();

<<<<<<< HEAD
  let vault = Vault.load(
    event.params.poolId.toString().concat('-').concat(event.params.collateralType.toHex())
  );

  if (vault === null) {
    vault = new Vault(
      event.params.poolId.toString().concat('-').concat(event.params.collateralType.toHex())
    );
    vault.created_at = event.block.timestamp;
    vault.created_at_block = event.block.number;
    vault.collateral_amount = event.params.amount.toBigDecimal();
    vault.collateral_type = event.params.collateralType.toHex();
    vault.pool = event.params.poolId.toString();
  } else {
    vault.collateral_amount = vault.collateral_amount.plus(collateralAmountChange);
  }

=======
>>>>>>> cace699d
  vault.updated_at = event.block.timestamp;
  vault.updated_at_block = event.block.number;
  vault.save();
  position.save();

  createVaultSnapshotByDay(vault, event);
  createVaultSnapshotByWeek(vault, event);
  createVaultSnapshotByMonth(vault, event);
  createVaultSnapshotByYear(vault, event);
}<|MERGE_RESOLUTION|>--- conflicted
+++ resolved
@@ -16,11 +16,10 @@
 
   let position = Position.load(id);
 
-<<<<<<< HEAD
-=======
   let vault = Vault.load(
     event.params.poolId.toString().concat('-').concat(event.params.collateralType.toHex())
   );
+
   if (vault === null) {
     vault = new Vault(
       event.params.poolId.toString().concat('-').concat(event.params.collateralType.toHex())
@@ -41,7 +40,6 @@
     vault.collateral_amount = vault.collateral_amount.plus(event.params.amount.toBigDecimal());
   }
 
->>>>>>> cace699d
   if (position === null) {
     position = new Position(id);
     position.created_at = event.block.timestamp;
@@ -49,13 +47,6 @@
     position.account = event.params.accountId.toString();
   }
 
-<<<<<<< HEAD
-  const collateralAmountChange = position.collateral_amount.minus(
-    event.params.amount.toBigDecimal()
-  );
-
-=======
->>>>>>> cace699d
   position.pool = event.params.poolId.toString();
   position.collateral_type = event.params.collateralType.toHex();
   position.collateral_amount = event.params.amount.toBigDecimal();
@@ -69,29 +60,8 @@
   //     event.params.collateralType
   //   )
   //   .toBigDecimal();
-
   position.leverage = event.params.leverage.toBigDecimal();
 
-<<<<<<< HEAD
-  let vault = Vault.load(
-    event.params.poolId.toString().concat('-').concat(event.params.collateralType.toHex())
-  );
-
-  if (vault === null) {
-    vault = new Vault(
-      event.params.poolId.toString().concat('-').concat(event.params.collateralType.toHex())
-    );
-    vault.created_at = event.block.timestamp;
-    vault.created_at_block = event.block.number;
-    vault.collateral_amount = event.params.amount.toBigDecimal();
-    vault.collateral_type = event.params.collateralType.toHex();
-    vault.pool = event.params.poolId.toString();
-  } else {
-    vault.collateral_amount = vault.collateral_amount.plus(collateralAmountChange);
-  }
-
-=======
->>>>>>> cace699d
   vault.updated_at = event.block.timestamp;
   vault.updated_at_block = event.block.number;
   vault.save();
