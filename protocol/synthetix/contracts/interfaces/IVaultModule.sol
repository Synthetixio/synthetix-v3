--- conflicted
+++ resolved
@@ -8,17 +8,13 @@
  */
 interface IVaultModule {
     /**
-<<<<<<< HEAD
      * @notice Emitted when {sender} updates the delegation of collateral in the specified liquidity position.
-=======
-     * @notice Emitted when {sender} updates the delegation of collateral in the specified staking position.
      * @param accountId The id of the account whose position was updated.
      * @param poolId The id of the pool in which the position was updated.
      * @param collateralType The address of the collateral associated to the position.
      * @param amount The new amount of the position, denominated with 18 decimals of precision.
      * @param leverage The new leverage value of the position, denominated with 18 decimals of precision.
      * @param sender The address that triggered the update of the position.
->>>>>>> b51002f5
      */
     event DelegationUpdated(
         uint128 indexed accountId,
@@ -101,10 +97,7 @@
     ) external view returns (uint256 collateralAmount, uint256 collateralValue);
 
     /**
-<<<<<<< HEAD
      * @notice Returns all information pertaining to a specified liquidity position in the vault module.
-=======
-     * @notice Returns all information pertaining to a specified staking position in the vault module.
      * @param accountId The id of the account being queried.
      * @param poolId The id of the pool in which the account's position is held.
      * @param collateralType The address of the collateral used in the queried position.
@@ -112,7 +105,6 @@
      * @return collateralValue The value of the collateral used in the position, denominated with 18 decimals of precision.
      * @return debt The amount of debt held in the position, denominated with 18 decimals of precision.
      * @return collateralizationRatio The collateralization ratio of the position (collateral / debt), denominated with 18 decimals of precision.
->>>>>>> b51002f5
      **/
     function getPosition(
         uint128 accountId,
