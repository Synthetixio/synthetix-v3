//SPDX-License-Identifier: MIT
pragma solidity >=0.8.11 <0.9.0;

/**
 * @title Module that enables calling multiple methods of the system in a single transaction.
 */
interface IMulticallModule {
    /**
     * @notice Executes multiple transaction payloads in a single transaction.
     * @dev Each transaction is executed using `delegatecall`, and targets the system address.
     * @param data Array of calldata objects, one for each function that is to be called in the system.
     * @return results Array of each `delegatecall`'s response corresponding to the incoming calldata array.
     */
    function multicall(bytes[] calldata data) external payable returns (bytes[] memory results);

    /**
     * @notice Similar to `multicall`, but allows for transactions to be executed
     * @dev If the address specified in `to` iteration is not the core system, it will call the contract with a regular "call". If it is the core system, it will be delegatecall.
     * @dev Target `to` contracts will need to support calling the below `getMessageSender` rather than regular `msg.sender` in order to allow for usage of permissioned calls with this function
     * @dev It is not possible to call this function recursively.
     * @dev Fails immediately on revert of any call.
     * @return results Array of each call's response corresponding
     */
<<<<<<< HEAD
    function multicallThrough(
=======
    /*function multicallThrough(
>>>>>>> 3d976e0b
        address[] calldata to,
        bytes[] calldata data
    ) external payable returns (bytes[] memory results);

<<<<<<< HEAD
    function getMessageSender() external returns (address);
=======
    function getMessageSender() external view returns (address);*/
>>>>>>> 3d976e0b
}<|MERGE_RESOLUTION|>--- conflicted
+++ resolved
@@ -21,18 +21,10 @@
      * @dev Fails immediately on revert of any call.
      * @return results Array of each call's response corresponding
      */
-<<<<<<< HEAD
-    function multicallThrough(
-=======
     /*function multicallThrough(
->>>>>>> 3d976e0b
         address[] calldata to,
         bytes[] calldata data
     ) external payable returns (bytes[] memory results);
 
-<<<<<<< HEAD
-    function getMessageSender() external returns (address);
-=======
     function getMessageSender() external view returns (address);*/
->>>>>>> 3d976e0b
 }