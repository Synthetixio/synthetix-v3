//SPDX-License-Identifier: MIT
pragma solidity >=0.8.11 <0.9.0;

import {IERC165} from "@synthetixio/core-contracts/contracts/interfaces/IERC165.sol";

/**
 * @title Module with assorted utility functions.
 */
interface IUtilsModule is IERC165 {
    /**
     * @notice Configure the system's single oracle manager address.
     * @param oracleManagerAddress The address of the oracle manager.
     */
    function configureOracleManager(address oracleManagerAddress) external;

    /**
     * @notice Configure a generic value in the KV system
     * @param k the key of the value to set
     * @param v the value that the key should be set to
     */
    function setConfig(bytes32 k, bytes32 v) external;

    /**
     * @notice Read a generic value from the KV system
     * @param k the key to read
     * @return v the value set on the specified k
     */
    function getConfig(bytes32 k) external view returns (bytes32 v);

    /**
     * @notice Read a UINT value from the KV system
     * @param k the key to read
     * @return v the value set on the specified k
     */
    function getConfigUint(bytes32 k) external view returns (uint256 v);

    /**
     * @notice Read a Address value from the KV system
     * @param k the key to read
     * @return v the value set on the specified k
     */
    function getConfigAddress(bytes32 k) external view returns (address v);

    /**
<<<<<<< HEAD
     * @notice Configure CCIP addresses on the stablecoin.
     * @param ccipRouter The address on this chain to which CCIP messages will be sent or received.
     * @param ccipTokenPool The address where CCIP fees will be sent to when sending and receiving cross chain messages.
     */
    function configureUsdTokenChainlink(address ccipRouter, address ccipTokenPool) external;
=======
     * @notice Checks if the address is the trusted forwarder
     * @param forwarder The address to check
     * @return Whether the address is the trusted forwarder
     */
    function isTrustedForwarder(address forwarder) external pure returns (bool);

    /**
     * @notice Provides the address of the trusted forwarder
     * @return Address of the trusted forwarder
     */
    function getTrustedForwarder() external pure returns (address);
>>>>>>> bb52cc88
}<|MERGE_RESOLUTION|>--- conflicted
+++ resolved
@@ -42,13 +42,13 @@
     function getConfigAddress(bytes32 k) external view returns (address v);
 
     /**
-<<<<<<< HEAD
      * @notice Configure CCIP addresses on the stablecoin.
      * @param ccipRouter The address on this chain to which CCIP messages will be sent or received.
      * @param ccipTokenPool The address where CCIP fees will be sent to when sending and receiving cross chain messages.
      */
     function configureUsdTokenChainlink(address ccipRouter, address ccipTokenPool) external;
-=======
+
+    /**
      * @notice Checks if the address is the trusted forwarder
      * @param forwarder The address to check
      * @return Whether the address is the trusted forwarder
@@ -60,5 +60,4 @@
      * @return Address of the trusted forwarder
      */
     function getTrustedForwarder() external pure returns (address);
->>>>>>> bb52cc88
 }