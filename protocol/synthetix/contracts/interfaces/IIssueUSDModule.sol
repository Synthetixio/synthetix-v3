--- conflicted
+++ resolved
@@ -6,16 +6,12 @@
  */
 interface IIssueUSDModule {
     /**
-<<<<<<< HEAD
      * @notice Emitted when {sender} mints {amount} of snxUSD with the specified liquidity position.
-=======
-     * @notice Emitted when {sender} mints {amount} of snxUSD with the specified staking position.
      * @param accountId The id of the account for which snxUSD was emitted.
      * @param poolId The id of the pool whose collateral was used to emit the snxUSD.
      * @param collateralType The address of the collateral that is backing up the emitted snxUSD.
      * @param amount The amount of snxUSD emitted, denominated with 18 decimals of precision.
      * @param sender The address that triggered the operation.
->>>>>>> b51002f5
      */
     event UsdMinted(
         uint128 indexed accountId,
@@ -26,16 +22,12 @@
     );
 
     /**
-<<<<<<< HEAD
      * @notice Emitted when {sender} burns {amount} of snxUSD with the specified liquidity position.
-=======
-     * @notice Emitted when {sender} burns {amount} of snxUSD with the specified staking position.
      * @param accountId The id of the account for which snxUSD was burned.
      * @param poolId The id of the pool whose collateral was used to emit the snxUSD.
      * @param collateralType The address of the collateral that was backing up the emitted snxUSD.
      * @param amount The amount of snxUSD burned, denominated with 18 decimals of precision.
      * @param sender The address that triggered the operation.
->>>>>>> b51002f5
      */
     event UsdBurned(
         uint128 indexed accountId,
@@ -46,15 +38,11 @@
     );
 
     /**
-<<<<<<< HEAD
      * @notice Mints {amount} of snxUSD with the specified liquidity position.
-=======
-     * @notice Mints {amount} of snxUSD with the specified staking position.
      * @param accountId The id of the account that is minting snxUSD.
      * @param poolId The id of the pool whose collateral will be used to back up the mint.
      * @param collateralType The address of the collateral that will be used to back up the mint.
      * @param amount The amount of snxUSD to be minted, denominated with 18 decimals of precision.
->>>>>>> b51002f5
      *
      * Requirements:
      *
@@ -71,15 +59,11 @@
     ) external;
 
     /**
-<<<<<<< HEAD
      * @notice Burns {amount} of snxUSD with the specified liquidity position.
-=======
-     * @notice Burns {amount} of snxUSD with the specified staking position.
      * @param accountId The id of the account that is burning snxUSD.
      * @param poolId The id of the pool whose collateral was used to back up the snxUSD.
      * @param collateralType The address of the collateral that was used to back up the snxUSD.
      * @param amount The amount of snxUSD to be burnt, denominated with 18 decimals of precision.
->>>>>>> b51002f5
      *
      * Requirements:
      *
