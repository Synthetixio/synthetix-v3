--- conflicted
+++ resolved
@@ -163,11 +163,7 @@
 
     /**
      * @notice Retrieves the system-wide minimum liquidity ratio.
-<<<<<<< HEAD
-     * @return The current system-wide minimum liquidity ratio, denominated with 18 decimals of precision. (100% is represented by 1 followed by 18 zeros.)
-=======
-     * @return minRatioD18 The current system-wide minimum liquidity ratio, denominated with 18 decimals of precision.
->>>>>>> f72f58c9
+     * @return minRatioD18 The current system-wide minimum liquidity ratio, denominated with 18 decimals of precision. (100% is represented by 1 followed by 18 zeros.)
      */
     function getMinLiquidityRatio() external view returns (uint256 minRatioD18);
 }