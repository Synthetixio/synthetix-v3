//SPDX-License-Identifier: MIT
pragma solidity >=0.8.11 <0.9.0;

import "../../interfaces/IMarketManagerModule.sol";
import "../../interfaces/IUSDTokenModule.sol";
import "../../interfaces/external/IMarket.sol";

import "@synthetixio/core-contracts/contracts/errors/AccessError.sol";
import "@synthetixio/core-contracts/contracts/utils/SafeCast.sol";
import "@synthetixio/core-contracts/contracts/utils/ERC165Helper.sol";

import "../../storage/Config.sol";
import "../../storage/Market.sol";
import "../../storage/MarketCreator.sol";

import "@synthetixio/core-modules/contracts/storage/AssociatedSystem.sol";
import "@synthetixio/core-modules/contracts/storage/FeatureFlag.sol";

import "@synthetixio/core-contracts/contracts/errors/ParameterError.sol";

/**
 * @title System-wide entry point for the management of markets connected to the system.
 * @dev See IMarketManagerModule.
 */
contract MarketManagerModule is IMarketManagerModule {
    using SafeCastU128 for uint128;
    using SafeCastU256 for uint256;
    using SafeCastI128 for int128;
    using SafeCastI256 for int256;
    using Market for Market.Data;
    using AssociatedSystem for AssociatedSystem.Data;

    using DecimalMath for uint256;

    bytes32 private constant _USD_TOKEN = "USDToken";
    bytes32 private constant _MARKET_FEATURE_FLAG = "registerMarket";
    bytes32 private constant _DEPOSIT_MARKET_FEATURE_FLAG = "depositMarketUsd";
    bytes32 private constant _WITHDRAW_MARKET_FEATURE_FLAG = "withdrawMarketUsd";

<<<<<<< HEAD
    bytes32 private constant _CONFIG_SET_MARKET_MIN_DELEGATE_MAX = "setMarketMinDelegateTime_max";
=======
    bytes32 private constant _CONFIG_DEPOSIT_MARKET_USD_FEE_RATIO = "depositMarketUsd_feeRatio";
    bytes32 private constant _CONFIG_WITHDRAW_MARKET_USD_FEE_RATIO = "withdrawMarketUsd_feeRatio";
    bytes32 private constant _CONFIG_DEPOSIT_MARKET_USD_FEE_ADDRESS = "depositMarketUsd_feeAddress";
    bytes32 private constant _CONFIG_WITHDRAW_MARKET_USD_FEE_ADDRESS =
        "withdrawMarketUsd_feeAddress";
>>>>>>> e1c24942

    /**
     * @inheritdoc IMarketManagerModule
     */
    function registerMarket(address market) external override returns (uint128 marketId) {
        FeatureFlag.ensureAccessToFeature(_MARKET_FEATURE_FLAG);

        if (!ERC165Helper.safeSupportsInterface(market, type(IMarket).interfaceId)) {
            revert IncorrectMarketInterface(market);
        }

        marketId = MarketCreator.create(market).id;

        emit MarketRegistered(market, marketId, msg.sender);

        return marketId;
    }

    /**
     * @inheritdoc IMarketManagerModule
     */
    function getWithdrawableMarketUsd(uint128 marketId) public view override returns (uint256) {
        int256 withdrawable = Market.load(marketId).creditCapacityD18 +
            Market.load(marketId).getDepositedCollateralValue().toInt();

        return withdrawable < 0 ? 0 : withdrawable.toUint();
    }

    /**
     * @inheritdoc IMarketManagerModule
     */
    function getMarketNetIssuance(uint128 marketId) external view override returns (int128) {
        return Market.load(marketId).netIssuanceD18;
    }

    /**
     * @inheritdoc IMarketManagerModule
     */
    function getMarketReportedDebt(uint128 marketId) external view override returns (uint256) {
        return Market.load(marketId).getReportedDebt();
    }

    /**
     * @inheritdoc IMarketManagerModule
     */
    function getMarketCollateral(uint128 marketId) external view override returns (uint256) {
        return Market.load(marketId).poolsDebtDistribution.totalSharesD18;
    }

    /**
     * @inheritdoc IMarketManagerModule
     */
    function getMarketTotalDebt(uint128 marketId) external view override returns (int256) {
        return Market.load(marketId).totalDebt();
    }

    /**
     * @inheritdoc IMarketManagerModule
     */
    function getMarketDebtPerShare(uint128 marketId) external override returns (int256) {
        Market.Data storage market = Market.load(marketId);

        market.distributeDebtToPools(999999999);

        return market.getDebtPerShare();
    }

    /**
     * @inheritdoc IMarketManagerModule
     */
    function isMarketCapacityLocked(uint128 marketId) external view override returns (bool) {
        return Market.load(marketId).isCapacityLocked();
    }

    function getUsdToken() external view override returns (IERC20) {
        return AssociatedSystem.load(_USD_TOKEN).asToken();
    }

    function getOracleManager() external view returns (IOracleManager) {
        return IOracleManager(OracleManager.load().oracleManagerAddress);
    }

    /**
     * @inheritdoc IMarketManagerModule
     */
    function depositMarketUsd(
        uint128 marketId,
        address target,
        uint256 amount
    ) external override returns (uint256 feeAmount) {
        FeatureFlag.ensureAccessToFeature(_DEPOSIT_MARKET_FEATURE_FLAG);
        Market.Data storage market = Market.load(marketId);

        // Call must come from the market itself.
        if (msg.sender != market.marketAddress) revert AccessError.Unauthorized(msg.sender);

        feeAmount = amount.mulDecimal(Config.readUint(_CONFIG_DEPOSIT_MARKET_USD_FEE_RATIO, 0));
        address feeAddress = feeAmount > 0
            ? Config.readAddress(_CONFIG_DEPOSIT_MARKET_USD_FEE_ADDRESS, address(0))
            : address(0);

        // verify if the market is authorized to burn the USD for the target
        ITokenModule usdToken = AssociatedSystem.load(_USD_TOKEN).asToken();

        // Adjust accounting.
        market.creditCapacityD18 += (amount - feeAmount).toInt().to128();
        market.netIssuanceD18 -= (amount - feeAmount).toInt().to128();

        // Burn the incoming USD.
        // Note: Instead of burning, we could transfer USD to and from the MarketManager,
        // but minting and burning takes the USD out of circulation,
        // which doesn't affect `totalSupply`, thus simplifying accounting.
        IUSDTokenModule(address(usdToken)).burnWithAllowance(target, msg.sender, amount);

        if (feeAmount > 0) {
            IUSDTokenModule(address(usdToken)).mint(feeAddress, feeAmount);
        }

        emit MarketUsdDeposited(marketId, target, amount, msg.sender);
    }

    /**
     * @inheritdoc IMarketManagerModule
     */
    function withdrawMarketUsd(
        uint128 marketId,
        address target,
        uint256 amount
    ) external override returns (uint256 feeAmount) {
        FeatureFlag.ensureAccessToFeature(_WITHDRAW_MARKET_FEATURE_FLAG);
        Market.Data storage marketData = Market.load(marketId);

        // Call must come from the market itself.
        if (msg.sender != marketData.marketAddress) revert AccessError.Unauthorized(msg.sender);

        // Ensure that the market's balance allows for this withdrawal.
        if (amount > getWithdrawableMarketUsd(marketId))
            revert NotEnoughLiquidity(marketId, amount);

        feeAmount = amount.mulDecimal(Config.readUint(_CONFIG_WITHDRAW_MARKET_USD_FEE_RATIO, 0));
        address feeAddress = feeAmount > 0
            ? Config.readAddress(_CONFIG_WITHDRAW_MARKET_USD_FEE_ADDRESS, address(0))
            : address(0);

        // Adjust accounting.
        marketData.creditCapacityD18 -= (amount + feeAmount).toInt().to128();
        marketData.netIssuanceD18 += (amount + feeAmount).toInt().to128();

        // Mint the requested USD.
        AssociatedSystem.load(_USD_TOKEN).asToken().mint(target, amount);

        if (feeAmount > 0) {
            AssociatedSystem.load(_USD_TOKEN).asToken().mint(feeAddress, feeAmount);
        }

        emit MarketUsdWithdrawn(marketId, target, amount, msg.sender);
    }

    /**
     * @inheritdoc IMarketManagerModule
     */
    function getMarketFees(
        uint128,
        uint amount
    ) external view override returns (uint256 depositFeeAmount, uint256 withdrawFeeAmount) {
        depositFeeAmount = amount.mulDecimal(
            Config.readUint(_CONFIG_DEPOSIT_MARKET_USD_FEE_RATIO, 0)
        );

        withdrawFeeAmount = amount.mulDecimal(
            Config.readUint(_CONFIG_WITHDRAW_MARKET_USD_FEE_RATIO, 0)
        );
    }

    /**
     * @inheritdoc IMarketManagerModule
     */
    function distributeDebtToPools(
        uint128 marketId,
        uint256 maxIter
    ) external override returns (bool) {
        return Market.load(marketId).distributeDebtToPools(maxIter);
    }

    /**
     * @inheritdoc IMarketManagerModule
     */
    function setMarketMinDelegateTime(uint128 marketId, uint32 minDelegateTime) external override {
        Market.Data storage market = Market.load(marketId);

        if (msg.sender != market.marketAddress) revert AccessError.Unauthorized(msg.sender);

        // min delegate time should not be unreasonably long
        // solhint-disable-next-line numcast/safe-cast
        uint maxMinDelegateTime = uint(Config.read(_CONFIG_SET_MARKET_MIN_DELEGATE_MAX));

        if (maxMinDelegateTime == 0) {
            maxMinDelegateTime = 86400 * 30; // 1 month is a reasonable starting point
        }

        if (minDelegateTime > maxMinDelegateTime) {
            revert ParameterError.InvalidParameter("minDelegateTime", "must not be too large");
        }

        market.minDelegateTime = minDelegateTime;

        emit SetMinDelegateTime(marketId, minDelegateTime);
    }

    function getMarketMinDelegateTime(uint128 marketId) external view override returns (uint32) {
        return Market.load(marketId).minDelegateTime;
    }
}<|MERGE_RESOLUTION|>--- conflicted
+++ resolved
@@ -37,15 +37,12 @@
     bytes32 private constant _DEPOSIT_MARKET_FEATURE_FLAG = "depositMarketUsd";
     bytes32 private constant _WITHDRAW_MARKET_FEATURE_FLAG = "withdrawMarketUsd";
 
-<<<<<<< HEAD
     bytes32 private constant _CONFIG_SET_MARKET_MIN_DELEGATE_MAX = "setMarketMinDelegateTime_max";
-=======
     bytes32 private constant _CONFIG_DEPOSIT_MARKET_USD_FEE_RATIO = "depositMarketUsd_feeRatio";
     bytes32 private constant _CONFIG_WITHDRAW_MARKET_USD_FEE_RATIO = "withdrawMarketUsd_feeRatio";
     bytes32 private constant _CONFIG_DEPOSIT_MARKET_USD_FEE_ADDRESS = "depositMarketUsd_feeAddress";
     bytes32 private constant _CONFIG_WITHDRAW_MARKET_USD_FEE_ADDRESS =
         "withdrawMarketUsd_feeAddress";
->>>>>>> e1c24942
 
     /**
      * @inheritdoc IMarketManagerModule
@@ -239,12 +236,7 @@
         if (msg.sender != market.marketAddress) revert AccessError.Unauthorized(msg.sender);
 
         // min delegate time should not be unreasonably long
-        // solhint-disable-next-line numcast/safe-cast
-        uint maxMinDelegateTime = uint(Config.read(_CONFIG_SET_MARKET_MIN_DELEGATE_MAX));
-
-        if (maxMinDelegateTime == 0) {
-            maxMinDelegateTime = 86400 * 30; // 1 month is a reasonable starting point
-        }
+        uint maxMinDelegateTime = Config.readUint(_CONFIG_SET_MARKET_MIN_DELEGATE_MAX, 86400 * 30);
 
         if (minDelegateTime > maxMinDelegateTime) {
             revert ParameterError.InvalidParameter("minDelegateTime", "must not be too large");
