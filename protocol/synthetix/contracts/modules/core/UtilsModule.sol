--- conflicted
+++ resolved
@@ -5,10 +5,7 @@
 import "@synthetixio/core-modules/contracts/storage/AssociatedSystem.sol";
 import "@synthetixio/core-contracts/contracts/ownership/OwnableStorage.sol";
 import "@synthetixio/core-contracts/contracts/errors/ParameterError.sol";
-<<<<<<< HEAD
-=======
 import "@synthetixio/core-contracts/contracts/utils/SafeCast.sol";
->>>>>>> 8a360c89
 
 import "../../interfaces/IUtilsModule.sol";
 
@@ -25,10 +22,7 @@
 contract UtilsModule is IUtilsModule {
     using AssociatedSystem for AssociatedSystem.Data;
     using SetUtil for SetUtil.UintSet;
-<<<<<<< HEAD
-=======
     using SafeCastU256 for uint256;
->>>>>>> 8a360c89
 
     bytes32 private constant _USD_TOKEN = "USDToken";
     bytes32 private constant _CCIP_CHAINLINK_SEND = "ccipChainlinkSend";
@@ -40,22 +34,13 @@
      */
     function configureChainlinkCrossChain(
         address ccipRouter,
-<<<<<<< HEAD
-        address ccipTokenPool,
-        address chainlinkFunctions
-=======
         address ccipTokenPool
->>>>>>> 8a360c89
     ) external override {
         OwnableStorage.onlyOwner();
 
         CrossChain.Data storage cc = CrossChain.load();
 
         cc.ccipRouter = ICcipRouterClient(ccipRouter);
-<<<<<<< HEAD
-        cc.chainlinkFunctionsOracle = FunctionsOracleInterface(chainlinkFunctions);
-=======
->>>>>>> 8a360c89
 
         IAssociatedSystemsModule usdToken = IAssociatedSystemsModule(
             AssociatedSystem.load(_USD_TOKEN).proxy
@@ -75,11 +60,7 @@
     ) external returns (uint256 numRegistered) {
         OwnableStorage.onlyOwner();
 
-<<<<<<< HEAD
-        uint64 myChainId = uint64(block.chainid);
-=======
         uint64 myChainId = block.chainid.to64();
->>>>>>> 8a360c89
 
         if (ccipSelectors.length != supportedNetworks.length) {
             revert ParameterError.InvalidParameter("ccipSelectors", "must match length");
@@ -87,10 +68,7 @@
 
         CrossChain.Data storage cc = CrossChain.load();
         for (uint i = 0; i < supportedNetworks.length; i++) {
-<<<<<<< HEAD
-=======
             if (supportedNetworks[i] == myChainId) continue;
->>>>>>> 8a360c89
             if (
                 supportedNetworks[i] != myChainId &&
                 !cc.supportedNetworks.contains(supportedNetworks[i])
