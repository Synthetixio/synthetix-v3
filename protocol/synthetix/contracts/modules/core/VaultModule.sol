--- conflicted
+++ resolved
@@ -66,7 +66,6 @@
         // Identify the vault that corresponds to this collateral type and pool id.
         Vault.Data storage vault = Pool.loadExisting(poolId).vaults[collateralType];
 
-<<<<<<< HEAD
         uint256 currentCollateralAmount = vault.currentAccountCollateral(accountId);
 
         int256 deltaCollateralAmountD18 = newCollateralAmountD18.toInt() -
@@ -112,8 +111,6 @@
         // Identify the vault that corresponds to this collateral type and pool id.
         Vault.Data storage vault = Pool.loadExisting(poolId).vaults[collateralType];
 
-=======
->>>>>>> 75975f9f
         uint256 currentCollateralAmount = vault.currentAccountCollateral(accountId);
         int256 accumulatedDelta = deltaCollateralAmountD18 +
             accountIntents.netDelegatedAmountPerCollateral[collateralType];
@@ -156,7 +153,6 @@
             );
         }
 
-<<<<<<< HEAD
         // Create a new delegation intent.
         intentId = DelegationIntent.nextId();
         DelegationIntent.Data storage intent = DelegationIntent.load(intentId);
@@ -172,16 +168,6 @@
 
         // emit an event
         emit DelegationIntentDeclared(
-=======
-        // distribute any outstanding rewards distributor value to vaults prior to updating positions
-        Pool.load(poolId).updateRewardsToVaults(
-            Vault.PositionSelector(accountId, poolId, collateralType)
-        );
-
-        // Update the account's position for the given pool and collateral type,
-        // Note: This will trigger an update in the entire debt distribution chain.
-        uint256 collateralPrice = _updatePosition(
->>>>>>> 75975f9f
             accountId,
             poolId,
             collateralType,
@@ -280,7 +266,6 @@
             accountId,
             Account.load(accountId).getDelegationIntents().intentIdsByPair(poolId, collateralType)
         );
-<<<<<<< HEAD
     }
 
     /**
@@ -334,8 +319,6 @@
             }
             accountIntents.removeIntent(intent, intentId);
         }
-=======
->>>>>>> 75975f9f
     }
 
     /**
@@ -611,12 +594,6 @@
         // Identify the vault that corresponds to this collateral type and pool id.
         Vault.Data storage vault = Pool.loadExisting(poolId).vaults[collateralType];
 
-        // Use account interaction to update its rewards.
-        uint256 totalSharesD18 = vault.currentEpoch().accountsDebtDistribution.totalSharesD18;
-        uint256 actorSharesD18 = vault.currentEpoch().accountsDebtDistribution.getActorShares(
-            accountId.toBytes32()
-        );
-
         uint256 currentCollateralAmount = vault.currentAccountCollateral(accountId);
 
         uint256 newCollateralAmountD18 = (currentCollateralAmount.toInt() +
@@ -655,6 +632,11 @@
                 vault.currentEpoch().lastDelegationTime[accountId]
             );
         }
+
+        // distribute any outstanding rewards distributor value to vaults prior to updating positions
+        Pool.load(poolId).updateRewardsToVaults(
+            Vault.PositionSelector(accountId, poolId, collateralType)
+        );
 
         // Update the account's position for the given pool and collateral type,
         // Note: This will trigger an update in the entire debt distribution chain.
@@ -709,12 +691,6 @@
             leverage,
             ERC2771Context._msgSender() // this is the executor address, not the account owner or authorized (the one that posted the intent)
         );
-
-        vault.updateRewards(
-            Vault.PositionSelector(accountId, poolId, collateralType),
-            totalSharesD18,
-            actorSharesD18
-        );
     }
 
     /**
