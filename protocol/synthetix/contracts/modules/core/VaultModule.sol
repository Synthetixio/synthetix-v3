--- conflicted
+++ resolved
@@ -97,7 +97,6 @@
             leverage
         );
 
-<<<<<<< HEAD
         _updateAccountCollateralPools(
             accountId,
             poolId,
@@ -105,8 +104,6 @@
             newCollateralAmountD18 > 0
         );
 
-=======
->>>>>>> 5e75540a
         // If decreasing the delegated collateral amount,
         // check the account's collateralization ratio.
         // Note: This is the best time to do so since the user's debt and the collateral's price have both been updated.
@@ -258,12 +255,7 @@
 
         // If the collateral amount is not negative, make sure that the pool exists
         // in the collateral entry's pool array. Otherwise remove it.
-        bool containsPool = collateral.pools.contains(poolId);
-        if (newCollateralAmount >= 0 && !containsPool) {
-            collateral.pools.add(poolId);
-        } else if (containsPool) {
-            collateral.pools.remove(poolId);
-        }
+        _updateAccountCollateralPools(accountId, poolId, collateralType, newCollateralAmount > 0);
 
         // Update the account's position in the vault data structure.
         pool.vaults[collateralType].currentEpoch().updateAccountPosition(
@@ -286,7 +278,6 @@
             revert CapacityLocked(market.id);
         }
     }
-<<<<<<< HEAD
 
     /**
      * @dev Registers the pool in the given account's collaterals array.
@@ -301,12 +292,11 @@
             collateralType
         ];
 
-        if (added && !depositedCollateral.pools.contains(poolId)) {
+        bool containsPool = depositedCollateral.pools.contains(poolId);
+        if (added && !containsPool) {
             depositedCollateral.pools.add(poolId);
-        } else if (!added && depositedCollateral.pools.contains(poolId)) {
+        } else if (!added && containsPool) {
             depositedCollateral.pools.remove(poolId);
         }
     }
-=======
->>>>>>> 5e75540a
 }