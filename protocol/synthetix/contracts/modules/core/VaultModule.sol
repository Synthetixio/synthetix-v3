--- conflicted
+++ resolved
@@ -246,11 +246,7 @@
             collateral.increaseAvailableCollateral(oldCollateralAmount - newCollateralAmount);
         }
 
-<<<<<<< HEAD
-        // If the collateral amount is positive, make sure that the Pool.loadExisting
-=======
         // If the collateral amount is not negative, make sure that the pool exists
->>>>>>> cc2ec4da
         // in the collateral entry's pool array. Otherwise remove it.
         bool containsPool = collateral.pools.contains(poolId);
         if (newCollateralAmount >= 0 && !containsPool) {
