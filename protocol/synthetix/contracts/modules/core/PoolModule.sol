//SPDX-License-Identifier: MIT
pragma solidity >=0.8.11 <0.9.0;

import "@synthetixio/core-contracts/contracts/ownership/OwnableStorage.sol";
import "@synthetixio/core-contracts/contracts/errors/AccessError.sol";
import "@synthetixio/core-contracts/contracts/errors/AddressError.sol";
import "@synthetixio/core-contracts/contracts/errors/ParameterError.sol";
import "@synthetixio/core-contracts/contracts/utils/SafeCast.sol";

import "@synthetixio/core-modules/contracts/storage/FeatureFlag.sol";

import "../../interfaces/IPoolModule.sol";
import "../../storage/Pool.sol";

/**
 * @title Module for the creation and management of pools.
 * @dev See IPoolModule.
 */
contract PoolModule is IPoolModule {
    using SafeCastU128 for uint128;
    using SafeCastU256 for uint256;
    using SafeCastI128 for int128;
    using SafeCastI256 for int256;
    using DecimalMath for uint256;
    using Pool for Pool.Data;
    using Market for Market.Data;

    bytes32 private constant _POOL_FEATURE_FLAG = "createPool";

    /**
     * @inheritdoc IPoolModule
     */
    function createPool(uint128 requestedPoolId, address owner) external override {
        FeatureFlag.ensureAccessToFeature(_POOL_FEATURE_FLAG);

        if (owner == address(0)) {
            revert AddressError.ZeroAddress();
        }

        if (requestedPoolId >= type(uint128).max / 2) {
            revert InvalidPoolId(requestedPoolId);
        }

        Pool.create(requestedPoolId, owner);

        emit PoolCreated(requestedPoolId, owner, msg.sender);
    }

    /**
     * @inheritdoc IPoolModule
     */
    function nominatePoolOwner(address nominatedOwner, uint128 poolId) external override {
        Pool.onlyPoolOwner(poolId, msg.sender);

        Pool.load(poolId).nominatedOwner = nominatedOwner;

        emit PoolOwnerNominated(poolId, nominatedOwner, msg.sender);
    }

    /**
     * @inheritdoc IPoolModule
     */
    function acceptPoolOwnership(uint128 poolId) external override {
        Pool.Data storage pool = Pool.load(poolId);

        if (pool.nominatedOwner != msg.sender) {
            revert AccessError.Unauthorized(msg.sender);
        }

        pool.owner = msg.sender;
        pool.nominatedOwner = address(0);

        emit PoolOwnershipAccepted(poolId, msg.sender);
    }

    /**
     * @inheritdoc IPoolModule
     */
    function revokePoolNomination(uint128 poolId) external override {
        Pool.onlyPoolOwner(poolId, msg.sender);

        Pool.load(poolId).nominatedOwner = address(0);

        emit PoolNominationRevoked(poolId, msg.sender);
    }

    /**
     * @inheritdoc IPoolModule
     */
    function renouncePoolNomination(uint128 poolId) external override {
        Pool.Data storage pool = Pool.load(poolId);

        if (pool.nominatedOwner != msg.sender) {
            revert AccessError.Unauthorized(msg.sender);
        }

        pool.nominatedOwner = address(0);

        emit PoolNominationRenounced(poolId, msg.sender);
    }

    /**
     * @inheritdoc IPoolModule
     */
    function getPoolOwner(uint128 poolId) external view override returns (address) {
        return Pool.load(poolId).owner;
    }

    /**
     * @inheritdoc IPoolModule
     */
    function getNominatedPoolOwner(uint128 poolId) external view override returns (address) {
        return Pool.load(poolId).nominatedOwner;
    }

    /**
     * @inheritdoc IPoolModule
     */
<<<<<<< HEAD
    function rebalancePool(uint128 poolId) external override {
        Pool.load(poolId).distributeDebtToVaults(0);
=======
    function rebalancePool(uint128 poolId, address optionalCollateralType) external override {
        Pool.Data storage pool = Pool.loadExisting(poolId);
        pool.distributeDebtToVaults(optionalCollateralType);

        if (optionalCollateralType != address(0)) {
            pool.recalculateVaultCollateral(optionalCollateralType);
        } else {
            pool.rebalanceMarketsInPool();
        }
>>>>>>> 1c5ab0c2
    }

    /**
     * @inheritdoc IPoolModule
     */
    function setPoolConfiguration(
        uint128 poolId,
        MarketConfiguration.Data[] memory newMarketConfigurations
    ) external override {
        Pool.Data storage pool = Pool.loadExisting(poolId);
<<<<<<< HEAD
=======
        Pool.onlyPoolOwner(poolId, msg.sender);
        pool.requireMinDelegationTimeElapsed(pool.lastConfigurationTime);

        // Update each market's pro-rata liquidity and collect accumulated debt into the pool's debt distribution.
        // Note: This follows the same pattern as Pool.recalculateVaultCollateral(),
        // where we need to distribute the debt, adjust the market configurations and distribute again.
        pool.distributeDebtToVaults(address(0));

        // Identify markets that need to be removed or verified later for being locked.
        (
            uint128[] memory potentiallyLockedMarkets,
            uint128[] memory removedMarkets
        ) = _analyzePoolConfigurationChange(pool, newMarketConfigurations);

        // Replace existing market configurations with the new ones.
        // (May leave old configurations at the end of the array if the new array is shorter).
        uint256 i = 0;
        uint256 totalWeight = 0;
        // Iterate up to the shorter length.
        uint256 len = newMarketConfigurations.length < pool.marketConfigurations.length
            ? newMarketConfigurations.length
            : pool.marketConfigurations.length;
        for (; i < len; i++) {
            pool.marketConfigurations[i] = newMarketConfigurations[i];
            totalWeight += newMarketConfigurations[i].weightD18;
        }

        // If the old array was shorter, push the new elements in.
        for (; i < newMarketConfigurations.length; i++) {
            pool.marketConfigurations.push(newMarketConfigurations[i]);
            totalWeight += newMarketConfigurations[i].weightD18;
        }
>>>>>>> 1c5ab0c2

        if (msg.sender != address(this)) {
            Pool.onlyPoolOwner(poolId, msg.sender);
        }

<<<<<<< HEAD
        pool.requireMinDelegationTimeElapsed(pool.lastConfigurationTime);

        // Update each market's pro-rata liquidity and collect accumulated debt into the pool's debt distribution.
        (int256 cumulativeDebtChange, ) = pool.rebalanceMarketsInPool();
        pool.distributeDebtToVaults(cumulativeDebtChange);
=======
        // Rebalance all markets that need to be removed.
        for (i = 0; i < removedMarkets.length && removedMarkets[i] != 0; i++) {
            // Iter avoids griefing - MarketManager can call this with user specified iters and thus clean up a grieved market.
            Market.distributeDebtToPools(Market.load(removedMarkets[i]), 9999999999);
            Market.rebalancePools(removedMarkets[i], poolId, 0, 0);
        }

        pool.totalWeightsD18 = totalWeight.to128();

        // Distribute debt again because the unused credit capacity has been updated, and this information needs to be propagated immediately.
        pool.rebalanceMarketsInPool();
>>>>>>> 1c5ab0c2

        pool.setMarketConfiguration(newMarketConfigurations);

        // solhint-disable-next-line numcast/safe-cast
        pool.lastConfigurationTime = uint64(block.timestamp);

        emit PoolConfigurationSet(poolId, newMarketConfigurations, msg.sender);
    }

    /**
     * @inheritdoc IPoolModule
     */
    function getPoolConfiguration(
        uint128 poolId
    ) external view override returns (MarketConfiguration.Data[] memory) {
        Pool.Data storage pool = Pool.load(poolId);

        MarketConfiguration.Data[] memory marketConfigurations = new MarketConfiguration.Data[](
            pool.marketConfigurations.length
        );

        for (uint256 i = 0; i < pool.marketConfigurations.length; i++) {
            marketConfigurations[i] = pool.marketConfigurations[i];
        }

        return marketConfigurations;
    }

    function getPoolLastConfigurationTime(uint128 poolId) external view override returns (uint64) {
        return Pool.loadExisting(poolId).lastConfigurationTime;
    }

    /**
     * @inheritdoc IPoolModule
     */
    function setPoolName(uint128 poolId, string memory name) external override {
        Pool.Data storage pool = Pool.loadExisting(poolId);
        Pool.onlyPoolOwner(poolId, msg.sender);

        pool.name = name;

        emit PoolNameUpdated(poolId, name, msg.sender);
    }

    /**
     * @inheritdoc IPoolModule
     */
    function getPoolName(uint128 poolId) external view override returns (string memory poolName) {
        return Pool.load(poolId).name;
    }

    /**
     * @inheritdoc IPoolModule
     */
    function setMinLiquidityRatio(uint256 minLiquidityRatio) external override {
        OwnableStorage.onlyOwner();

        SystemPoolConfiguration.load().minLiquidityRatioD18 = minLiquidityRatio;

        emit SetMinLiquidityRatio(minLiquidityRatio);
    }

    /**
     * @inheritdoc IPoolModule
     */
    function getMinLiquidityRatio() external view override returns (uint256) {
        return SystemPoolConfiguration.load().minLiquidityRatioD18;
    }
}<|MERGE_RESOLUTION|>--- conflicted
+++ resolved
@@ -116,10 +116,6 @@
     /**
      * @inheritdoc IPoolModule
      */
-<<<<<<< HEAD
-    function rebalancePool(uint128 poolId) external override {
-        Pool.load(poolId).distributeDebtToVaults(0);
-=======
     function rebalancePool(uint128 poolId, address optionalCollateralType) external override {
         Pool.Data storage pool = Pool.loadExisting(poolId);
         pool.distributeDebtToVaults(optionalCollateralType);
@@ -129,7 +125,6 @@
         } else {
             pool.rebalanceMarketsInPool();
         }
->>>>>>> 1c5ab0c2
     }
 
     /**
@@ -140,9 +135,11 @@
         MarketConfiguration.Data[] memory newMarketConfigurations
     ) external override {
         Pool.Data storage pool = Pool.loadExisting(poolId);
-<<<<<<< HEAD
-=======
-        Pool.onlyPoolOwner(poolId, msg.sender);
+
+        if (msg.sender != address(this)) {
+            Pool.onlyPoolOwner(poolId, msg.sender);
+        }
+
         pool.requireMinDelegationTimeElapsed(pool.lastConfigurationTime);
 
         // Update each market's pro-rata liquidity and collect accumulated debt into the pool's debt distribution.
@@ -174,19 +171,13 @@
             pool.marketConfigurations.push(newMarketConfigurations[i]);
             totalWeight += newMarketConfigurations[i].weightD18;
         }
->>>>>>> 1c5ab0c2
-
-        if (msg.sender != address(this)) {
-            Pool.onlyPoolOwner(poolId, msg.sender);
-        }
-
-<<<<<<< HEAD
-        pool.requireMinDelegationTimeElapsed(pool.lastConfigurationTime);
-
-        // Update each market's pro-rata liquidity and collect accumulated debt into the pool's debt distribution.
-        (int256 cumulativeDebtChange, ) = pool.rebalanceMarketsInPool();
-        pool.distributeDebtToVaults(cumulativeDebtChange);
-=======
+
+        // If the old array was longer, truncate it.
+        uint256 popped = pool.marketConfigurations.length - i;
+        for (i = 0; i < popped; i++) {
+            pool.marketConfigurations.pop();
+        }
+
         // Rebalance all markets that need to be removed.
         for (i = 0; i < removedMarkets.length && removedMarkets[i] != 0; i++) {
             // Iter avoids griefing - MarketManager can call this with user specified iters and thus clean up a grieved market.
@@ -198,9 +189,15 @@
 
         // Distribute debt again because the unused credit capacity has been updated, and this information needs to be propagated immediately.
         pool.rebalanceMarketsInPool();
->>>>>>> 1c5ab0c2
-
-        pool.setMarketConfiguration(newMarketConfigurations);
+
+        // The credit delegation proportion of the pool can only stay the same, or increase,
+        // so prevent the removal of markets whose capacity is locked.
+        // Note: This check is done here because it needs to happen after removed markets are rebalanced.
+        for (i = 0; i < potentiallyLockedMarkets.length && potentiallyLockedMarkets[i] != 0; i++) {
+            if (Market.load(potentiallyLockedMarkets[i]).isCapacityLocked()) {
+                revert CapacityLocked(potentiallyLockedMarkets[i]);
+            }
+        }
 
         // solhint-disable-next-line numcast/safe-cast
         pool.lastConfigurationTime = uint64(block.timestamp);
@@ -267,4 +264,114 @@
     function getMinLiquidityRatio() external view override returns (uint256) {
         return SystemPoolConfiguration.load().minLiquidityRatioD18;
     }
+
+    /**
+     * @dev Compares a new pool configuration with the existing one,
+     * and returns information about markets that need to be removed, or whose capacity might be locked.
+     *
+     * Note: Stack too deep errors prevent the use of local variables to improve code readability here.
+     */
+    function _analyzePoolConfigurationChange(
+        Pool.Data storage pool,
+        MarketConfiguration.Data[] memory newMarketConfigurations
+    )
+        internal
+        view
+        returns (uint128[] memory potentiallyLockedMarkets, uint128[] memory removedMarkets)
+    {
+        uint256 oldIdx = 0;
+        uint256 potentiallyLockedMarketsIdx = 0;
+        uint256 removedMarketsIdx = 0;
+        uint128 lastMarketId = 0;
+
+        potentiallyLockedMarkets = new uint128[](pool.marketConfigurations.length);
+        removedMarkets = new uint128[](pool.marketConfigurations.length);
+
+        // First we need the total weight of the new distribution.
+        uint256 totalWeightD18 = 0;
+        for (uint256 i = 0; i < newMarketConfigurations.length; i++) {
+            totalWeightD18 += newMarketConfigurations[i].weightD18;
+        }
+
+        // Now, iterate through the incoming market configurations, and compare with them with the existing ones.
+        for (uint256 newIdx = 0; newIdx < newMarketConfigurations.length; newIdx++) {
+            // Reject duplicate market ids,
+            // AND ensure that they are provided in ascending order.
+            if (newMarketConfigurations[newIdx].marketId <= lastMarketId) {
+                revert ParameterError.InvalidParameter(
+                    "markets",
+                    "must be supplied in strictly ascending order"
+                );
+            }
+            lastMarketId = newMarketConfigurations[newIdx].marketId;
+
+            // Reject markets with no weight.
+            if (newMarketConfigurations[newIdx].weightD18 == 0) {
+                revert ParameterError.InvalidParameter("weights", "weight must be non-zero");
+            }
+
+            // Note: The following blocks of code compare the incoming market (at newIdx) to an existing market (at oldIdx).
+            // newIdx increases once per iteration in the for loop, but oldIdx may increase multiple times if certain conditions are met.
+
+            // If the market id of newIdx is greater than any of the old market ids,
+            // consider all the old ones removed and mark them for post verification (increases oldIdx for each).
+            while (
+                oldIdx < pool.marketConfigurations.length &&
+                pool.marketConfigurations[oldIdx].marketId <
+                newMarketConfigurations[newIdx].marketId
+            ) {
+                potentiallyLockedMarkets[potentiallyLockedMarketsIdx++] = pool
+                    .marketConfigurations[oldIdx]
+                    .marketId;
+                removedMarkets[removedMarketsIdx++] = potentiallyLockedMarkets[
+                    potentiallyLockedMarketsIdx - 1
+                ];
+
+                oldIdx++;
+            }
+
+            // If the market id of newIdx is equal to any of the old market ids,
+            // consider it updated (increases oldIdx once).
+            if (
+                oldIdx < pool.marketConfigurations.length &&
+                pool.marketConfigurations[oldIdx].marketId ==
+                newMarketConfigurations[newIdx].marketId
+            ) {
+                // Get weight ratios for comparison below.
+                // Upscale them to make sure that we have compatible precision in case of very small values.
+                // If the market's new maximum share value or weight ratio decreased,
+                // mark it for later verification.
+                if (
+                    newMarketConfigurations[newIdx].maxDebtShareValueD18 <
+                    pool.marketConfigurations[oldIdx].maxDebtShareValueD18 ||
+                    newMarketConfigurations[newIdx]
+                        .weightD18
+                        .to256()
+                        .upscale(DecimalMath.PRECISION_FACTOR)
+                        .divDecimal(totalWeightD18) < // newWeightRatioD27
+                    pool
+                        .marketConfigurations[oldIdx]
+                        .weightD18
+                        .to256()
+                        .upscale(DecimalMath.PRECISION_FACTOR)
+                        .divDecimal(pool.totalWeightsD18) // oldWeightRatioD27
+                ) {
+                    potentiallyLockedMarkets[
+                        potentiallyLockedMarketsIdx++
+                    ] = newMarketConfigurations[newIdx].marketId;
+                }
+
+                oldIdx++;
+            }
+
+            // Note: processing or checks for added markets is not necessary.
+        } // for end
+
+        // If any of the old markets was not processed up to this point,
+        // it means that it is not present in the new array, so mark it for removal.
+        while (oldIdx < pool.marketConfigurations.length) {
+            removedMarkets[removedMarketsIdx++] = pool.marketConfigurations[oldIdx].marketId;
+            oldIdx++;
+        }
+    }
 }