--- conflicted
+++ resolved
@@ -348,11 +348,7 @@
         int256 vaultDebtD18 = currentVaultDebt(self, collateralType);
         (, uint256 collateralValueD18) = currentVaultCollateral(self, collateralType);
 
-<<<<<<< HEAD
-        return debtD18 > 0 ? collateralValueD18.divDecimal(debtD18.toUint()) : 0;
-=======
-        return vaultDebtD18 > 0 ? vaultDebtD18.toUint().divDecimal(collateralValueD18) : 0;
->>>>>>> e957eac1
+        return vaultDebtD18 > 0 ? collateralValueD18.toUint().divDecimal(vaultDebtD18) : 0;
     }
 
     /**
