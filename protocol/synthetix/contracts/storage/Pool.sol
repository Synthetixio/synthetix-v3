//SPDX-License-Identifier: MIT
pragma solidity >=0.8.11 <0.9.0;

import "./Config.sol";
import "./Distribution.sol";
import "./MarketConfiguration.sol";
import "./Vault.sol";
import "./Market.sol";
import "./PoolCollateralConfiguration.sol";
import "./SystemPoolConfiguration.sol";
import "./PoolCollateralConfiguration.sol";

import "@synthetixio/core-contracts/contracts/errors/AccessError.sol";
import "@synthetixio/core-contracts/contracts/utils/SafeCast.sol";

/**
 * @title Aggregates collateral from multiple users in order to provide liquidity to a configurable set of markets.
 *
 * The set of markets is configured as an array of MarketConfiguration objects, where the weight of the market can be specified. This weight, and the aggregated total weight of all the configured markets, determines how much collateral from the pool each market has, as well as in what proportion the market passes on debt to the pool and thus to all its users.
 *
 * The pool tracks the collateral provided by users using an array of Vaults objects, for which there will be one per collateral type. Each vault tracks how much collateral each user has delegated to this pool, how much debt the user has because of minting USD, as well as how much corresponding debt the pool has passed on to the user.
 */
library Pool {
    using CollateralConfiguration for CollateralConfiguration.Data;
    using Market for Market.Data;
    using Vault for Vault.Data;
    using VaultEpoch for VaultEpoch.Data;
    using Distribution for Distribution.Data;
    using DecimalMath for uint256;
    using DecimalMath for int256;
    using DecimalMath for int128;
    using SafeCastAddress for address;
    using SafeCastU128 for uint128;
    using SafeCastU256 for uint256;
    using SafeCastI128 for int128;
    using SafeCastI256 for int256;

    /**
     * @dev Thrown when the specified pool is not found.
     */
    error PoolNotFound(uint128 poolId);

    /**
     * @dev Thrown when attempting to create a pool that already exists.
     */
    error PoolAlreadyExists(uint128 poolId);

    /**
     * @dev Thrown when min delegation time for a market connected to the pool has not elapsed
     */
    error MinDelegationTimeoutPending(uint128 poolId, uint32 timeRemaining);

    /**
<<<<<<< HEAD
     * @dev Thrown when pool has surpassed max collateral deposit
     */
    error SurpassedPoolMaxCollateralDeposit(
        uint128 poolId,
        address collateralType,
        uint256 currentCollateral,
        uint256 maxCollateral
    );
=======
     * @notice Thrown when attempting delegate a pool disabled collateral
     */
    error PoolCollateralIsDisabled(address collateral, uint128 poolId);
>>>>>>> 46fc2ec2

    bytes32 private constant _CONFIG_SET_MARKET_MIN_DELEGATE_MAX = "setMarketMinDelegateTime_max";

    struct Data {
        /**
         * @dev Numeric identifier for the pool. Must be unique.
         * @dev A pool with id zero exists! (See Pool.loadExisting()). Users can delegate to this pool to be able to mint USD without being exposed to fluctuating debt.
         */
        uint128 id;
        /**
         * @dev Text identifier for the pool.
         *
         * Not required to be unique.
         */
        string name;
        /**
         * @dev Creator of the pool, which has configuration access rights for the pool.
         *
         * See onlyPoolOwner.
         */
        address owner;
        /**
         * @dev Allows the current pool owner to nominate a new owner, and thus transfer pool configuration credentials.
         */
        address nominatedOwner;
        /**
         * @dev Sum of all market weights.
         *
         * Market weights are tracked in `MarketConfiguration.weight`, one for each market. The ratio of each market's `weight` to the pool's `totalWeights` determines the pro-rata share of the market to the pool's total liquidity.
         *
         * Reciprocally, this pro-rata share also determines how much the pool is exposed to each market's debt.
         */
        uint128 totalWeightsD18;
        /**
         * @dev Accumulated cache value of all vault collateral debts
         */
        int128 totalVaultDebtsD18;
        /**
         * @dev Array of markets connected to this pool, and their configurations. I.e. weight, etc.
         *
         * See totalWeights.
         */
        MarketConfiguration.Data[] marketConfigurations;
        /**
         * @dev A pool's debt distribution connects pools to the debt distribution chain, i.e. vaults and markets. Vaults are actors in the pool's debt distribution, where the amount of shares they possess depends on the amount of collateral each vault delegates to the pool.
         *
         * The debt distribution chain will move debt from markets into this pools, and then from pools to vaults.
         *
         * Actors: Vaults.
         * Shares: USD value, proportional to the amount of collateral that the vault delegates to the pool.
         * Value per share: Debt per dollar of collateral. Depends on aggregated debt of connected markets.
         *
         */
        Distribution.Data vaultsDebtDistribution;
        /**
         * @dev Reference to all the vaults that provide liquidity to this pool.
         *
         * Each collateral type will have its own vault, specific to this pool. I.e. if two pools both use SNX collateral, each will have its own SNX vault.
         *
         * Vaults track user collateral and debt using a debt distribution, which is connected to the debt distribution chain.
         */
        mapping(address => Vault.Data) vaults;
        uint64 lastConfigurationTime;
        uint64 __reserved1;
        uint64 __reserved2;
        uint64 __reserved3;
        mapping(address => PoolCollateralConfiguration.Data) collateralConfigurations;
    }

    /**
     * @dev Returns the pool stored at the specified pool id.
     */
    function load(uint128 id) internal pure returns (Data storage pool) {
        bytes32 s = keccak256(abi.encode("io.synthetix.synthetix.Pool", id));
        assembly {
            pool.slot := s
        }
    }

    /**
     * @dev Creates a pool for the given pool id, and assigns the caller as its owner.
     *
     * Reverts if the specified pool already exists.
     */
    function create(uint128 id, address owner) internal returns (Pool.Data storage pool) {
        if (id == 0 || load(id).id == id) {
            revert PoolAlreadyExists(id);
        }

        pool = load(id);

        pool.id = id;
        pool.owner = owner;
    }

    /**
     * @dev Ticker function that updates the debt distribution chain downwards, from markets into the pool, according to each market's weight.
     * IMPORTANT: debt must be distributed downstream before invoking this function.
     *
     * It updates the chain by performing these actions:
     * - Splits the pool's total liquidity of the pool into each market, pro-rata. The amount of shares that the pool has on each market depends on how much liquidity the pool provides to the market.
     * - Accumulates the change in debt value from each market into the pools own vault debt distribution's value per share.
     */
    function rebalanceMarketsInPool(Data storage self) internal {
        uint256 totalWeightsD18 = self.totalWeightsD18;

        if (totalWeightsD18 == 0) {
            return; // Nothing to rebalance.
        }

        // Read from storage once, before entering the loop below.
        // These values should not change while iterating through each market.
        uint256 totalCreditCapacityD18 = self.vaultsDebtDistribution.totalSharesD18;
        int128 debtPerShareD18 = totalCreditCapacityD18 > 0 // solhint-disable-next-line numcast/safe-cast
            ? int(self.totalVaultDebtsD18).divDecimal(totalCreditCapacityD18.toInt()).to128() // solhint-disable-next-line numcast/safe-cast
            : int128(0);

        uint256 systemMinLiquidityRatioD18 = SystemPoolConfiguration.load().minLiquidityRatioD18;

        // Loop through the pool's markets, applying market weights, and tracking how this changes the amount of debt that this pool is responsible for.
        // This debt extracted from markets is then applied to the pool's vault debt distribution, which thus exposes debt to the pool's vaults.
        for (uint256 i = 0; i < self.marketConfigurations.length; i++) {
            MarketConfiguration.Data storage marketConfiguration = self.marketConfigurations[i];

            uint256 weightD18 = marketConfiguration.weightD18;

            // Calculate each market's pro-rata USD liquidity.
            // Note: the factor `(weight / totalWeights)` is not deduped in the operations below to maintain numeric precision.

            uint256 marketCreditCapacityD18 = (totalCreditCapacityD18 * weightD18) /
                totalWeightsD18;

            Market.Data storage marketData = Market.load(marketConfiguration.marketId);

            // Use market-specific minimum liquidity ratio if set, otherwise use system default.
            uint256 minLiquidityRatioD18 = marketData.minLiquidityRatioD18 > 0
                ? marketData.minLiquidityRatioD18
                : systemMinLiquidityRatioD18;

            // Contain the pool imposed market's maximum debt share value.
            // Imposed by system.
            int256 effectiveMaxShareValueD18 = getSystemMaxValuePerShare(
                marketData.id,
                minLiquidityRatioD18,
                debtPerShareD18
            );
            // Imposed by pool.
            int256 configuredMaxShareValueD18 = marketConfiguration.maxDebtShareValueD18;
            effectiveMaxShareValueD18 = effectiveMaxShareValueD18 < configuredMaxShareValueD18
                ? effectiveMaxShareValueD18
                : configuredMaxShareValueD18;

            // Update each market's corresponding credit capacity.
            // The returned value represents how much the market's debt changed after changing the shares of this pool actor, which is aggregated to later be passed on the pools debt distribution.
            Market.rebalancePools(
                marketConfiguration.marketId,
                self.id,
                effectiveMaxShareValueD18,
                marketCreditCapacityD18
            );
        }
    }

    /**
     * @dev Determines the resulting maximum value per share for a market, according to a system-wide minimum liquidity ratio. This prevents markets from assigning more debt to pools than they have collateral to cover.
     *
     * Note: There is a market-wide fail safe for each market at `MarketConfiguration.maxDebtShareValue`. The lower of the two values should be used.
     *
     * See `SystemPoolConfiguration.minLiquidityRatio`.
     */
    function getSystemMaxValuePerShare(
        uint128 marketId,
        uint256 minLiquidityRatioD18,
        int256 debtPerShareD18
    ) internal view returns (int256) {
        // Retrieve the current value per share of the market.
        Market.Data storage marketData = Market.load(marketId);
        int256 valuePerShareD18 = marketData.poolsDebtDistribution.getValuePerShare();

        // Calculate the margin of debt that the market would incur if it hit the system wide limit.
        uint256 marginD18 = minLiquidityRatioD18 == 0
            ? DecimalMath.UNIT
            : DecimalMath.UNIT.divDecimal(minLiquidityRatioD18);

        // The resulting maximum value per share is the distribution's value per share,
        // plus the margin to hit the limit, minus the current debt per share.
        return valuePerShareD18 + marginD18.toInt() - debtPerShareD18;
    }

    /**
     * @dev Reverts if the pool does not exist with appropriate error. Otherwise, returns the pool.
     */
    function loadExisting(uint128 id) internal view returns (Data storage) {
        Data storage p = load(id);
        if (id != 0 && p.id != id) {
            revert PoolNotFound(id);
        }

        return p;
    }

    /**
     * @dev Returns true if the pool is exposed to the specified market.
     */
    function hasMarket(Data storage self, uint128 marketId) internal view returns (bool) {
        for (uint256 i = 0; i < self.marketConfigurations.length; i++) {
            if (self.marketConfigurations[i].marketId == marketId) {
                return true;
            }
        }

        return false;
    }

    /**
     * IMPORTANT: after this function, you should accumulateVaultDebt
     */
    function distributeDebtToVaults(
        Data storage self,
        address optionalCollateralType
    ) internal returns (int256 cumulativeDebtChange) {
        // Update each market's pro-rata liquidity and collect accumulated debt into the pool's debt distribution.
        uint128 myPoolId = self.id;
        for (uint256 i = 0; i < self.marketConfigurations.length; i++) {
            Market.Data storage market = Market.load(self.marketConfigurations[i].marketId);

            market.distributeDebtToPools(9999999999);
            cumulativeDebtChange += market.accumulateDebtChange(myPoolId);
        }

        assignDebt(self, cumulativeDebtChange);

        // Transfer the debt change from the pool into the vault.
        if (optionalCollateralType != address(0)) {
            bytes32 actorId = optionalCollateralType.toBytes32();
            self.vaults[optionalCollateralType].distributeDebtToAccounts(
                self.vaultsDebtDistribution.accumulateActor(actorId)
            );
        }
    }

    function assignDebt(Data storage self, int256 debtAmountD18) internal {
        // Accumulate the change in total liquidity, from the vault, into the pool.
        self.totalVaultDebtsD18 = self.totalVaultDebtsD18 + debtAmountD18.to128();

        self.vaultsDebtDistribution.distributeValue(debtAmountD18);
    }

    function assignDebtToAccount(
        Data storage self,
        address collateralType,
        uint128 accountId,
        int256 debtAmountD18
    ) internal {
        self.totalVaultDebtsD18 = self.totalVaultDebtsD18 + debtAmountD18.to128();

        self.vaults[collateralType].currentEpoch().assignDebtToAccount(accountId, debtAmountD18);
    }

    /**
     * @dev Ticker function that updates the debt distribution chain for a specific collateral type downwards, from the pool into the corresponding the vault, according to changes in the collateral's price.
     * IMPORTANT: *should* call distributeDebtToVaults() to ensure that deltaDebtD18 is referencing the latest
     *
     * It updates the chain by performing these actions:
     * - Collects the latest price of the corresponding collateral and updates the vault's liquidity.
     * - Updates the vaults shares in the pool's debt distribution, according to the collateral provided by the vault.
     * - Updates the value per share of the vault's debt distribution.
     */
    function recalculateVaultCollateral(
        Data storage self,
        address collateralType
    ) internal returns (uint256 collateralPriceD18) {
        // Get the latest collateral price.
        collateralPriceD18 = CollateralConfiguration.load(collateralType).getCollateralPrice();

        // Changes in price update the corresponding vault's total collateral value as well as its liquidity (collateral - debt).
        (uint256 usdWeightD18, ) = self.vaults[collateralType].updateCreditCapacity(
            collateralPriceD18
        );

        // Update the vault's shares in the pool's debt distribution, according to the value of its collateral.
        self.vaultsDebtDistribution.setActorShares(collateralType.toBytes32(), usdWeightD18);

        // now that available vault collateral has been recalculated, we should also rebalance the pool markets
        rebalanceMarketsInPool(self);
    }

    /**
     * @dev Updates the debt distribution chain for this pool, and consolidates the given account's debt.
     */
    function updateAccountDebt(
        Data storage self,
        address collateralType,
        uint128 accountId
    ) internal returns (int256 debtD18) {
        distributeDebtToVaults(self, collateralType);
        return self.vaults[collateralType].consolidateAccountDebt(accountId);
    }

    /**
     * @dev Clears all vault data for the specified collateral type.
     */
    function resetVault(Data storage self, address collateralType) internal {
        // Creates a new epoch in the vault, effectively zeroing out all values.
        self.vaults[collateralType].reset();

        // Ensure that the vault's values update the debt distribution chain.
        recalculateVaultCollateral(self, collateralType);
    }

    /**
     * @dev Calculates the collateralization ratio of the vault that tracks the given collateral type.
     *
     * The c-ratio is the vault's share of the total debt of the pool, divided by the collateral it delegates to the pool.
     *
     * Note: This is not a view function. It updates the debt distribution chain before performing any calculations.
     */
    function currentVaultCollateralRatio(
        Data storage self,
        address collateralType
    ) internal returns (uint256) {
        int256 vaultDebtD18 = currentVaultDebt(self, collateralType);
        (, uint256 collateralValueD18) = currentVaultCollateral(self, collateralType);

        return vaultDebtD18 > 0 ? collateralValueD18.divDecimal(vaultDebtD18.toUint()) : 0;
    }

    /**
     * @dev Finds a connected market whose credit capacity has reached its locked limit.
     *
     * Note: Returns market zero (null market) if none is found.
     */
    function findMarketWithCapacityLocked(
        Data storage self
    ) internal view returns (Market.Data storage lockedMarket) {
        for (uint256 i = 0; i < self.marketConfigurations.length; i++) {
            Market.Data storage market = Market.load(self.marketConfigurations[i].marketId);

            if (market.isCapacityLocked()) {
                return market;
            }
        }

        // Market zero = null market.
        return Market.load(0);
    }

    function getRequiredMinDelegationTime(
        Data storage self
    ) internal view returns (uint32 requiredMinDelegateTime) {
        for (uint256 i = 0; i < self.marketConfigurations.length; i++) {
            uint32 marketMinDelegateTime = Market
                .load(self.marketConfigurations[i].marketId)
                .minDelegateTime;

            if (marketMinDelegateTime > requiredMinDelegateTime) {
                requiredMinDelegateTime = marketMinDelegateTime;
            }
        }

        // solhint-disable-next-line numcast/safe-cast
        uint32 maxMinDelegateTime = uint32(
            Config.readUint(_CONFIG_SET_MARKET_MIN_DELEGATE_MAX, 86400 * 30)
        );
        return
            maxMinDelegateTime < requiredMinDelegateTime
                ? maxMinDelegateTime
                : requiredMinDelegateTime;
    }

    /**
     * @dev Returns the debt of the vault that tracks the given collateral type.
     *
     * The vault's debt is the vault's share of the total debt of the pool, or its share of the total debt of the markets connected to the pool. The size of this share depends on how much collateral the pool provides to the pool.
     *
     * Note: This is not a view function. It updates the debt distribution chain before performing any calculations.
     */
    function currentVaultDebt(Data storage self, address collateralType) internal returns (int256) {
        // TODO: assert that all debts have been paid, otherwise vault cant be reset (its so critical here)
        distributeDebtToVaults(self, collateralType);
        rebalanceMarketsInPool(self);
        return self.vaults[collateralType].currentDebt();
    }

    /**
     * @dev Returns the total amount and value of the specified collateral delegated to this pool.
     */
    function currentVaultCollateral(
        Data storage self,
        address collateralType
    ) internal view returns (uint256 collateralAmountD18, uint256 collateralValueD18) {
        uint256 collateralPriceD18 = CollateralConfiguration
            .load(collateralType)
            .getCollateralPrice();

        collateralAmountD18 = self.vaults[collateralType].currentCollateral();
        collateralValueD18 = collateralPriceD18.mulDecimal(collateralAmountD18);
    }

    /**
     * @dev Returns the amount and value of collateral that the specified account has delegated to this pool.
     */
    function currentAccountCollateral(
        Data storage self,
        address collateralType,
        uint128 accountId
    ) internal view returns (uint256 collateralAmountD18, uint256 collateralValueD18) {
        uint256 collateralPriceD18 = CollateralConfiguration
            .load(collateralType)
            .getCollateralPrice();

        collateralAmountD18 = self.vaults[collateralType].currentAccountCollateral(accountId);
        collateralValueD18 = collateralPriceD18.mulDecimal(collateralAmountD18);
    }

    /**
     * @dev Returns the specified account's collateralization ratio (collateral / debt).
     * @dev If the account's debt is negative or zero, returns an "infinite" c-ratio.
     */
    function currentAccountCollateralRatio(
        Data storage self,
        address collateralType,
        uint128 accountId
    ) internal returns (uint256) {
        int256 positionDebtD18 = updateAccountDebt(self, collateralType, accountId);
        rebalanceMarketsInPool(self);
        if (positionDebtD18 <= 0) {
            return type(uint256).max;
        }

        (, uint256 positionCollateralValueD18) = currentAccountCollateral(
            self,
            collateralType,
            accountId
        );

        return positionCollateralValueD18.divDecimal(positionDebtD18.toUint());
    }

    /**
     * @dev Reverts if the caller is not the owner of the specified pool.
     */
    function onlyPoolOwner(uint128 poolId, address caller) internal view {
        if (Pool.load(poolId).owner != caller) {
            revert AccessError.Unauthorized(caller);
        }
    }

    function requireMinDelegationTimeElapsed(
        Data storage self,
        uint64 lastDelegationTime
    ) internal view {
        uint32 requiredMinDelegationTime = getRequiredMinDelegationTime(self);
        if (block.timestamp < lastDelegationTime + requiredMinDelegationTime) {
            revert MinDelegationTimeoutPending(
                self.id,
                // solhint-disable-next-line numcast/safe-cast
                uint32(lastDelegationTime + requiredMinDelegationTime - block.timestamp)
            );
        }
    }

<<<<<<< HEAD
    function requireSufficientCollateralCapacity(
        Data storage self,
        address collateralType,
        uint256 collateralAmountD18
    ) internal view {
        uint256 maxDeposit = self.collateralConfigurations[collateralType].maxDepositD18;

        if (
            maxDeposit > 0 &&
            self.vaults[collateralType].currentCollateral() + collateralAmountD18 > maxDeposit
        ) {
            revert SurpassedPoolMaxCollateralDeposit(
                self.id,
                collateralType,
                self.vaults[collateralType].currentCollateral() + collateralAmountD18,
                self.collateralConfigurations[collateralType].maxDepositD18
            );
=======
    /**
     * @notice Shows if a given collateral type is enabled for deposits and delegation in given pool.
     * @param collateral The address of the collateral.
     */
    function checkDelegationEnabled(Data storage self, address collateral) internal view {
        if (self.collateralConfigurations[collateral].collateralTypeDisabled) {
            revert PoolCollateralIsDisabled(collateral, self.id);
>>>>>>> 46fc2ec2
        }
    }
}<|MERGE_RESOLUTION|>--- conflicted
+++ resolved
@@ -51,7 +51,6 @@
     error MinDelegationTimeoutPending(uint128 poolId, uint32 timeRemaining);
 
     /**
-<<<<<<< HEAD
      * @dev Thrown when pool has surpassed max collateral deposit
      */
     error SurpassedPoolMaxCollateralDeposit(
@@ -60,11 +59,11 @@
         uint256 currentCollateral,
         uint256 maxCollateral
     );
-=======
+
+    /**
      * @notice Thrown when attempting delegate a pool disabled collateral
      */
     error PoolCollateralIsDisabled(address collateral, uint128 poolId);
->>>>>>> 46fc2ec2
 
     bytes32 private constant _CONFIG_SET_MARKET_MIN_DELEGATE_MAX = "setMarketMinDelegateTime_max";
 
@@ -527,7 +526,6 @@
         }
     }
 
-<<<<<<< HEAD
     function requireSufficientCollateralCapacity(
         Data storage self,
         address collateralType,
@@ -545,15 +543,16 @@
                 self.vaults[collateralType].currentCollateral() + collateralAmountD18,
                 self.collateralConfigurations[collateralType].maxDepositD18
             );
-=======
+        }
+    }
+
     /**
      * @notice Shows if a given collateral type is enabled for deposits and delegation in given pool.
-     * @param collateral The address of the collateral.
-     */
-    function checkDelegationEnabled(Data storage self, address collateral) internal view {
-        if (self.collateralConfigurations[collateral].collateralTypeDisabled) {
-            revert PoolCollateralIsDisabled(collateral, self.id);
->>>>>>> 46fc2ec2
+     * @param collateralType The address of the collateral.
+     */
+    function checkDelegationEnabled(Data storage self, address collateralType) internal view {
+        if (self.collateralConfigurations[collateralType].collateralTypeDisabled) {
+            revert PoolCollateralIsDisabled(collateralType, self.id);
         }
     }
 }