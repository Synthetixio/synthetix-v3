--- conflicted
+++ resolved
@@ -23,15 +23,9 @@
       .Core.connect(staker())
       .mintUsd(accountId, poolId, collateralAddress(), oneHundredUSD);
 
-<<<<<<< HEAD
-    await systems()
-      .Core.connect(staker())
-      .withdraw(accountId, systems().USD.address, oneHundredUSD);
-=======
     // await systems()
     //   .Core.connect(staker())
     //   .withdraw(accountId, systems().USD.address, oneHundredUSD);
->>>>>>> 1c5ab0c2
   });
 
   it('USD is deployed and registered', async () => {
@@ -51,12 +45,7 @@
     before('configure CCIP', async () => {
       await systems().Core.connect(owner()).configureChainlinkCrossChain(
         ethers.constants.AddressZero,
-<<<<<<< HEAD
-        stakerAddress, // fake CCIP token pool address
-        ethers.constants.AddressZero
-=======
         stakerAddress // fake CCIP token pool address
->>>>>>> 1c5ab0c2
       );
     });
 
