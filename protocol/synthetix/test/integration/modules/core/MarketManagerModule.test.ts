--- conflicted
+++ resolved
@@ -436,7 +436,6 @@
     });
   });
 
-<<<<<<< HEAD
   describe('setMarketMinDelegateTime()', () => {
     before(restore);
 
@@ -469,11 +468,12 @@
       it('emits', async () => {
         await assertEvent(tx, `SetMinDelegateTime(${marketId()}, 86400)`, systems().Core);
       });
-=======
+    });
+  });
+  
   describe('getUsdToken()', () => {
     it('returns the USD token', async () => {
       assert.equal(await systems().Core.getUsdToken(), systems().USD.address);
->>>>>>> e1c24942
     });
   });
 });