import assertBn from '@synthetixio/core-utils/utils/assertions/assert-bignumber';
import assertRevert from '@synthetixio/core-utils/utils/assertions/assert-revert';
import { snapshotCheckpoint } from '@synthetixio/core-utils/utils/mocha/snapshot';
import assert from 'assert/strict';
import { BigNumber, ethers } from 'ethers';
import hre from 'hardhat';
import { bootstrapWithStakedPool } from '../../bootstrap';
import Permissions from '../../mixins/AccountRBACMixin.permissions';
import { verifyUsesFeatureFlag } from '../../verifications';
import { fastForwardTo, getTime } from '@synthetixio/core-utils/utils/hardhat/rpc';
import { wei } from '@synthetixio/wei';

describe('VaultModule', function () {
  const {
    signers,
    systems,
    provider,
    accountId,
    poolId,
    depositAmount,
    collateralContract,
    collateralAddress,
    oracleNodeId,
  } = bootstrapWithStakedPool();

  const MAX_UINT = ethers.constants.MaxUint256;

  let owner: ethers.Signer, user1: ethers.Signer, user2: ethers.Signer;

  let MockMarket: ethers.Contract;
<<<<<<< HEAD
  let marketId: ethers.BigNumber;
=======
  let marketId: BigNumber;
>>>>>>> 42382285

  before('identify signers', async () => {
    [owner, user1, user2] = signers();
  });

  before('give user1 permission to register market', async () => {
    await systems()
      .Core.connect(owner)
      .addToFeatureFlagAllowlist(
        ethers.utils.formatBytes32String('registerMarket'),
        await user1.getAddress()
      );
  });

  before('deploy and connect fake market', async () => {
    const factory = await hre.ethers.getContractFactory('MockMarket');

    MockMarket = await factory.connect(owner).deploy();

    marketId = await systems().Core.connect(user1).callStatic.registerMarket(MockMarket.address);

    await systems().Core.connect(user1).registerMarket(MockMarket.address);

    await MockMarket.connect(owner).initialize(
      systems().Core.address,
      marketId,
      ethers.utils.parseEther('1')
    );

    await systems()
      .Core.connect(owner)
      .setPoolConfiguration(poolId, [
        {
          marketId: marketId,
          weightD18: ethers.utils.parseEther('1'),
          maxDebtShareValueD18: ethers.utils.parseEther('10000000000000000'),
        },
      ]);
  });

  before('add second collateral type', async () => {
    // add collateral
    await (
      await systems().Core.connect(owner).configureCollateral({
        tokenAddress: systems().Collateral2Mock.address,
        oracleNodeId: oracleNodeId(),
        issuanceRatioD18: '5000000000000000000',
        liquidationRatioD18: '1500000000000000000',
        liquidationRewardD18: '20000000000000000000',
        minDelegationD18: '20000000000000000000',
        depositingEnabled: true,
      })
    ).wait();
  });

  const restore = snapshotCheckpoint(provider);

  function getExpectedCollateralizationRatio(
    collateralAmount: ethers.BigNumberish,
    debt: ethers.BigNumberish
  ) {
    const debtBN = ethers.BigNumber.from(debt);
    if (debtBN.isZero()) {
      return MAX_UINT;
    }

    const collateralBN = ethers.BigNumber.from(collateralAmount);
    const decimalBN = ethers.BigNumber.from(10).pow(18);

    return collateralBN.mul(decimalBN).div(debtBN);
  }

  // eslint-disable-next-line max-params
  function verifyAccountState(
    accountId: number,
    poolId: number,
    collateralAmount: ethers.BigNumberish,
    debt: ethers.BigNumberish
  ) {
    return async () => {
      assertBn.equal(
        (await systems().Core.getPositionCollateral(accountId, poolId, collateralAddress())).amount,
        collateralAmount
      );
      assertBn.equal(
        await systems().Core.callStatic.getPositionDebt(accountId, poolId, collateralAddress()),
        debt
      );
      assertBn.equal(
        await systems().Core.callStatic.getPositionCollateralRatio(
          accountId,
          poolId,
          collateralAddress()
        ),
        getExpectedCollateralizationRatio(collateralAmount, debt)
      );
    };
  }

  describe('fresh vault', async () => {
    const fakeFreshVaultId = 209372;

    before('create empty vault', async () => {
      await systems().Core.createPool(fakeFreshVaultId, await user1.getAddress());
    });

    it('returns 0 debt', async () => {
      assertBn.equal(
        await systems().Core.callStatic.getVaultDebt(fakeFreshVaultId, collateralAddress()),
        0
      );
    });

    it('returns 0 collateral', async () => {
      assertBn.equal(
        (
          await systems().Core.callStatic.getVaultCollateral(fakeFreshVaultId, collateralAddress())
        )[0],
        0
      );
    });

    it('returns 0 collateral ratio', async () => {
      assertBn.equal(
        await systems().Core.callStatic.getVaultCollateralRatio(
          fakeFreshVaultId,
          collateralAddress()
        ),
        0
      );
    });
  });

  describe('delegateCollateral()', async () => {
    it(
      'after bootstrap have correct amounts',
      verifyAccountState(accountId, poolId, depositAmount, 0)
    );

    it('has max cratio', async function () {
      assertBn.equal(
        await systems().Core.callStatic.getPositionCollateralRatio(
          accountId,
          poolId,
          collateralAddress()
        ),
        MAX_UINT
      );
    });

    it('after bootstrap liquidity is delegated all the way back to the market', async () => {
      assertBn.gt(await systems().Core.callStatic.getMarketCollateral(marketId), 0);
    });

    it('verifies permission for account', async () => {
      await assertRevert(
        systems()
          .Core.connect(user2)
          .delegateCollateral(
            accountId,
            poolId,
            collateralAddress(),
            depositAmount.mul(2),
            ethers.utils.parseEther('1')
          ),
        `PermissionDenied("1", "${Permissions.DELEGATE}", "${await user2.getAddress()}")`,
        systems().Core
      );
    });

    it('verifies leverage', async () => {
      const leverage = ethers.utils.parseEther('1.1');
      await assertRevert(
        systems()
          .Core.connect(user1)
          .delegateCollateral(
            accountId,
            poolId,
            collateralAddress(),
            depositAmount.mul(2),
            leverage
          ),
        `InvalidLeverage("${leverage}")`,
        systems().Core
      );
    });

    it('fails when trying to delegate less than minDelegation amount', async () => {
      await assertRevert(
        systems().Core.connect(user1).delegateCollateral(
          accountId,
          0, // 0 pool is just easy way to test another pool
          collateralAddress(),
          depositAmount.div(51),
          ethers.utils.parseEther('1')
        ),
        'InsufficientDelegation("20000000000000000000")',
        systems().Core
      );
    });

    it('fails when new collateral amount equals current collateral amount', async () => {
      await assertRevert(
        systems()
          .Core.connect(user1)
          .delegateCollateral(
            accountId,
            poolId,
            collateralAddress(),
            depositAmount,
            ethers.utils.parseEther('1')
          ),
        'InvalidCollateralAmount()',
        systems().Core
      );
    });

    it('fails when pool does not exist', async () => {
      await assertRevert(
        systems()
          .Core.connect(user1)
          .delegateCollateral(
            accountId,
            42,
            collateralAddress(),
            depositAmount.div(50),
            ethers.utils.parseEther('1')
          ),
        'PoolNotFound("42")',
        systems().Core
      );
    });

    verifyUsesFeatureFlag(
      () => systems().Core,
      'delegateCollateral',
      () =>
        systems()
          .Core.connect(user1)
          .delegateCollateral(
            accountId,
            42,
            collateralAddress(),
            depositAmount.div(50),
            ethers.utils.parseEther('1')
          )
    );

    describe('when collateral is disabled', async () => {
      const restore = snapshotCheckpoint(provider);
      after(restore);

      const fakeVaultId = 93729028;

      before('create empty vault', async () => {
        await systems().Core.createPool(fakeVaultId, await user1.getAddress());
      });

      before('disable collateral', async () => {
        const beforeConfiguration = await systems().Core.getCollateralConfiguration(
          collateralAddress()
        );

        await systems()
          .Core.connect(owner)
          .configureCollateral({ ...beforeConfiguration, depositingEnabled: false });
      });

      it('fails when trying to open delegation position with disabled collateral', async () => {
        await assertRevert(
          systems()
            .Core.connect(user1)
            .delegateCollateral(
              accountId,
              fakeVaultId,
              collateralAddress(),
              depositAmount.div(50),
              ethers.utils.parseEther('1')
            ),
          `CollateralDepositDisabled("${collateralAddress()}")`,
          systems().Core
        );
      });
    });

    it(
      'user1 has expected initial position',
      verifyAccountState(accountId, poolId, depositAmount, 0)
    );

    describe('market debt accumulation', () => {
      const startingDebt = ethers.utils.parseEther('100');

      before('user1 goes into debt', async () => {
        await MockMarket.connect(user1).setReportedDebt(startingDebt);
      });

      it('has allocated debt to vault', async () => {
        assertBn.equal(
          await systems().Core.connect(user2).callStatic.getVaultDebt(poolId, collateralAddress()),
          startingDebt
        );
      });

      it(
        'user1 has become indebted',
        verifyAccountState(accountId, poolId, depositAmount, startingDebt)
      );

      it('vault c-ratio is affected', async () => {
        assertBn.equal(
          await systems().Core.callStatic.getVaultCollateralRatio(poolId, collateralAddress()),
          depositAmount.mul(ethers.utils.parseEther('1')).div(startingDebt)
        );
      });

      describe('second user delegates', async () => {
        const user2AccountId = 283847;

        before('second user delegates and mints', async () => {
          // user1 has extra collateral available
          await collateralContract()
            .connect(user1)
            .transfer(await user2.getAddress(), depositAmount.mul(2));

          await systems().Core.connect(user2)['createAccount(uint128)'](user2AccountId);

          await collateralContract()
            .connect(user2)
            .approve(systems().Core.address, depositAmount.mul(2));

          await systems()
            .Core.connect(user2)
            .deposit(user2AccountId, collateralAddress(), depositAmount.mul(2));

          await systems().Core.connect(user2).delegateCollateral(
            user2AccountId,
            poolId,
            collateralAddress(),
            depositAmount.div(3), // user1 75%, user2 25%
            ethers.utils.parseEther('1')
          );

          await systems().Core.connect(user2).mintUsd(
            user2AccountId,
            poolId,
            collateralAddress(),
            depositAmount.div(100) // should be enough collateral to mint this
          );
        });

        // lock enough collateral that the market will *become* capacity locked when the user
        // withdraws
        const locked = ethers.utils.parseEther('1400');

        // NOTE: if you are looking at this block and wondering if it would affect your test,
        // this is to ensure all below cases are covered with locking.
        // when position is increased, it should not be affected by locking
        // when a position is decreased, it should only be allowed if the capacity does
        // not become locked
        before('market locks some capacity', async () => {
          await MockMarket.setLocked(locked);
        });

        it(
          'user1 still has correct position',
          verifyAccountState(accountId, poolId, depositAmount, startingDebt)
        );
        it(
          'user2 still has correct position',
          verifyAccountState(user2AccountId, poolId, depositAmount.div(3), depositAmount.div(100))
        );

        describe('if one of the markets has a min delegation time', () => {
          const restore = snapshotCheckpoint(provider);

          before('set market min delegation time to something high', async () => {
            await MockMarket.setMinDelegationTime(86400);
          });

          describe('without time passing', async () => {
            it('fails when min delegation timeout not elapsed', async () => {
              await assertRevert(
                systems().Core.connect(user2).delegateCollateral(
                  user2AccountId,
                  poolId,
                  collateralAddress(),
                  depositAmount.div(4), // user1 50%, user2 50%
                  ethers.utils.parseEther('1')
                ),
                `MinDelegationTimeoutPending("${poolId}",`,
                systems().Core
              );
            });

            it('can increase delegation without waiting', async () => {
              await systems()
                .Core.connect(user2)
                .delegateCollateral(
                  user2AccountId,
                  poolId,
                  collateralAddress(),
                  depositAmount.mul(2),
                  ethers.utils.parseEther('1')
                );
            });

            after(restore);
          });

          describe('after time passes', () => {
            before('fast forward', async () => {
              // for some reason `fastForward` doesn't seem to work with anvil
              await fastForwardTo((await getTime(provider())) + 86400, provider());
            });

            it('works', async () => {
              await systems()
                .Core.connect(user2)
                .delegateCollateral(
                  user2AccountId,
                  poolId,
                  collateralAddress(),
                  depositAmount.div(2),
                  ethers.utils.parseEther('1')
                );
            });
          });

          after(restore);
        });

        // these exposure tests should be enabled when exposures other
        // than 1 are allowed (which might be something we want to do)
        describe.skip('increase exposure', async () => {
          before('delegate', async () => {
            await systems().Core.connect(user2).delegateCollateral(
              user2AccountId,
              poolId,
              collateralAddress(),
              depositAmount.div(3), // user1 50%, user2 50%
              ethers.utils.parseEther('1')
            );
          });

          it(
            'user1 still has correct position',
            verifyAccountState(accountId, poolId, depositAmount, 0)
          );
          it(
            'user2 still has correct position',
            verifyAccountState(user2AccountId, poolId, depositAmount.div(3), depositAmount.div(100))
          );
        });

        describe.skip('reduce exposure', async () => {
          before('delegate', async () => {
            await systems().Core.connect(user2).delegateCollateral(
              user2AccountId,
              poolId,
              collateralAddress(),
              depositAmount.div(3), // user1 50%, user2 50%
              ethers.utils.parseEther('1')
            );
          });

          it(
            'user1 still has correct position',
            verifyAccountState(accountId, poolId, depositAmount, startingDebt)
          );
          it(
            'user2 still has correct position',
            verifyAccountState(user2AccountId, poolId, depositAmount.div(3), depositAmount.div(100))
          );
        });

        describe('remove exposure', async () => {
          before('delegate', async () => {
            await systems().Core.connect(user2).delegateCollateral(
              user2AccountId,
              poolId,
              collateralAddress(),
              depositAmount.div(3), // user1 50%, user2 50%
              ethers.utils.parseEther('1')
            );
          });
        });

        describe('increase collateral', async () => {
          it('fails when not enough available collateral in account', async () => {
            const wanted = depositAmount.mul(3);
            const missing = wanted.sub(depositAmount.div(3));

            await assertRevert(
              systems()
                .Core.connect(user2)
                .delegateCollateral(
                  user2AccountId,
                  poolId,
                  collateralAddress(),
                  wanted,
                  ethers.utils.parseEther('1')
                ),
              `InsufficientAccountCollateral("${missing}")`,
              systems().Core
            );
          });

          describe('when collateral is disabled', async () => {
            const restore = snapshotCheckpoint(provider);
            after(restore);

            before('disable collatearal', async () => {
              const beforeConfiguration = await systems().Core.getCollateralConfiguration(
                collateralAddress()
              );

              await systems()
                .Core.connect(owner)
                .configureCollateral({ ...beforeConfiguration, depositingEnabled: false });
            });

            it('fails when trying to open delegation position with disabled collateral', async () => {
              await assertRevert(
                systems().Core.connect(user2).delegateCollateral(
                  user2AccountId,
                  0,
                  collateralAddress(),
                  depositAmount, // user1 50%, user2 50%
                  ethers.utils.parseEther('1')
                ),
                `CollateralDepositDisabled("${collateralAddress()}")`,
                systems().Core
              );
            });
          });

          describe('success', () => {
            before('delegate', async () => {
              await systems().Core.connect(user2).delegateCollateral(
                user2AccountId,
                poolId,
                collateralAddress(),
                depositAmount, // user1 50%, user2 50%
                ethers.utils.parseEther('1')
              );
            });

            it(
              'user1 still has correct position',
              verifyAccountState(accountId, poolId, depositAmount, startingDebt)
            );
            it(
              'user2 position is increased',
              verifyAccountState(user2AccountId, poolId, depositAmount, depositAmount.div(100))
            );
          });
        });

        describe('decrease collateral', async () => {
          it('fails when insufficient c-ratio', async () => {
            const { issuanceRatioD18 } = await systems().Core.getCollateralConfiguration(
              collateralAddress()
            );
            const price = await systems().Core.getCollateralPrice(collateralAddress());
            const deposit = depositAmount.div(50);
            const debt = depositAmount.div(100);

            await assertRevert(
              systems()
                .Core.connect(user2)
                .delegateCollateral(
                  user2AccountId,
                  poolId,
                  collateralAddress(),
                  depositAmount.div(50),
                  ethers.utils.parseEther('1')
                ),
              `InsufficientCollateralRatio("${deposit}", "${debt}", "${deposit
                .mul(price)
                .div(debt)}", "${issuanceRatioD18}")`,
              systems().Core
            );
          });

          it('fails when reducing to below minDelegation amount', async () => {
            await assertRevert(
              systems()
                .Core.connect(user2)
                .delegateCollateral(
                  user2AccountId,
                  poolId,
                  collateralAddress(),
                  depositAmount.div(51),
                  ethers.utils.parseEther('1')
                ),
              'InsufficientDelegation("20000000000000000000")',
              systems().Core
            );
          });

          it('fails when market becomes capacity locked', async () => {
            // sanity
            assert.ok(
              !(await systems().Core.connect(user2).callStatic.isMarketCapacityLocked(marketId))
            );

            await assertRevert(
              systems()
                .Core.connect(user2)
                .delegateCollateral(
                  user2AccountId,
                  poolId,
                  collateralAddress(),
                  depositAmount.div(10),
                  ethers.utils.parseEther('1')
                ),
              `CapacityLocked("${marketId}")`,
              systems().Core
            );

            // allow future tests to work without being locked
            await MockMarket.setLocked(ethers.utils.parseEther('500'));
          });

          describe('when collateral is disabled', async () => {
            const restore = snapshotCheckpoint(provider);
            after(restore);

            before('disable collateral', async () => {
              const beforeConfiguration = await systems().Core.getCollateralConfiguration(
                collateralAddress()
              );

              await systems()
                .Core.connect(owner)
                .configureCollateral({ ...beforeConfiguration, depositingEnabled: false });
            });

            describe('success', () => {
              before('delegate', async () => {
                await systems()
                  .Core.connect(user2)
                  .delegateCollateral(
                    user2AccountId,
                    poolId,
                    collateralAddress(),
                    depositAmount.div(10),
                    ethers.utils.parseEther('1')
                  );
              });

              it(
                'user1 still has correct position',
                verifyAccountState(accountId, poolId, depositAmount, startingDebt)
              );
              it(
                'user2 position is decreased',
                verifyAccountState(
                  user2AccountId,
                  poolId,
                  depositAmount.div(10),
                  depositAmount.div(100)
                )
              );
            });
          });
        });

        describe('remove collateral', async () => {
          before('repay debt', async () => {
            await systems()
              .Core.connect(user2)
              .burnUsd(user2AccountId, poolId, collateralAddress(), depositAmount.div(100));
          });

          before('delegate', async () => {
            await systems()
              .Core.connect(user2)
              .delegateCollateral(
                user2AccountId,
                poolId,
                collateralAddress(),
                0,
                ethers.utils.parseEther('1')
              );
          });

          it(
            'user1 still has correct position',
            verifyAccountState(accountId, poolId, depositAmount, startingDebt)
          );
          it('user2 position is closed', verifyAccountState(user2AccountId, poolId, 0, 0));

          it('lets user2 re-stake again', async () => {
            await systems().Core.connect(user2).delegateCollateral(
              user2AccountId,
              poolId,
              collateralAddress(),
              depositAmount.div(3), // user1 75%, user2 25%
              ethers.utils.parseEther('1')
            );
          });
        });
      });
    });

    describe('first user leaves', async () => {
      before(restore);
      before('erase debt', async () => {
        await MockMarket.connect(user1).setReportedDebt(0);
      });

      before('undelegate', async () => {
        await systems()
          .Core.connect(user1)
          .delegateCollateral(
            accountId,
            poolId,
            collateralAddress(),
            0,
            ethers.utils.parseEther('1')
          );
      });

      // now the pool is empty
      it('exited user1 position', verifyAccountState(accountId, poolId, 0, 0));

      it('vault is empty', async () => {
        assertBn.equal(
          (await systems().Core.callStatic.getVaultCollateral(poolId, collateralAddress())).amount,
          0
        );
        assertBn.equal(
          await systems().Core.callStatic.getVaultDebt(poolId, collateralAddress()),
          0
        );
      });
    });
  });

  describe('distribution chain edge cases', async () => {
    before(restore);
    it('edge case: double USD printing on market by not fully flushing with 2 collaterals', async () => {
      // first, mint max debt
      await MockMarket.withdrawUsd(await systems().Core.getWithdrawableMarketUsd(marketId));

      // sanity
      assertBn.equal(await systems().Core.getWithdrawableMarketUsd(marketId), 0);

      // next flush and rebalance (these methods are both write despite appearance)
      await systems().Core.getVaultDebt(poolId, systems().Collateral2Mock.address);
      await systems().Core.getVaultDebt(poolId, systems().Collateral2Mock.address);

      // finally, we shouldn't be able to mint
      await assertRevert(
        await MockMarket.withdrawUsd(wei(1).toBN()),
        'NotEnoughLiquidity(',
        systems().Core
      );

      assertBn.equal(await systems().Core.getWithdrawableMarketUsd(marketId), 0);
    });

    it('edge case: double USD printing on market by not fully flushing with `rebalancePool`', async () => {
      // first, mint max debt
      await MockMarket.withdrawUsd(await systems().Core.getWithdrawableMarketUsd(marketId));

      // sanity
      assertBn.equal(await systems().Core.getWithdrawableMarketUsd(marketId), 0);

      // next flush and rebalance
      // two rebalancePool() required because the debt is accumulated on first call, but not actually assumed by market
      // further rebalancePool() calls have no effect, but another call to `withdrawUsd()` can be made and then this repeated.
      // NOTE: this attack could also be executed in a pool which has 2 vaults. Just sync only one of the vaults, and the debt from
      // the other unsynced vault will not have its debt updated. so the security issue is not exclusive to being
      // caused by the addition of this function, just more convenient
      await systems().Core.rebalancePool(poolId, ethers.constants.AddressZero);
      await systems().Core.rebalancePool(poolId, ethers.constants.AddressZero);

      // finally, we shouldn't be able to mint
      await assertRevert(
        await MockMarket.withdrawUsd(wei(1).toBN()),
        'NotEnoughLiquidity(',
        systems().Core
      );

      assertBn.equal(await systems().Core.getWithdrawableMarketUsd(marketId), 0);
    });
  });
});<|MERGE_RESOLUTION|>--- conflicted
+++ resolved
@@ -28,11 +28,7 @@
   let owner: ethers.Signer, user1: ethers.Signer, user2: ethers.Signer;
 
   let MockMarket: ethers.Contract;
-<<<<<<< HEAD
-  let marketId: ethers.BigNumber;
-=======
   let marketId: BigNumber;
->>>>>>> 42382285
 
   before('identify signers', async () => {
     [owner, user1, user2] = signers();
