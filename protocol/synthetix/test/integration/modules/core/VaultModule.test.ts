--- conflicted
+++ resolved
@@ -314,18 +314,6 @@
       });
     });
 
-<<<<<<< HEAD
-    describe('when pool has limited collateral deposit', async () => {
-      before('set pool limit', async () => {
-        await systems()
-          .Core.connect(owner)
-          .setPoolCollateralConfiguration(poolId, collateralAddress(), {
-            maxDepositD18: depositAmount.div(2),
-          });
-      });
-
-      it('fails when pool does not allow sufficient deposit amount', async () => {
-=======
     describe('when collateral is disabled by pool owner', async () => {
       const restore = snapshotCheckpoint(provider);
       after(restore);
@@ -351,6 +339,7 @@
         await systems()
           .Core.connect(user1)
           .setPoolCollateralConfiguration(fakeVaultId, collateralAddress(), {
+            maxDepositD18: bn(10),
             collateralTypeDisabled: true,
             issuanceRatioD18: bn(0),
           });
@@ -358,25 +347,11 @@
 
       // fails when collateral is disabled for the pool by pool owner
       it('fails when trying to open delegation position with disabled collateral', async () => {
->>>>>>> 46fc2ec2
         await assertRevert(
           systems()
             .Core.connect(user1)
             .delegateCollateral(
               accountId,
-<<<<<<< HEAD
-              poolId,
-              collateralAddress(),
-              depositAmount.mul(2),
-              ethers.utils.parseEther('1')
-            ),
-          `SurpassedPoolMaxCollateralDeposit("${poolId}", "${collateralAddress()}", "${depositAmount
-            .mul(2)
-            .toString()}", "${depositAmount.div(2).toString()}")`,
-          systems().Core
-        );
-      });
-=======
               fakeVaultId,
               collateralAddress(),
               depositAmount.div(50),
@@ -391,6 +366,7 @@
         await systems()
           .Core.connect(user1)
           .setPoolCollateralConfiguration(fakeVaultId, collateralAddress(), {
+            maxDepositD18: bn(10),
             collateralTypeDisabled: false,
             issuanceRatioD18: bn(0),
           });
@@ -407,7 +383,36 @@
             ethers.utils.parseEther('1')
           );
       });
->>>>>>> 46fc2ec2
+    });
+
+    describe('when pool has limited collateral deposit', async () => {
+      before('set pool limit', async () => {
+        await systems()
+          .Core.connect(owner)
+          .setPoolCollateralConfiguration(poolId, collateralAddress(), {
+            maxDepositD18: depositAmount.div(2),
+            collateralTypeDisabled: false,
+            issuanceRatioD18: bn(0),
+          });
+      });
+
+      it('fails when pool does not allow sufficient deposit amount', async () => {
+        await assertRevert(
+          systems()
+            .Core.connect(user1)
+            .delegateCollateral(
+              accountId,
+              poolId,
+              collateralAddress(),
+              depositAmount.mul(2),
+              ethers.utils.parseEther('1')
+            ),
+          `SurpassedPoolMaxCollateralDeposit("${poolId}", "${collateralAddress()}", "${depositAmount
+            .mul(2)
+            .toString()}", "${depositAmount.div(2).toString()}")`,
+          systems().Core
+        );
+      });
     });
 
     it(
