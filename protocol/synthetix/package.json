--- conflicted
+++ resolved
@@ -1,10 +1,6 @@
 {
   "name": "@synthetixio/main",
-<<<<<<< HEAD
   "version": "3.2.0-xchain.0",
-=======
-  "version": "3.2.0",
->>>>>>> 1c5ab0c2
   "description": "Core Synthetix Protocol Contracts",
   "publishConfig": {
     "access": "public"
@@ -44,5 +40,8 @@
     "solidity-docgen": "0.6.0-beta.35",
     "ts-node": "10.9.1"
   },
-  "gitHead": "af79d976af56150c628a885cc94a94f5bcc2c862"
+  "gitHead": "af79d976af56150c628a885cc94a94f5bcc2c862",
+  "dependencies": {
+    "erc7412": "0.1.0"
+  }
 }