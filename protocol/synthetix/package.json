--- conflicted
+++ resolved
@@ -21,20 +21,13 @@
   "author": "",
   "license": "MIT",
   "devDependencies": {
-<<<<<<< HEAD
-    "@synthetixio/common-config": "3.2.0-xchain.0",
-    "@synthetixio/core-contracts": "3.2.0-xchain.0",
-    "@synthetixio/core-modules": "3.2.0-xchain.0",
-    "@synthetixio/core-utils": "3.2.0-xchain.0",
-    "@synthetixio/oracle-manager": "3.2.0-xchain.0",
-=======
+    "@chainlink/contracts": "^0.6.1",
     "@synthetixio/common-config": "workspace:*",
     "@synthetixio/core-contracts": "workspace:*",
     "@synthetixio/core-modules": "workspace:*",
     "@synthetixio/core-utils": "workspace:*",
     "@synthetixio/oracle-manager": "workspace:*",
     "@synthetixio/router": "workspace:*",
->>>>>>> 8d809957
     "@synthetixio/wei": "2.74.4",
     "@usecannon/builder": "2.4.15",
     "ethers": "^5.0.0",
@@ -45,15 +38,10 @@
     "ts-node": "10.9.1"
   },
   "gitHead": "6ad3588038432a2015409633fe7d0dc641f54a27",
-<<<<<<< HEAD
-  "dependencies": {
-    "@chainlink/contracts": "0.6.1"
-=======
   "depcheck": {
     "ignoreMatches": [
       "@synthetixio/core-contracts",
       "@synthetixio/core-modules"
     ]
->>>>>>> 8d809957
   }
 }