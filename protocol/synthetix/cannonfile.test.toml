--- conflicted
+++ resolved
@@ -72,11 +72,8 @@
     "CcipReceiverModule",
     "CollateralModule",
     "CollateralConfigurationModule",
-<<<<<<< HEAD
     "CrossChainPoolModule",
     "CrossChainUpkeepModule",
-=======
->>>>>>> 1c5ab0c2
     "CrossChainUSDModule",
     "IssueUSDModule",
     "LiquidationModule",
@@ -116,11 +113,8 @@
   "contract.CcipReceiverModule",
   "contract.CollateralModule",
   "contract.CollateralConfigurationModule",
-<<<<<<< HEAD
   "contract.CrossChainPoolModule",
   "contract.CrossChainUpkeepModule",
-=======
->>>>>>> 1c5ab0c2
   "contract.CrossChainUSDModule",
   "contract.IssueUSDModule",
   "contract.LiquidationModule",
