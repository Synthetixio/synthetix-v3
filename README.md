--- conflicted
+++ resolved
@@ -73,14 +73,8 @@
 - From the directory of the package you're releasing, run `npx hardhat cannon:build`.
 - Confirm the private key that owns the corresponding namespace in the package registry is set in the `.env` file as `DEPLOYER_PRIVATE_KEY`.
 - Publish the release to Cannon package registry with `npx hardhat cannon:publish --network mainnet`.
-<<<<<<< HEAD
-- Increment the version in the relevant `package.json` files. _The repositories should always contain the version number of the next release._
-- Run `npm i` in the root directory.
+- Increment the version in the relevant `package.json` files and then run `npm i` in the root directory. _The repositories should always contain the version number of the next release._ **Also bump the version of the oracle manager in the synthetix toml file after you've upgraded oracle manager.**
 - Commit and push the change to this repository.
-=======
-- Increment the version in the relevant `package.json` files and then run `npm i` in the root directory. _The repositories should always contain the version number of the next release._ **Also bump the version of the oracle manager in the synthetix toml file after you've upgraded oracle manager.**
-- Push the change to this repository.
->>>>>>> 8de751cb
 
 Then, follow the instructions in the [synthetix-deployments repository](https://github.com/synthetixio/synthetix-deployments).
 
