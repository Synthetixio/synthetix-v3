--- conflicted
+++ resolved
@@ -123,54 +123,6 @@
       await assertRevert(PerpMarketProxy.cancelOrder(trader.accountId, marketId, updateData), `OrderNotReady()`);
     });
 
-<<<<<<< HEAD
-    it('should revert if onchain and pyth price exceeds priceDivergencePercent', async () => {
-      const { PerpMarketProxy } = systems();
-
-      const { trader, marketId, market, collateral, collateralDepositAmount } = await depositMargin(bs, genTrader(bs));
-      const order = await genOrder(bs, market, collateral, collateralDepositAmount);
-
-      await PerpMarketProxy.connect(trader.signer).commitOrder(
-        trader.accountId,
-        marketId,
-        order.sizeDelta,
-        order.limitPrice,
-        order.keeperFeeBufferUsd,
-        order.hooks
-      );
-      // Retrieve on-chain configuration to generate a Pyth price that's above the divergence.
-      const priceDivergencePercent = wei(
-        (await PerpMarketProxy.getMarketConfiguration()).priceDivergencePercent
-      ).toNumber();
-      const oraclePrice = wei(await PerpMarketProxy.getOraclePrice(marketId)).toNumber();
-
-      // Create a Pyth price that is > the oraclePrice +/- 0.001%. Randomly below or above the oracle price.
-      //
-      // We `parseFloat(xxx.toFixed(3))` to avoid really ugly numbers like 1864.7999999999997 during testing.
-      const pythPrice = parseFloat(
-        genOneOf([
-          oraclePrice * (1.001 + priceDivergencePercent),
-          oraclePrice * (0.999 - priceDivergencePercent),
-        ]).toFixed(3)
-      );
-
-      const priceFeedId = (await PerpMarketProxy.getMarketConfigurationById(marketId)).pythPriceFeedId;
-      const { settlementTime, publishTime } = await getFastForwardTimestamp(bs, marketId, trader);
-      const { updateData, updateFee } = await getPythPriceData(bs, pythPrice, priceFeedId, publishTime);
-
-      await fastForwardTo(settlementTime, provider());
-
-      await assertRevert(
-        PerpMarketProxy.connect(bs.keeper()).cancelOrder(trader.accountId, marketId, updateData, {
-          value: updateFee,
-        }),
-        `PriceDivergenceExceeded("${bn(pythPrice)}", "${bn(oraclePrice)}")`,
-        PerpMarketProxy
-      );
-    });
-
-=======
->>>>>>> 82634bf2
     it('should revert when price update from pyth is invalid');
 
     it('should revert if stale order is canceled by non owner', async () => {
