--- conflicted
+++ resolved
@@ -19,8 +19,4 @@
     - darwin
     - linux
 
-<<<<<<< HEAD
-yarnPath: .yarn/releases/yarn-4.6.0.cjs
-=======
-yarnPath: .yarn/releases/yarn-4.7.0.cjs
->>>>>>> a6431a08
+yarnPath: .yarn/releases/yarn-4.7.0.cjs