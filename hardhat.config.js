--- conflicted
+++ resolved
@@ -4,9 +4,6 @@
 require('@synthetixio/deployer');
 
 module.exports = {
-<<<<<<< HEAD
-  solidity: '0.7.3',
-=======
   solidity: {
     version: '0.7.3',
     settings: {
@@ -16,30 +13,23 @@
       },
     },
   },
->>>>>>> c58be8c9
   deployer: {
     paths: {
       modules: 'contracts/modules',
       deployments: 'deployments',
     },
-<<<<<<< HEAD
-=======
     proxyName: 'Synthetix',
->>>>>>> c58be8c9
   },
   defaultNetwork: 'local',
   networks: {
     local: {
       url: 'http://localhost:8545',
     },
-<<<<<<< HEAD
-=======
     kovan: {
       url: `https://kovan.infura.io/v3/${process.env.INFURA_KEY}`,
       accounts: {
         mnemonic: process.env.MNEMONIC,
       },
     },
->>>>>>> c58be8c9
   },
 };